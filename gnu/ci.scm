;;; GNU Guix --- Functional package management for GNU
;;; Copyright © 2012, 2013, 2014, 2015, 2016, 2017, 2018, 2019, 2020 Ludovic Courtès <ludo@gnu.org>
;;; Copyright © 2017, 2020 Jan (janneke) Nieuwenhuizen <janneke@gnu.org>
;;; Copyright © 2018, 2019 Clément Lassieur <clement@lassieur.org>
;;; Copyright © 2020 Julien Lepiller <julien@lepiller.eu>
;;; Copyright © 2020, 2021 Mathieu Othacehe <othacehe@gnu.org>
;;;
;;; This file is part of GNU Guix.
;;;
;;; GNU Guix is free software; you can redistribute it and/or modify it
;;; under the terms of the GNU General Public License as published by
;;; the Free Software Foundation; either version 3 of the License, or (at
;;; your option) any later version.
;;;
;;; GNU Guix is distributed in the hope that it will be useful, but
;;; WITHOUT ANY WARRANTY; without even the implied warranty of
;;; MERCHANTABILITY or FITNESS FOR A PARTICULAR PURPOSE.  See the
;;; GNU General Public License for more details.
;;;
;;; You should have received a copy of the GNU General Public License
;;; along with GNU Guix.  If not, see <http://www.gnu.org/licenses/>.

(define-module (gnu ci)
  #:use-module (guix channels)
  #:use-module (guix config)
  #:use-module (guix describe)
  #:use-module (guix store)
  #:use-module (guix grafts)
  #:use-module (guix profiles)
  #:use-module (guix packages)
  #:use-module (guix channels)
  #:use-module (guix config)
  #:use-module (guix derivations)
  #:use-module (guix build-system)
  #:use-module (guix monads)
  #:use-module (guix gexp)
  #:use-module (guix ui)
  #:use-module ((guix licenses)
                #:select (gpl3+ license? license-name))
  #:use-module ((guix utils) #:select (%current-system))
  #:use-module ((guix scripts system) #:select (read-operating-system))
  #:use-module ((guix scripts pack)
                #:select (lookup-compressor self-contained-tarball))
  #:use-module (gnu bootloader)
  #:use-module (gnu bootloader u-boot)
  #:use-module (gnu image)
  #:use-module (gnu packages)
  #:use-module (gnu packages gcc)
  #:use-module (gnu packages base)
  #:use-module (gnu packages gawk)
  #:use-module (gnu packages guile)
  #:use-module (gnu packages gettext)
  #:use-module (gnu packages compression)
  #:use-module (gnu packages multiprecision)
  #:use-module (gnu packages make-bootstrap)
  #:use-module (gnu packages package-management)
  #:use-module (gnu system)
  #:use-module (gnu system image)
  #:use-module (gnu system vm)
  #:use-module (gnu system install)
  #:use-module (gnu system images hurd)
  #:use-module (gnu system images novena)
  #:use-module (gnu system images pine64)
  #:use-module (gnu system images pinebook-pro)
  #:use-module (gnu tests)
  #:use-module (srfi srfi-1)
  #:use-module (srfi srfi-26)
  #:use-module (ice-9 match)
  #:export (%core-packages
            %cross-targets
            channel-source->package
            cuirass-jobs))

;;; Commentary:
;;;
;;; This file defines build jobs for Cuirass.
;;;
;;; Code:

(define* (derivation->job name drv
                          #:key
<<<<<<< HEAD
                          period
                          (max-silent-time 3600)
                          (timeout 3600))
  "Return a Cuirass job called NAME and describing DRV.  PERIOD is the minimal
duration that must separate two evaluations of the same job. If PERIOD is
false, then the job will be evaluated as soon as possible.
=======
                          (max-silent-time 3600)
                          (timeout 3600))
  "Return a Cuirass job called NAME and describing DRV.
>>>>>>> c762df54

MAX-SILENT-TIME and TIMEOUT are build options passed to the daemon when
building the derivation."
  `((#:job-name . ,name)
    (#:derivation . ,(derivation-file-name drv))
    (#:outputs . ,(filter-map
                   (lambda (res)
                     (match res
                       ((name . path)
                        `(,name . ,path))))
                   (derivation->output-paths drv)))
    (#:nix-name . ,(derivation-name drv))
    (#:system . ,(derivation-system drv))
<<<<<<< HEAD
    (#:period . ,period)
=======
>>>>>>> c762df54
    (#:max-silent-time . ,max-silent-time)
    (#:timeout . ,timeout)))

(define* (package-job store job-name package system
                      #:key cross? target)
  "Return a job called JOB-NAME that builds PACKAGE on SYSTEM."
  (let ((job-name (string-append job-name "." system)))
    (parameterize ((%graft? #f))
      (let* ((drv (if cross?
                      (package-cross-derivation store package target system
                                                #:graft? #f)
                      (package-derivation store package system
                                          #:graft? #f)))
             (max-silent-time (or (assoc-ref (package-properties package)
                                             'max-silent-time)
                                  3600))
             (timeout (or (assoc-ref (package-properties package)
                                     'timeout)
                          72000)))
        (derivation->job job-name drv
                         #:max-silent-time max-silent-time
                         #:timeout timeout)))))

(define (package-cross-job store job-name package target system)
  "Return a job called TARGET.JOB-NAME that cross-builds PACKAGE for TARGET on
SYSTEM."
  (let ((name (string-append target "." job-name "." system)))
    (package-job store name package system
                 #:cross? #t
                 #:target target)))

(define %core-packages
  ;; Note: Don't put the '-final' package variants because (1) that's
  ;; implicit, and (2) they cannot be cross-built (due to the explicit input
  ;; chain.)
  (list gcc-7 gcc-8 gcc-9 gcc-10 glibc binutils
        gmp mpfr mpc coreutils findutils diffutils patch sed grep
        gawk gnu-gettext hello guile-2.0 guile-2.2 zlib gzip xz
        %bootstrap-binaries-tarball
        %binutils-bootstrap-tarball
        (%glibc-bootstrap-tarball)
        %gcc-bootstrap-tarball
        %guile-bootstrap-tarball
        %bootstrap-tarballs))

(define (packages-to-cross-build target)
  "Return the list of packages to cross-build for TARGET."
  ;; Don't cross-build the bootstrap tarballs for MinGW.
  (if (string-contains target "mingw")
      (drop-right %core-packages 6)
      %core-packages))

(define %cross-targets
  '("mips64el-linux-gnu"
    "arm-linux-gnueabihf"
    "aarch64-linux-gnu"
    "powerpc-linux-gnu"
    "powerpc64le-linux-gnu"
    "riscv64-linux-gnu"
    "i586-pc-gnu"                                 ;aka. GNU/Hurd
    "i686-w64-mingw32"
    "x86_64-w64-mingw32"))

(define (cross-jobs store system)
  "Return a list of cross-compilation jobs for SYSTEM."
  (define (from-32-to-64? target)
    ;; Return true if SYSTEM is 32-bit and TARGET is 64-bit.  This hack
    ;; prevents known-to-fail cross-builds from i686-linux or armhf-linux to
    ;; mips64el-linux-gnuabi64.
    (and (or (string-prefix? "i686-" system)
             (string-prefix? "i586-" system)
             (string-prefix? "armhf-" system))
         (string-contains target "64")))    ;x86_64, mips64el, aarch64, etc.

  (define (same? target)
    ;; Return true if SYSTEM and TARGET are the same thing.  This is so we
    ;; don't try to cross-compile to 'mips64el-linux-gnu' from
    ;; 'mips64el-linux'.
    (or (string-contains target system)
        (and (string-prefix? "armhf" system)    ;armhf-linux
             (string-prefix? "arm" target))))   ;arm-linux-gnueabihf

  (define (pointless? target)
    ;; Return #t if it makes no sense to cross-build to TARGET from SYSTEM.
    (match system
      ((or "x86_64-linux" "i686-linux")
       (if (string-contains target "mingw")
           (not (string=? "x86_64-linux" system))
           #f))
      (_
       ;; Don't try to cross-compile from non-Intel platforms: this isn't
       ;; very useful and these are often brittle configurations.
       #t)))

  (define (either proc1 proc2 proc3)
    (lambda (x)
      (or (proc1 x) (proc2 x) (proc3 x))))

  (append-map (lambda (target)
                (map (lambda (package)
                       (package-cross-job store (job-name package)
                                          package target system))
                     (packages-to-cross-build target)))
              (remove (either from-32-to-64? same? pointless?)
                      %cross-targets)))

(define* (guix-jobs store systems #:key source commit)
  "Return a list of jobs for Guix itself."
  (define build
    (primitive-load (string-append source "/build-aux/build-self.scm")))

  (map
   (lambda (system)
     (let ((name (string->symbol
                  (string-append "guix." system)))
           (drv (run-with-store store
                  (build source #:version commit #:system system
                         #:pull-version 1
                         #:guile-version "2.2"))))
       (derivation->job name drv)))
   systems))

;; Architectures that are able to build or cross-build Guix System images.
;; This does not mean that other architectures are not supported, only that
;; they are often not fast enough to support Guix System images building.
(define %guix-system-supported-systems
  '("x86_64-linux" "i686-linux"))

(define %guix-system-images
  (list hurd-barebones-qcow2-image
        pine64-barebones-raw-image
        pinebook-pro-barebones-raw-image
        novena-barebones-raw-image))

(define (hours hours)
  (* 3600 hours))

(define (image-jobs store system)
<<<<<<< HEAD
  "Return a list of jobs that build images for SYSTEM.  Those jobs are
expensive in storage and I/O operations, hence their periodicity is limited by
passing the PERIOD argument."
  (define (->job name drv)
    (let ((name (string-append name "." system)))
      (parameterize ((%graft? #f))
        (derivation->job name drv
                         #:period (hours 48)))))
=======
  "Return a list of jobs that build images for SYSTEM."
  (define (->job name drv)
    (let ((name (string-append name "." system)))
      (parameterize ((%graft? #f))
        (derivation->job name drv))))
>>>>>>> c762df54

  (define (build-image image)
    (run-with-store store
      (mbegin %store-monad
        (set-guile-for-build (default-guile))
        (lower-object (system-image image)))))

  (define MiB
    (expt 2 20))

  (if (member system %guix-system-supported-systems)
      `(,(->job "usb-image"
                (build-image
                 (image
                  (inherit efi-disk-image)
                  (operating-system installation-os))))
        ,(->job "iso9660-image"
                (build-image
                 (image
                  (inherit (image-with-label
                            iso9660-image
                            (string-append "GUIX_" system "_"
                                           (if (> (string-length %guix-version) 7)
                                               (substring %guix-version 0 7)
                                               %guix-version))))
                  (operating-system installation-os))))
        ;; Only cross-compile Guix System images from x86_64-linux for now.
        ,@(if (string=? system "x86_64-linux")
              (map (lambda (image)
                     (->job (symbol->string (image-name image))
                            (build-image image)))
                   %guix-system-images)
              '()))
      '()))

(define channel-build-system
  ;; Build system used to "convert" a channel instance to a package.
  (let* ((build (lambda* (store name inputs
                                #:key source commit system
                                #:allow-other-keys)
                  (run-with-store store
                    ;; SOURCE can be a lowerable object such as <local-file>
                    ;; or a file name.  Adjust accordingly.
                    (mlet* %store-monad ((source (if (string? source)
                                                     (return source)
                                                     (lower-object source)))
                                         (instance
                                          -> (checkout->channel-instance
                                              source #:commit commit)))
                      (channel-instances->derivation (list instance)))
                    #:system system)))
         (lower (lambda* (name #:key system source commit
                               #:allow-other-keys)
                  (bag
                    (name name)
                    (system system)
                    (build build)
                    (arguments `(#:source ,source
                                 #:commit ,commit))))))
    (build-system (name 'channel)
                  (description "Turn a channel instance into a package.")
                  (lower lower))))

(define* (channel-source->package source #:key commit)
  "Return a package for the given channel SOURCE, a lowerable object."
  (package
    (inherit guix)
    (version (string-append (package-version guix) "+"))
    (build-system channel-build-system)
    (arguments `(#:source ,source
                 #:commit ,commit))
    (inputs '())
    (native-inputs '())
    (propagated-inputs '())))

(define* (system-test-jobs store system
                           #:key source commit)
  "Return a list of jobs for the system tests."
  (define (->job test)
    (parameterize ((current-guix-package
                    (channel-source->package source #:commit commit)))
      (let ((name (string-append "test." (system-test-name test)
                                 "." system))
            (drv (run-with-store store
                   (mbegin %store-monad
                     (set-current-system system)
                     (set-grafting #f)
                     (set-guile-for-build (default-guile))
                     (system-test-value test)))))

<<<<<<< HEAD
        ;; Those tests are extremely expensive in I/O operations and storage
        ;; size, use the "period" attribute to run them with a period of at
        ;; least 48 hours.
        (derivation->job name drv
                         #:period (hours 24)))))
=======
        (derivation->job name drv))))
>>>>>>> c762df54

  (if (member system %guix-system-supported-systems)
      ;; Override the value of 'current-guix' used by system tests.  Using a
      ;; channel instance makes tests that rely on 'current-guix' less
      ;; expensive.  It also makes sure we get a valid Guix package when this
      ;; code is not running from a checkout.
      (map ->job (all-system-tests))
      '()))

(define (tarball-jobs store system)
  "Return jobs to build the self-contained Guix binary tarball."
  (define (->job name drv)
    (let ((name (string-append name "." system)))
      (parameterize ((%graft? #f))
<<<<<<< HEAD
        (derivation->job name drv
                         #:period (hours 24)))))
=======
        (derivation->job name drv))))
>>>>>>> c762df54

  ;; XXX: Add a job for the stable Guix?
  (list
   (->job "binary-tarball"
          (run-with-store store
            (mbegin %store-monad
              (set-guile-for-build (default-guile))
              (>>= (profile-derivation (packages->manifest (list guix)))
                   (lambda (profile)
                     (self-contained-tarball "guix-binary" profile
                                             #:localstatedir? #t
                                             #:compressor
                                             (lookup-compressor "xz")))))
            #:system system))))

(define job-name
  ;; Return the name of a package's job.
  package-name)

(define package->job
  (let ((base-packages
         (delete-duplicates
          (append-map (match-lambda
                        ((_ package _ ...)
                         (match (package-transitive-inputs package)
                           (((_ inputs _ ...) ...)
                            inputs))))
                      (%final-inputs)))))
    (lambda (store package system)
      "Return a job for PACKAGE on SYSTEM, or #f if this combination is not
valid."
      (cond ((member package base-packages)
             (package-job store (string-append "base." (job-name package))
                          package system))
            ((supported-package? package system)
             (let ((drv (package-derivation store package system
                                            #:graft? #f)))
               (and (substitutable-derivation? drv)
                    (package-job store (job-name package)
                                 package system))))
            (else
             #f)))))

(define (all-packages)
  "Return the list of packages to build."
  (define (adjust package result)
    (cond ((package-replacement package)
           ;; XXX: If PACKAGE and its replacement have the same name/version,
           ;; then both Cuirass jobs will have the same name, which
           ;; effectively means that the second one will be ignored.  Thus,
           ;; return the replacement first.
           (cons* (package-replacement package)   ;build both
                  package
                  result))
          ((package-superseded package)
           result)                                ;don't build it
          (else
           (cons package result))))

  (fold-packages adjust
                 (fold adjust '()                 ;include base packages
                       (match (%final-inputs)
                         (((labels packages _ ...) ...)
                          packages)))
                 #:select? (const #t)))           ;include hidden packages

(define (arguments->manifests arguments channels)
  "Return the list of manifests extracted from ARGUMENTS."
<<<<<<< HEAD
  (define (channel-name->checkout name)
    (let ((channel (find (lambda (channel)
                           (eq? (channel-name channel) name))
                         channels)))
      (channel-url channel)))

  (map (match-lambda
         ((name . path)
          (let ((checkout (channel-name->checkout name)))
            (in-vicinity checkout path))))
=======
  (map (lambda (manifest)
         (any (lambda (checkout)
                (let ((path (in-vicinity checkout manifest)))
                  (and (file-exists? path)
                       path)))
              (map channel-url channels)))
>>>>>>> c762df54
       arguments))

(define (manifests->packages store manifests)
  "Return the list of packages found in MANIFESTS."
  (define (load-manifest manifest)
    (save-module-excursion
     (lambda ()
       (set-current-module (make-user-module '((guix profiles) (gnu))))
       (primitive-load manifest))))

  (delete-duplicates!
   (map manifest-entry-item
        (append-map (compose manifest-entries
                             load-manifest)
                    manifests))))


;;;
;;; Cuirass entry point.
;;;

(define (cuirass-jobs store arguments)
  "Register Cuirass jobs."
  (define subset
    (assoc-ref arguments 'subset))

  (define systems
    (match (assoc-ref arguments 'systems)
      (#f              %cuirass-supported-systems)
      ((lst ...)       lst)
      ((? string? str) (call-with-input-string str read))))

  (define channels
    (let ((channels (assq-ref arguments 'channels)))
      (map sexp->channel channels)))

  (define guix
    (find guix-channel? channels))

  (define commit
    (channel-commit guix))

  (define source
    (channel-url guix))

  ;; Turn off grafts.  Grafting is meant to happen on the user's machines.
  (parameterize ((%graft? #f))
    ;; Return one job for each package, except bootstrap packages.
    (append-map
     (lambda (system)
       (format (current-error-port)
               "evaluating for '~a' (heap size: ~a MiB)...~%"
               system
               (round
                (/ (assoc-ref (gc-stats) 'heap-size)
                   (expt 2. 20))))
       (invalidate-derivation-caches!)
       (match subset
         ('all
          ;; Build everything, including replacements.
          (let ((all (all-packages))
                (job (lambda (package)
                       (package->job store package system))))
            (append
             (filter-map job all)
<<<<<<< HEAD
             (image-jobs store system)
             (system-test-jobs store system
                               #:source source
                               #:commit commit)
             (tarball-jobs store system)
=======
>>>>>>> c762df54
             (cross-jobs store system))))
         ('core
          ;; Build core packages only.
          (append
           (map (lambda (package)
                  (package-job store (job-name package)
                               package system))
                %core-packages)
           (cross-jobs store system)))
         ('guix
          ;; Build Guix modules only.
          (guix-jobs store systems
                     #:source source
                     #:commit commit))
         ('hello
          ;; Build hello package only.
          (let ((hello (specification->package "hello")))
            (list (package-job store (job-name hello)
                               hello system))))
<<<<<<< HEAD
=======
         ('images
          ;; Build Guix System images only.
          (image-jobs store system))
         ('system-tests
          ;; Build Guix System tests only.
          (system-test-jobs store system
                            #:source source
                            #:commit commit))
         ('tarball
          ;; Build Guix tarball only.
          (tarball-jobs store system))
         (('channels . channels)
          ;; Build only the packages from CHANNELS.
          (let ((all (all-packages)))
            (filter-map
             (lambda (package)
               (any (lambda (channel)
                      (and (member (channel-name channel) channels)
                           (package->job store package system)))
                    (package-channels package)))
             all)))
>>>>>>> c762df54
         (('packages . rest)
          ;; Build selected list of packages only.
          (let ((packages (map specification->package rest)))
            (map (lambda (package)
                   (package-job store (job-name package)
                                package system))
                 packages)))
         (('manifests . rest)
          ;; Build packages in the list of manifests.
          (let* ((manifests (arguments->manifests rest channels))
                 (packages (manifests->packages store manifests)))
            (map (lambda (package)
                   (package-job store (job-name package)
                                package system))
                 packages)))
         (else
          (error "unknown subset" subset))))
     systems)))<|MERGE_RESOLUTION|>--- conflicted
+++ resolved
@@ -79,18 +79,9 @@
 
 (define* (derivation->job name drv
                           #:key
-<<<<<<< HEAD
-                          period
-                          (max-silent-time 3600)
-                          (timeout 3600))
-  "Return a Cuirass job called NAME and describing DRV.  PERIOD is the minimal
-duration that must separate two evaluations of the same job. If PERIOD is
-false, then the job will be evaluated as soon as possible.
-=======
                           (max-silent-time 3600)
                           (timeout 3600))
   "Return a Cuirass job called NAME and describing DRV.
->>>>>>> c762df54
 
 MAX-SILENT-TIME and TIMEOUT are build options passed to the daemon when
 building the derivation."
@@ -104,10 +95,6 @@
                    (derivation->output-paths drv)))
     (#:nix-name . ,(derivation-name drv))
     (#:system . ,(derivation-system drv))
-<<<<<<< HEAD
-    (#:period . ,period)
-=======
->>>>>>> c762df54
     (#:max-silent-time . ,max-silent-time)
     (#:timeout . ,timeout)))
 
@@ -246,22 +233,11 @@
   (* 3600 hours))
 
 (define (image-jobs store system)
-<<<<<<< HEAD
-  "Return a list of jobs that build images for SYSTEM.  Those jobs are
-expensive in storage and I/O operations, hence their periodicity is limited by
-passing the PERIOD argument."
-  (define (->job name drv)
-    (let ((name (string-append name "." system)))
-      (parameterize ((%graft? #f))
-        (derivation->job name drv
-                         #:period (hours 48)))))
-=======
   "Return a list of jobs that build images for SYSTEM."
   (define (->job name drv)
     (let ((name (string-append name "." system)))
       (parameterize ((%graft? #f))
         (derivation->job name drv))))
->>>>>>> c762df54
 
   (define (build-image image)
     (run-with-store store
@@ -352,15 +328,7 @@
                      (set-guile-for-build (default-guile))
                      (system-test-value test)))))
 
-<<<<<<< HEAD
-        ;; Those tests are extremely expensive in I/O operations and storage
-        ;; size, use the "period" attribute to run them with a period of at
-        ;; least 48 hours.
-        (derivation->job name drv
-                         #:period (hours 24)))))
-=======
         (derivation->job name drv))))
->>>>>>> c762df54
 
   (if (member system %guix-system-supported-systems)
       ;; Override the value of 'current-guix' used by system tests.  Using a
@@ -375,12 +343,7 @@
   (define (->job name drv)
     (let ((name (string-append name "." system)))
       (parameterize ((%graft? #f))
-<<<<<<< HEAD
-        (derivation->job name drv
-                         #:period (hours 24)))))
-=======
         (derivation->job name drv))))
->>>>>>> c762df54
 
   ;; XXX: Add a job for the stable Guix?
   (list
@@ -449,25 +412,12 @@
 
 (define (arguments->manifests arguments channels)
   "Return the list of manifests extracted from ARGUMENTS."
-<<<<<<< HEAD
-  (define (channel-name->checkout name)
-    (let ((channel (find (lambda (channel)
-                           (eq? (channel-name channel) name))
-                         channels)))
-      (channel-url channel)))
-
-  (map (match-lambda
-         ((name . path)
-          (let ((checkout (channel-name->checkout name)))
-            (in-vicinity checkout path))))
-=======
   (map (lambda (manifest)
          (any (lambda (checkout)
                 (let ((path (in-vicinity checkout manifest)))
                   (and (file-exists? path)
                        path)))
               (map channel-url channels)))
->>>>>>> c762df54
        arguments))
 
 (define (manifests->packages store manifests)
@@ -534,14 +484,6 @@
                        (package->job store package system))))
             (append
              (filter-map job all)
-<<<<<<< HEAD
-             (image-jobs store system)
-             (system-test-jobs store system
-                               #:source source
-                               #:commit commit)
-             (tarball-jobs store system)
-=======
->>>>>>> c762df54
              (cross-jobs store system))))
          ('core
           ;; Build core packages only.
@@ -561,8 +503,6 @@
           (let ((hello (specification->package "hello")))
             (list (package-job store (job-name hello)
                                hello system))))
-<<<<<<< HEAD
-=======
          ('images
           ;; Build Guix System images only.
           (image-jobs store system))
@@ -584,7 +524,6 @@
                            (package->job store package system)))
                     (package-channels package)))
              all)))
->>>>>>> c762df54
          (('packages . rest)
           ;; Build selected list of packages only.
           (let ((packages (map specification->package rest)))
