;;; GNU Guix --- Functional package management for GNU
;;; Copyright © 2012-2022 Ludovic Courtès <ludo@gnu.org>
;;; Copyright © 2014, 2019 Andreas Enge <andreas@enge.fr>
;;; Copyright © 2012 Nikita Karetnikov <nikita@karetnikov.org>
;;; Copyright © 2014, 2015, 2016, 2018 Mark H Weaver <mhw@netris.org>
;;; Copyright © 2014 Alex Kost <alezost@gmail.com>
;;; Copyright © 2014, 2015 Manolis Fragkiskos Ragkousis <manolis837@gmail.com>
;;; Copyright © 2016, 2017, 2019, 2020, 2021, 2022 Efraim Flashner <efraim@flashner.co.il>
;;; Copyright © 2016, 2020 Jan (janneke) Nieuwenhuizen <janneke@gnu.org>
;;; Copyright © 2016, 2018 Alex Vong <alexvong1995@gmail.com>
;;; Copyright © 2017 Rene Saavedra <rennes@openmailbox.org>
;;; Copyright © 2017, 2020 Mathieu Othacehe <m.othacehe@gmail.com>
;;; Copyright © 2017, 2018, 2020, 2022 Marius Bakke <marius@gnu.org>
;;; Copyright © 2017 Eric Bavier <bavier@member.fsf.org>
;;; Copyright © 2018 Tobias Geerinckx-Rice <me@tobias.gr>
;;; Copyright © 2018, 2019, 2022 Ricardo Wurmus <rekado@elephly.net>
;;; Copyright © 2020 Vitaliy Shatrov <D0dyBo0D0dyBo0@protonmail.com>
;;; Copyright © 2020 Chris Marusich <cmmarusich@gmail.com>
;;; Copyright © 2021 Leo Le Bouter <lle-bout@zaclys.net>
;;; Copyright © 2021 Maxime Devos <maximedevos@telenet.be>
;;; Copyright © 2021 Guillaume Le Vaillant <glv@posteo.net>
;;; Copyright © 2021 Maxim Cournoyer <maxim.cournoyer@gmail.com>
<<<<<<< HEAD
;;; Copyright © 2022 zamfofex <zamfofex@twdb.moe>
=======
;;; Copyright © 2022 John Kehayias <john.kehayias@protonmail.com>
>>>>>>> 595b53b7
;;;
;;; This file is part of GNU Guix.
;;;
;;; GNU Guix is free software; you can redistribute it and/or modify it
;;; under the terms of the GNU General Public License as published by
;;; the Free Software Foundation; either version 3 of the License, or (at
;;; your option) any later version.
;;;
;;; GNU Guix is distributed in the hope that it will be useful, but
;;; WITHOUT ANY WARRANTY; without even the implied warranty of
;;; MERCHANTABILITY or FITNESS FOR A PARTICULAR PURPOSE.  See the
;;; GNU General Public License for more details.
;;;
;;; You should have received a copy of the GNU General Public License
;;; along with GNU Guix.  If not, see <http://www.gnu.org/licenses/>.

(define-module (gnu packages base)
  #:use-module ((guix licenses)
                #:select (gpl3+ lgpl2.0+ lgpl3+ public-domain))
  #:use-module (gnu packages)
  #:use-module (gnu packages acl)
  #:use-module (gnu packages algebra)
  #:use-module (gnu packages attr)
  #:use-module (gnu packages bash)
  #:use-module (gnu packages bison)
  #:use-module (gnu packages ed)
  #:use-module (gnu packages gawk)
  #:use-module (gnu packages gcc)
  #:use-module (gnu packages guile)
  #:use-module (gnu packages multiprecision)
  #:use-module (gnu packages compression)
  #:use-module (gnu packages perl)
  #:use-module (gnu packages linux)
  #:use-module (gnu packages pcre)
  #:use-module (gnu packages texinfo)
  #:use-module (gnu packages hurd)
  #:use-module (gnu packages pkg-config)
  #:use-module (gnu packages python)
  #:use-module (gnu packages gettext)
  #:use-module (guix i18n)
  #:use-module (guix utils)
  #:use-module (guix gexp)
  #:use-module (guix packages)
  #:use-module (guix download)
  #:use-module (guix git-download)
  #:use-module (guix build-system gnu)
  #:use-module (guix build-system trivial)
  #:use-module (ice-9 format)
  #:use-module (ice-9 match)
  #:use-module (ice-9 optargs)
  #:use-module (srfi srfi-1)
  #:use-module (srfi srfi-26)
  #:export (glibc
            make-ld-wrapper
            libiconv-if-needed))

;;; Commentary:
;;;
;;; Base packages of the Guix-based GNU user-land software distribution.
;;;
;;; Code:

(define-public hello
  (package
    (name "hello")
    (version "2.12.1")
    (source (origin
              (method url-fetch)
              (uri (string-append "mirror://gnu/hello/hello-" version
                                  ".tar.gz"))
              (sha256
               (base32
                "086vqwk2wl8zfs47sq2xpjc9k066ilmb8z6dn0q6ymwjzlm196cd"))))
    (build-system gnu-build-system)
    (synopsis "Hello, GNU world: An example GNU package")
    (description
     "GNU Hello prints the message \"Hello, world!\" and then exits.  It
serves as an example of standard GNU coding practices.  As such, it supports
command-line arguments, multiple languages, and so on.")
    (home-page "https://www.gnu.org/software/hello/")
    (license gpl3+)))

(define-public grep
  (package
   (name "grep")
   (version "3.8")
   (source (origin
            (method url-fetch)
            (uri (string-append "mirror://gnu/grep/grep-"
                                version ".tar.xz"))
            (sha256
             (base32
              "10n3mc9n1xmg85hpxyr4wiqzfp27ffxzwhvkv021j27vnk0pr3a9"))
            (patches (search-patches "grep-timing-sensitive-test.patch"))))
   (build-system gnu-build-system)
   (native-inputs (list perl))                   ;some of the tests require it
   (inputs (list pcre))
   (arguments
    `(#:phases
      (modify-phases %standard-phases
        (add-after 'install 'fix-egrep-and-fgrep
          ;; Patch 'egrep' and 'fgrep' to execute 'grep' via its
          ;; absolute file name instead of searching for it in $PATH.
          (lambda* (#:key outputs #:allow-other-keys)
            (let* ((out (assoc-ref outputs "out"))
                   (bin (string-append out "/bin")))
              (substitute* (list (string-append bin "/egrep")
                                 (string-append bin "/fgrep"))
                (("^exec grep")
                 (string-append "exec " bin "/grep"))))))
        ,@(if (hurd-target?)
              '((add-before 'check 'skip-triple-backref-test
                  (lambda _
                    ;; This test is marked as malfunctioning on glibc systems
                    ;; due to
                    ;; <https://sourceware.org/bugzilla/show_bug.cgi?id=11053>
                    ;; and it triggers a segfault with glibc 2.33 on GNU/Hurd.
                    ;; Skip it.
                    (substitute* "tests/triple-backref"
                      (("^warn_" all)
                       (string-append "exit 77\n" all))))))
              '()))
      #:make-flags ,(if (hurd-target?)
                        ''("XFAIL_TESTS=test-perror2 equiv-classes") ;XXX
                        ''())))
   (synopsis "Print lines matching a pattern")
   (description
     "grep is a tool for finding text inside files.  Text is found by
matching a pattern provided by the user in one or many files.  The pattern
may be provided as a basic or extended regular expression, or as fixed
strings.  By default, the matching text is simply printed to the screen,
however the output can be greatly customized to include, for example, line
numbers.  GNU grep offers many extensions over the standard utility,
including, for example, recursive directory searching.")
   (license gpl3+)
   (home-page "https://www.gnu.org/software/grep/")))

(define-public sed
  (package
   (name "sed")
   (version "4.8")
   (source (origin
            (method url-fetch)
            (uri (string-append "mirror://gnu/sed/sed-" version
                                ".tar.gz"))
            (sha256
             (base32
              "0alqagh0nliymz23kfjg6g9w3cr086k0sfni56gi8fhzqwa3xksk"))
            (patches (search-patches "coreutils-gnulib-tests.patch"))

            ;; Remove this snippet once upstream releases a fixed version.
            ;; This snippet changes Makefile.in, even though the upstream
            ;; patch changes testsuite/local.mk, since we build sed from a
            ;; release tarball.  See: https://bugs.gnu.org/36150
            (snippet
             '(begin
                (substitute* "Makefile.in"
                  (("^  abs_srcdir='\\$\\(abs_srcdir\\)'.*" previous-line)
                   (string-append
                    previous-line
                    "  CONFIG_HEADER='$(CONFIG_HEADER)'\t\t\\\n")))))
            (modules '((guix build utils)))))
   (build-system gnu-build-system)
   (arguments
    `(#:make-flags ,(if (hurd-target?)
                        ''("XFAIL_TESTS=test-perror2")
                        ''())))
   (synopsis "Stream editor")
   (native-inputs (list perl))                    ;for tests
   (description
    "Sed is a non-interactive, text stream editor.  It receives a text
input from a file or from standard input and it then applies a series of text
editing commands to the stream and prints its output to standard output.  It
is often used for substituting text patterns in a stream.  The GNU
implementation offers several extensions over the standard utility.")
   (license gpl3+)
   (home-page "https://www.gnu.org/software/sed/")))

(define-public tar
  (package
   (name "tar")
   (version "1.34")
   (source (origin
            (method url-fetch)
            (uri (string-append "mirror://gnu/tar/tar-"
                                version ".tar.xz"))
            (sha256
             (base32
              "0a0x87anh9chbi2cgcyy7pmnm5hzk4yd1w2j8gm1wplwhwkbvgk3"))
            (patches (search-patches "tar-skip-unreliable-tests.patch"
                                     "tar-remove-wholesparse-check.patch"))))
   (build-system gnu-build-system)
   ;; Note: test suite requires ~1GiB of disk space.
   (arguments
    `(,@(if (hurd-target?)
            '(#:make-flags
              (list (string-append
                     "TESTSUITEFLAGS= -k '"
                     "!sparse"
                     ",!renamed dirs in incrementals"
                     ",!--exclude-tag option in incremental pass"
                     ",!incremental dumps with -C"
                     ",!incremental dumps of nested directories"
                     ",!incremental restores with -C"
                     ",!concatenated incremental archives (renames)"
                     ",!renamed directory containing subdirectories"
                     ",!renamed subdirectories"
                     ",!chained renames"
                     ",!Directory"
                     "'")))
            '())
      #:phases (modify-phases %standard-phases
                 (add-before 'build 'set-shell-file-name
                   (lambda* (#:key inputs #:allow-other-keys)
                     ;; Do not use "/bin/sh" to run programs.
                     (let ((bash (assoc-ref inputs "bash")))
                       (substitute* "src/system.c"
                         (("/bin/sh")
                          (string-append bash "/bin/sh")))))))))

   ;; When cross-compiling, the 'set-shell-file-name' phase needs to be able
   ;; to refer to the target Bash.
   (inputs (if (%current-target-system)
               (list bash)
               '()))

   (synopsis "Managing tar archives")
   (description
    "Tar provides the ability to create tar archives, as well as the
ability to extract, update or list files in an existing archive.  It is
useful for combining many files into one larger file, while maintaining
directory structure and file information such as permissions and
creation/modification dates.  GNU tar offers many extensions over the
standard utility.")
   (license gpl3+)
   (home-page "https://www.gnu.org/software/tar/")))

(define-public patch
  (package
   (name "patch")
    (version "2.7.6")
    (source (origin
              (method url-fetch)
              (uri (string-append "mirror://gnu/patch/patch-"
                                  version ".tar.xz"))
              (sha256
               (base32
                "1zfqy4rdcy279vwn2z1kbv19dcfw25d2aqy9nzvdkq5bjzd0nqdc"))
              (patches (search-patches "patch-hurd-path-max.patch"))))
   (build-system gnu-build-system)
   (arguments
    ;; Work around a cross-compilation bug whereby libpatch.a would provide
    ;; '__mktime_internal', which conflicts with the one in libc.a.
    (if (%current-target-system)
        `(#:configure-flags '("gl_cv_func_working_mktime=yes"))
        '()))
   (native-inputs (list ed))
   (synopsis "Apply differences to originals, with optional backups")
   (description
    "Patch is a program that applies changes to files based on differences
laid out as by the program \"diff\".  The changes may be applied to one or more
files depending on the contents of the diff file.  It accepts several
different diff formats.  It may also be used to revert previously applied
differences.")
   (license gpl3+)
   (home-page "https://savannah.gnu.org/projects/patch/")))

(define-public diffutils
  (package
   (name "diffutils")
   (version "3.8")
   (source (origin
            (method url-fetch)
            (uri (string-append "mirror://gnu/diffutils/diffutils-"
                                version ".tar.xz"))
            (sha256
             (base32
              "1v4g8gi0lgakqa7iix8s4fq7lq6l92vw3rjd9wfd2rhjng8xggd6"))
            (patches (search-patches "diffutils-fix-signal-processing.patch"))))
   (build-system gnu-build-system)
   (arguments
    `(#:make-flags ,(if (hurd-target?)
                        ''("XFAIL_TESTS=test-perror2 large-subopt")
                        ''())))
   (native-inputs (list perl))
   (synopsis "Comparing and merging files")
   (description
    "GNU Diffutils is a package containing tools for finding the
differences between files.  The \"diff\" command is used to show how two files
differ, while \"cmp\" shows the offsets and line numbers where they differ.
\"diff3\" allows you to compare three files.  Finally, \"sdiff\" offers an
interactive means to merge two files.")
   (license gpl3+)
   (home-page "https://www.gnu.org/software/diffutils/")))

(define-public findutils
  (package
   (name "findutils")
   (version "4.9.0")
   (source (origin
            (method url-fetch)
            (uri (string-append "mirror://gnu/findutils/findutils-"
                                version ".tar.xz"))
            (sha256
             (base32
              "1zk2sighc26bfdsm97bv7cd1cnvq7r4gll4zqpnp0rs3kp0bigx2"))
            (patches (search-patches "findutils-localstatedir.patch"))))
   (build-system gnu-build-system)
   (arguments
    `(#:configure-flags (list
                         ;; Tell 'updatedb' to write to /var.
                         "--localstatedir=/var")
      #:phases (modify-phases %standard-phases
                 (add-before 'check 'adjust-test-shebangs
                   (lambda _
                     (substitute* '("tests/xargs/verbose-quote.sh"
                                    "tests/find/exec-plus-last-file.sh")
                       (("#!/bin/sh")
                        (string-append "#!" (which "sh")))))))
      #:make-flags ,(if (hurd-target?)
                        ''("XFAIL_TESTS=test-perror2")
                        ''())))
   (synopsis "Operating on files matching given criteria")
   (description
    "Findutils supplies the basic file directory searching utilities of the
GNU system.  It consists of two primary searching utilities: \"find\"
recursively searches for files in a directory according to given criteria and
\"locate\" lists files in a database that match a query.  Two auxiliary tools
are included: \"updatedb\" updates the file name database and \"xargs\" may be
used to apply commands with arbitrarily long arguments.")
   (license gpl3+)
   (home-page "https://www.gnu.org/software/findutils/")))

(define-public coreutils
  (package
   (name "coreutils")
   (version "9.1")
   (source (origin
            (method url-fetch)
            (uri (string-append "mirror://gnu/coreutils/coreutils-"
                                version ".tar.xz"))
            (sha256
             (base32
              "08q4b0w7mwfxbqjs712l6wrwl2ijs7k50kssgbryg9wbsw8g98b1"))))
   (build-system gnu-build-system)
   (inputs `(,acl                                 ;TODO: add SELinux
             ,attr                                ;for xattrs in ls, mv, etc
             ,gmp                                 ;bignums in 'expr', yay!

             ;; Do not use libcap when cross-compiling since it's not quite
             ;; cross-compilable; and use it only for supported systems.
             ,@(if (and (not (%current-target-system))
                        (member (%current-system)
                                (package-supported-systems libcap)))
                   `(,libcap)                ;capability support in 'ls', etc.
                   '())))
   (native-inputs
    ;; Perl is needed to run tests in native builds, and to run the bundled
    ;; copy of help2man.  However, don't pass it when cross-compiling since
    ;; that would lead it to try to run programs to get their '--help' output
    ;; for help2man.
    (if (%current-target-system)
        '()
        (list perl)))
   (outputs '("out" "debug"))
   (arguments
    `(#:parallel-build? #f            ; help2man may be called too early
      ,@(if (hurd-target?)
            '(#:make-flags            ; these tests fail deterministically
              (list (string-append "XFAIL_TESTS=tests/misc/env-S.pl"
                                   " tests/misc/kill.sh"
                                   " tests/misc/nice.sh"
                                   " tests/misc/pwd-long.sh"
                                   " tests/split/fail.sh"

                                   ;; /hurd/fifo issue:
                                   ;; <https://issues.guix.gnu.org/58803>.
                                   " tests/df/unreadable.sh"

                                   ;; Gnulib tests.
                                   " test-fdutimensat"
                                   " test-futimens"
                                   " test-linkat"
                                   " test-perror2"
                                   " test-renameat"
                                   " test-renameatu"
                                   " test-utimensat")))
            '())
      #:phases (modify-phases %standard-phases
                 (add-before 'build 'patch-shell-references
                   (lambda _
                     ;; 'split' uses either $SHELL or /bin/sh.  Set $SHELL so
                     ;; that tests pass, since /bin/sh isn't in the chroot.
                     (setenv "SHELL" (which "sh"))

                     (substitute* (find-files "gnulib-tests" "\\.c$")
                       (("/bin/sh") (which "sh")))
                     (substitute* (find-files "tests" "\\.sh$")
                       (("#!/bin/sh") (string-append "#!" (which "sh"))))))
                 (add-after 'unpack 'remove-tests
                   (lambda _
                     ,@(if (hurd-target?)
                           '((substitute* "Makefile.in"
                               ;; this test hangs
                               (("^ *tests/misc/timeout-group.sh.*") ""))
                             (substitute* "gnulib-tests/Makefile.in"
                               ;; This test sometimes fails and sometimes
                               ;; passes, but it does this consistently, so
                               ;; there might be some environmental factor
                               ;; here
                               ((" test-tls\\$\\(EXEEXT\\) ") " ")))
                           '())
                     (substitute* "Makefile.in"
                       ;; fails on filesystems where inotify cannot be used,
                       ;; more info in #47935
                       (("^ *tests/tail-2/inotify-dir-recreate.sh.*") "")))))))
   (synopsis "Core GNU utilities (file, text, shell)")
   (description
    "GNU Coreutils package includes all of the basic command-line tools that
are expected in a POSIX system, excluding shell.  This package is the union of
the GNU fileutils, sh-utils, and textutils packages.  Most of these tools
offer extended functionality beyond that which is outlined in the POSIX
standard.")
   (license gpl3+)
   (home-page "https://www.gnu.org/software/coreutils/")))

(define-public coreutils-minimal
  ;; Coreutils without its optional dependencies.
  (package
    (inherit coreutils)
    (name "coreutils-minimal")
    (outputs '("out"))
    (native-inputs '())
    (inputs '())))

(define-public coreutils-8.30
  ;; XXX: This version is kept just so we can run PRoot tests.
  (hidden-package
   (package
     (inherit coreutils-minimal)
     (version "8.30")
     (source (origin
               (method url-fetch)
               (uri (string-append "mirror://gnu/coreutils/coreutils-"
                                   version ".tar.xz"))
               (sha256
                (base32
                 "0mxhw43d4wpqmvg0l4znk1vm10fy92biyh90lzdnqjcic2lb6cg8"))))
     (arguments
      (substitute-keyword-arguments (package-arguments coreutils-minimal)
        ((#:phases phases '%standard-phases)
         `(modify-phases ,phases
            (add-before 'check 'disable-broken-test
              (lambda _
                ;; This test hits the 127 character shebang limit in the build
                ;; environment due to the way "env -S" splits arguments into
                ;; shebangs.  Note that "env-S-script.sh" works around this
                ;; specific issue, but "env-S.pl" is not adjusted for build
                ;; environments with long prefixes (/tmp/guix-build-...).
                (substitute* "Makefile"
                  (("^.*tests/misc/env-S.pl.*$") "")))))))))))

(define-public gnu-make
  (package
   (name "make")
   (version "4.3")
   (source (origin
            (method url-fetch)
            (uri (string-append "mirror://gnu/make/make-" version
                                ".tar.gz"))
            (sha256
             (base32
              "06cfqzpqsvdnsxbysl5p2fgdgxgl9y4p7scpnrfa8z2zgkjdspz0"))
            (patches (search-patches "make-impure-dirs.patch"))))
   (build-system gnu-build-system)
   (native-inputs (list pkg-config))              ;to detect Guile
   (inputs (list guile-3.0))
   (outputs '("out" "debug"))
   (arguments
    `(,@(if (hurd-target?)
            '(#:configure-flags '("CFLAGS=-D__alloca=alloca"
                                  "ac_cv_func_posix_spawn=no"))
            '())
      #:phases
      (modify-phases %standard-phases
        (add-before 'build 'set-default-shell
          (lambda* (#:key inputs #:allow-other-keys)
            ;; Change the default shell from /bin/sh.
            (let ((bash (assoc-ref inputs "bash")))
              (substitute* "src/job.c"
                (("default_shell =.*$")
                 (format #f "default_shell = \"~a/bin/sh\";\n"
                         bash)))))))))
   (synopsis "Remake files automatically")
   (description
    "Make is a program that is used to control the production of
executables or other files from their source files.  The process is
controlled from a Makefile, in which the developer specifies how each file is
generated from its source.  It has powerful dependency resolution and the
ability to determine when files have to be regenerated after their sources
change.  GNU make offers many powerful extensions over the standard utility.")
   (license gpl3+)
   (home-page "https://www.gnu.org/software/make/")))

(define-public gnu-make-4.2
  (package
    (inherit gnu-make)
    (version "4.2.1")
    (source (origin
              (method url-fetch)
              (uri (string-append "mirror://gnu/make/make-" version
                                  ".tar.bz2"))
              (sha256
               (base32
                "12f5zzyq2w56g95nni65hc0g5p7154033y2f3qmjvd016szn5qnn"))))
    (arguments
     `(#:configure-flags '("CFLAGS=-D__alloca=alloca -D__stat=stat")
       #:phases
       (modify-phases %standard-phases
         (add-before 'build 'set-default-shell
           (lambda* (#:key inputs #:allow-other-keys)
             ;; Change the default shell from /bin/sh.
             (let ((bash (assoc-ref inputs "bash")))
               (substitute* "job.c"
                 (("default_shell =.*$")
                  (format #f "default_shell = \"~a/bin/sh\";\n"
                          bash)))))))))))

(define-public binutils
  (package
   (name "binutils")
   (version "2.38")
   (source
    (origin
      (method url-fetch)
      (uri (string-append "mirror://gnu/binutils/binutils-"
                          version ".tar.bz2"))
      (sha256
       (base32 "1y0fb4qgxaxfyf81x9fqq9w5609mkah0b7wm1f7ab9kpy0fcf3h7"))
      (patches (search-patches "binutils-loongson-workaround.patch"))))
   (build-system gnu-build-system)
   (arguments
    `(#:out-of-source? #t   ;recommended in the README
      #:configure-flags '(;; Add `-static-libgcc' to not retain a dependency
                          ;; on GCC when bootstrapping.
                          "LDFLAGS=-static-libgcc"

                          ;; Turn on --enable-new-dtags by default to make the
                          ;; linker set RUNPATH instead of RPATH on binaries.
                          ;; This is important because RUNPATH can be overriden
                          ;; using LD_LIBRARY_PATH at runtime.
                          "--enable-new-dtags"

                          ;; Don't search under /usr/lib & co.
                          "--with-lib-path=/no-ld-lib-path"

                          ;; Install BFD.  It ends up in a hidden directory,
                          ;; but it's here.
                          "--enable-install-libbfd"

                          ;; Make sure 'ar' and 'ranlib' produce archives in a
                          ;; deterministic fashion.
                          "--enable-deterministic-archives"

                          "--enable-64-bit-bfd"
                          "--enable-compressed-debug-sections=all"
                          "--enable-lto"
                          "--enable-separate-code"
                          "--enable-threads")
      ;; XXX: binutils 2.38 was released without generated manuals:
      ;; <https://sourceware.org/bugzilla/show_bug.cgi?id=28909>.  To avoid
      ;; a circular dependency on texinfo, prevent the build system from
      ;; creating the manuals by calling "true" instead of "makeinfo" ...
      #:make-flags '("MAKEINFO=true")))

   ;; ... and "hide" this package such that users who install binutils get
   ;; the version with documentation defined below.
   (properties '((hidden? . #t)))

   (synopsis "Binary utilities: bfd gas gprof ld")
   (description
    "GNU Binutils is a collection of tools for working with binary files.
Perhaps the most notable are \"ld\", a linker, and \"as\", an assembler.
Other tools include programs to display binary profiling information, list
the strings in a binary file, and utilities for working with archives.  The
\"bfd\" library for working with executable and object formats is also
included.")
   (license gpl3+)
   (home-page "https://www.gnu.org/software/binutils/")))

(define-public binutils+documentation
  (package/inherit binutils
    (native-inputs
     (list texinfo))
    (arguments
     (substitute-keyword-arguments (package-arguments binutils)
       ((#:make-flags flags ''())
        ''())))
    (properties '())))

;; FIXME: ath9k-firmware-htc-binutils.patch do not apply on 2.34 because of a
;; big refactoring of xtensa-modules.c (commit 567607c11fbf7105 upstream).
;; Keep this version around until the patch is updated.
(define-public binutils-2.33
  (package
   (inherit binutils)
   (version "2.33.1")
   (source (origin
             (inherit (package-source binutils))
             (uri (string-append "mirror://gnu/binutils/binutils-"
                                 version ".tar.bz2"))
             (sha256
              (base32
               "1cmd0riv37bqy9mwbg6n3523qgr8b3bbm5kwj19sjrasl4yq9d0c"))
             (patches '())))
   (arguments
    (substitute-keyword-arguments (package-arguments binutils)
      ((#:make-flags _ ''()) ''())))
   (properties '())))

(define-public binutils-gold
  (package/inherit binutils+documentation
    (name "binutils-gold")
    (arguments
     (substitute-keyword-arguments (package-arguments binutils)
       ((#:configure-flags flags)
        `(cons* "--enable-gold=default"
                (delete "LDFLAGS=-static-libgcc" ,flags)))
       ((#:phases phases '%standard-phases)
        `(modify-phases ,phases
           (add-after 'patch-source-shebangs 'patch-more-shebangs
             (lambda _
               (substitute* "gold/Makefile.in"
                 (("/bin/sh") (which "sh")))))
           ;; Multiple failing tests on some architectures in the gold testsuite.
           ,@(if (or (target-arm?)
                     (target-ppc32?))
               '((add-after 'unpack 'skip-gold-testsuite
                   (lambda _
                     (substitute* "gold/Makefile.in"
                       ((" testsuite") " ")))))
               '())))))
    (native-inputs
     `(("bc" ,bc)))))

(define* (make-ld-wrapper name #:key
                          (target (const #f))
                          binutils
                          (linker "ld")
                          (guile (canonical-package guile-3.0))
                          (bash (canonical-package bash))
                          (guile-for-build guile))
  "Return a package called NAME that contains a wrapper for the 'ld' program
of BINUTILS, which adds '-rpath' flags to the actual 'ld' command line.  The
wrapper uses GUILE and BASH.

TARGET must be a one-argument procedure that, given a system type, returns a
cross-compilation target triplet or #f.  When the result is not #f, make a
wrapper for the cross-linker for that target, called 'TARGET-ld'.  To use a
different linker than the default \"ld\", such as \"ld.gold\" the linker name
can be provided via the LINKER argument."
  ;; Note: #:system->target-triplet is a procedure so that the evaluation of
  ;; its result can be delayed until the 'arguments' field is evaluated, thus
  ;; in a context where '%current-system' is accurate.
  (package
    (name name)
    (version "0")
    (source #f)
    (build-system trivial-build-system)
    (inputs `(("binutils" ,binutils)
              ("guile"    ,guile)
              ("bash"     ,bash)
              ("wrapper"  ,(search-path %load-path
                                        "gnu/packages/ld-wrapper.in"))))
    (arguments
     (let ((target (target (%current-system))))
       `(#:guile ,guile-for-build
         #:modules ((guix build utils))
         #:builder (begin
                     (use-modules (guix build utils)
                                  (system base compile))

                     (let* ((out (assoc-ref %outputs "out"))
                            (bin (string-append out "/bin"))
                            (ld  ,(if target
                                      `(string-append bin "/" ,target "-"
                                                      ,linker)
                                      `(string-append bin "/" ,linker)))
                            (go  (string-append ld ".go")))

                       (setvbuf (current-output-port)
                                (cond-expand (guile-2.0 _IOLBF)
                                             (else 'line)))
                       (format #t "building ~s/bin/ld wrapper in ~s~%"
                               (assoc-ref %build-inputs "binutils")
                               out)

                       (mkdir-p bin)
                       (copy-file (assoc-ref %build-inputs "wrapper") ld)
                       (substitute* ld
                         (("@SELF@")
                          ld)
                         (("@GUILE@")
                          (string-append (assoc-ref %build-inputs "guile")
                                         "/bin/guile"))
                         (("@BASH@")
                          (string-append (assoc-ref %build-inputs "bash")
                                         "/bin/bash"))
                         (("@LD@")
                          (string-append (assoc-ref %build-inputs "binutils")
                                         ,(if target
                                              (string-append "/bin/"
                                                             target "-" linker)
                                              (string-append "/bin/" linker)))))
                       (chmod ld #o555)
                       (compile-file ld #:output-file go))))))
    (synopsis "The linker wrapper")
    (description
     "The linker wrapper (or @code{ld-wrapper}) wraps the linker to add any
missing @code{-rpath} flags, and to detect any misuse of libraries outside of
the store.")
    (home-page "https://www.gnu.org/software/guix//")
    (license gpl3+)))

(define-public glibc
  ;; This is the GNU C Library, used on GNU/Linux and GNU/Hurd.  Prior to
  ;; version 2.28, GNU/Hurd used a different glibc branch.
  (package
   (name "glibc")
   (version "2.35")
   (source (origin
            (method url-fetch)
            (uri (string-append "mirror://gnu/glibc/glibc-" version ".tar.xz"))
            (sha256
             (base32
              "0bpm1kfi09dxl4c6aanc5c9951fmf6ckkzay60cx7k37dcpp68si"))
            (patches (search-patches "glibc-ldd-powerpc.patch"
                                     "glibc-ldd-x86_64.patch"
                                     "glibc-dl-cache.patch"
                                     "glibc-versioned-locpath.patch"
                                     "glibc-allow-kernel-2.6.32.patch"
                                     "glibc-reinstate-prlimit64-fallback.patch"
                                     "glibc-supported-locales.patch"
                                     "glibc-cross-objdump.patch"
                                     "glibc-cross-objcopy.patch" ;must come 2nd
                                     "glibc-hurd-clock_t_centiseconds.patch"
                                     "glibc-hurd-clock_gettime_monotonic.patch"
                                     "glibc-hurd-mach-print.patch"
                                     "glibc-hurd-gettyent.patch"))))
   (build-system gnu-build-system)

   ;; Glibc's <limits.h> refers to <linux/limit.h>, for instance, so glibc
   ;; users should automatically pull Linux headers as well.  On GNU/Hurd,
   ;; libc provides <hurd.h>, which includes a bunch of Hurd and Mach headers,
   ;; so both should be propagated.
   (propagated-inputs
    (if (hurd-target?)
        `(("hurd-core-headers" ,hurd-core-headers))
        `(("kernel-headers" ,linux-libre-headers))))

   (outputs '("out" "debug"
              "static"))                          ;9 MiB of .a files

   (arguments
    `(#:out-of-source? #t

      ;; The libraries have an empty RUNPATH, but some, such as the versioned
      ;; libraries (libdl-2.24.so, etc.) have ld.so marked as NEEDED.  Since
      ;; these libraries are always going to be found anyway, just skip
      ;; RUNPATH checks.
      #:validate-runpath? #f

      #:modules ((ice-9 ftw)
                 (srfi srfi-1)
                 (srfi srfi-26)
                 (guix build utils)
                 (guix build gnu-build-system))

      ;; Strip binaries but preserve the symbol table needed by Valgrind:
      ;; <https://lists.gnu.org/archive/html/help-guix/2022-03/msg00036.html>.
      #:strip-flags '("--strip-debug")

      #:configure-flags
      (list "--sysconfdir=/etc"

            ;; Installing a locale archive with all the locales is to
            ;; expensive (~100 MiB), so we rely on users to install the
            ;; locales they really want.
            ;;
            ;; Set the default locale path.  In practice, $LOCPATH may be
            ;; defined to point whatever locales users want.  However, setuid
            ;; binaries don't honor $LOCPATH, so they'll instead look into
            ;; $libc_cv_complocaledir; we choose /run/current-system/locale/X.Y,
            ;; with the idea that it is going to be populated by the sysadmin.
            ;; The "X.Y" sub-directory is because locale data formats are
            ;; incompatible across libc versions; see
            ;; <https://lists.gnu.org/archive/html/guix-devel/2015-08/msg00737.html>.
            ;;
            ;; `--localedir' is not honored, so work around it.
            ;; See <http://sourceware.org/ml/libc-alpha/2013-03/msg00093.html>.
            (string-append "libc_cv_complocaledir=/run/current-system/locale/"
                           ,(version-major+minor version))

            (string-append "--with-headers="
                           (assoc-ref ,(if (%current-target-system)
                                           '%build-target-inputs
                                           '%build-inputs)
                                      "kernel-headers")
                           "/include")

            ;; This is the default for most architectures as of GNU libc 2.26,
            ;; but we specify it explicitly for clarity and consistency.  See
            ;; "kernel-features.h" in the GNU libc for details.
            "--enable-kernel=3.2.0"

            ;; Use our Bash instead of /bin/sh.
            (string-append "BASH_SHELL="
                           (assoc-ref %build-inputs "bash")
                           "/bin/bash")

            ;; On GNU/Hurd we get discarded-qualifiers warnings for
            ;; 'device_write_inband' among other things.  Ignore them.
            ,@(if (hurd-target?)
                  '("--disable-werror")
                  '()))

      #:tests? #f                                 ; XXX
      #:phases (modify-phases %standard-phases
                 (add-before
                  'configure 'pre-configure
                  (lambda* (#:key inputs native-inputs outputs
                                  #:allow-other-keys)
                    (let* ((out  (assoc-ref outputs "out"))
                           (bin  (string-append out "/bin"))
                           ;; FIXME: Normally we would look it up only in INPUTS
                           ;; but cross-base uses it as a native input.
                           (bash (or (assoc-ref inputs "static-bash")
                                     (assoc-ref native-inputs "static-bash"))))
                      ;; Install the rpc data base file under `$out/etc/rpc'.
                      (substitute* "inet/Makefile"
                        (("^\\$\\(inst_sysconfdir\\)/rpc(.*)$" _ suffix)
                         (string-append out "/etc/rpc" suffix "\n"))
                        (("^install-others =.*$")
                         (string-append "install-others = " out "/etc/rpc\n")))

                      (substitute* "Makeconfig"
                        ;; According to
                        ;; <http://www.linuxfromscratch.org/lfs/view/stable/chapter05/glibc.html>,
                        ;; linking against libgcc_s is not needed with GCC
                        ;; 4.7.1.
                        ((" -lgcc_s") ""))

                      ;; Tell the ld.so cache code where the store is.
                      (substitute* "elf/dl-cache.c"
                        (("@STORE_DIRECTORY@")
                         (string-append "\"" (%store-directory) "\"")))

                      ;; Have `system' use that Bash.
                      (substitute* "sysdeps/posix/system.c"
                        (("#define[[:blank:]]+SHELL_PATH.*$")
                         (format #f "#define SHELL_PATH \"~a/bin/bash\"\n"
                                 bash)))

                      ;; Same for `popen'.
                      (substitute* "libio/iopopen.c"
                        (("/bin/sh")
                         (string-append bash "/bin/sh")))

                      ;; Same for the shell used by the 'exec' functions for
                      ;; scripts that lack a shebang.
                      (substitute* (find-files "." "^paths\\.h$")
                        (("#define[[:blank:]]+_PATH_BSHELL[[:blank:]].*$")
                         (string-append "#define _PATH_BSHELL \""
                                        bash "/bin/sh\"\n")))

                      ;; Make sure we don't retain a reference to the
                      ;; bootstrap Perl.
                      (substitute* "malloc/mtrace.pl"
                        (("^#!.*")
                         ;; The shebang can be omitted, because there's the
                         ;; "bilingual" eval/exec magic at the top of the file.
                         "")
                        (("exec @PERL@")
                         "exec perl")))))

                 (add-after 'install 'move-static-libs
                   (lambda* (#:key outputs #:allow-other-keys)
                     ;; Move static libraries to the "static" output.
                     ;; Note: As of GNU libc 2.34, the contents of some ".a"
                     ;; files have been moved into "libc.so", and *both* empty
                     ;; ".so" and ".a" files have been introduced to avoid
                     ;; breaking existing executables and existing builds
                     ;; respectively.  The intent of the seemingly redundant
                     ;; empty ".a" files is to avoid newly-compiled executables
                     ;; from having dependencies on the empty shared libraries,
                     ;; and as such, it is useful to have these ".a" files in
                     ;; OUT in addition to STATIC.

                     ;; XXX: It might be better to determine whether a static
                     ;; library is empty by some criterion (such as their file
                     ;; size equaling eight bytes) rather than hardcoding them
                     ;; by name.
                     (define empty-static-libraries
                       '("libpthread.a" "libdl.a" "libutil.a" "libanl.a"))
                     (define (empty-static-library? file)
                       (any (lambda (s)
                              (string=? file s)) empty-static-libraries))

                     (define (static-library? file)
                       ;; Return true if FILE is a static library.  The
                       ;; "_nonshared.a" files are referred to by libc.so,
                       ;; libpthread.so, etc., which are in fact linker
                       ;; scripts.
                       (and (string-suffix? ".a" file)
                            (not (string-contains file "_nonshared"))
                            (not (empty-static-library? file))))

                     (define (linker-script? file)
                       ;; Guess whether FILE, a ".a" file, is actually a
                       ;; linker script.
                       (and (not (ar-file? file))
                            (not (elf-file? file))))

                     (let* ((out    (assoc-ref outputs "out"))
                            (lib    (string-append out "/lib"))
                            (files  (scandir lib static-library?))
                            (empty  (scandir lib empty-static-library?))
                            (static (assoc-ref outputs "static"))
                            (slib   (string-append static "/lib")))
                       (mkdir-p slib)
                       (for-each (lambda (base)
                                   (rename-file (string-append lib "/" base)
                                                (string-append slib "/" base)))
                                 files)
                       (for-each (lambda (base)
                                   (copy-file (string-append lib "/" base)
                                              (string-append slib "/" base)))
                                 empty)

                       ;; Usually libm.a is a linker script so we need to
                       ;; change the file names in there to refer to STATIC
                       ;; instead of OUT.
                       (for-each (lambda (ld-script)
                                   (substitute* ld-script
                                     ((out) static)))
                                 (filter linker-script?
                                         (map (cut string-append slib "/" <>)
                                              files))))))

                 ,@(if (hurd-target?)
                       '((add-after 'install 'augment-libc.so
                           (lambda* (#:key outputs #:allow-other-keys)
                             (let* ((out (assoc-ref outputs "out")))
                               (substitute* (string-append out "/lib/libc.so")
                                 (("/[^ ]+/lib/libc.so.0.3")
                                  (string-append out "/lib/libc.so.0.3"
                                                 " libmachuser.so libhurduser.so")))))))
                       '()))))

   (inputs `(("static-bash" ,static-bash)))

   ;; To build the manual, we need Texinfo and Perl.  Gettext is needed to
   ;; install the message catalogs, with 'msgfmt'.
   (native-inputs `(("texinfo" ,texinfo)
                    ("perl" ,perl)
                    ("bison" ,bison)
                    ("gettext" ,gettext-minimal)
                    ("python" ,python-minimal)

                    ,@(if (hurd-target?)
                          `(("mig" ,mig)
                            ("perl" ,perl))
                          '())))

   (native-search-paths
    ;; Search path for packages that provide locale data.  This is useful
    ;; primarily in build environments.  Use 'GUIX_LOCPATH' rather than
    ;; 'LOCPATH' to avoid interference with the host system's libc on foreign
    ;; distros.
    (list (search-path-specification
           (variable "GUIX_LOCPATH")
           (files '("lib/locale")))))

   (synopsis "The GNU C Library")
   (description
    "Any Unix-like operating system needs a C library: the library which
defines the \"system calls\" and other basic facilities such as open, malloc,
printf, exit...

The GNU C library is used as the C library in the GNU system and most systems
with the Linux kernel.")
   (license lgpl2.0+)
   (home-page "https://www.gnu.org/software/libc/")))

;; Define a variation of glibc which uses the default /etc/ld.so.cache, useful
;; in FHS containers.
(define-public glibc-for-fhs
  (hidden-package
   (package/inherit glibc
     (name "glibc-for-fhs")
     (source (origin (inherit (package-source glibc))
                     ;; Remove Guix's patch to read ld.so.cache from /gnu/store
                     ;; directories, re-enabling the default /etc/ld.so.cache
                     ;; behavior.
                     (patches
                      (delete (search-patch "glibc-dl-cache.patch")
                              (origin-patches (package-source glibc)))))))))

;; Below are old libc versions, which we use mostly to build locale data in
;; the old format (which the new libc cannot cope with.)
(define-public glibc-2.32
  (package
    (inherit glibc)
    (version "2.32")
    (source (origin
              (inherit (package-source glibc))
              (uri (string-append "mirror://gnu/glibc/glibc-" version ".tar.xz"))
              (sha256
               (base32
                "0di848ibffrnwq7g2dvgqrnn4xqhj3h96csn69q4da51ymafl9qn"))
              (patches (search-patches
                        "glibc-skip-c++.patch"
                        "glibc-ldd-powerpc.patch"
                        "glibc-ldd-x86_64.patch"
                        "glibc-dl-cache.patch"
                        "glibc-hidden-visibility-ldconfig.patch"
                        "glibc-versioned-locpath.patch"
                        "glibc-allow-kernel-2.6.32.patch"
                        "glibc-reinstate-prlimit64-fallback.patch"
                        "glibc-supported-locales.patch"
                        "glibc-hurd-clock_t_centiseconds.patch"
                        "glibc-2.31-hurd-clock_gettime_monotonic.patch"
                        "glibc-hurd-signal-sa-siginfo.patch"
                        "glibc-hurd-mach-print.patch"
                        "glibc-hurd-gettyent.patch"))
              #;
              (patches (search-patches "glibc-ldd-x86_64.patch"
                                       "glibc-hidden-visibility-ldconfig.patch"
                                       "glibc-versioned-locpath.patch"
                                       "glibc-allow-kernel-2.6.32.patch"
                                       "glibc-reinstate-prlimit64-fallback.patch"
                                       "glibc-supported-locales.patch"
                                       "glibc-hurd-clock_t_centiseconds.patch"
                                       "glibc-hurd-clock_gettime_monotonic.patch"
                                       "glibc-hurd-signal-sa-siginfo.patch"))))

    (arguments
     (substitute-keyword-arguments (package-arguments glibc)
       ((#:make-flags flags '())
        ;; Arrange so that /etc/rpc & co. go to $out/etc.
        `(list (string-append "sysconfdir="
                              (assoc-ref %outputs "out")
                              "/etc")))
       ((#:phases phases)
        `(modify-phases ,phases
           (add-before 'configure 'set-etc-rpc-installation-directory
             (lambda* (#:key outputs #:allow-other-keys)
               ;; Install the rpc data base file under `$out/etc/rpc'.
               (let ((out (assoc-ref outputs "out")))
                 (substitute* "sunrpc/Makefile"
                   (("^\\$\\(inst_sysconfdir\\)/rpc(.*)$" _ suffix)
                    (string-append out "/etc/rpc" suffix "\n"))
                   (("^install-others =.*$")
                    (string-append "install-others = " out "/etc/rpc\n"))))))))))))

(define-public glibc-2.31
  (package
    (inherit glibc)
    (version "2.31")
    (source (origin
              (inherit (package-source glibc))
              (uri (string-append "mirror://gnu/glibc/glibc-" version ".tar.xz"))
              (sha256
               (base32
                "05zxkyz9bv3j9h0xyid1rhvh3klhsmrpkf3bcs6frvlgyr2gwilj"))
              (patches (search-patches
                        "glibc-skip-c++.patch"
                        "glibc-ldd-powerpc.patch"
                        "glibc-ldd-x86_64.patch"
                        "glibc-dl-cache.patch"
                        "glibc-hidden-visibility-ldconfig.patch"
                        "glibc-versioned-locpath.patch"
                        "glibc-allow-kernel-2.6.32.patch"
                        "glibc-reinstate-prlimit64-fallback.patch"
                        "glibc-supported-locales.patch"
                        "glibc-hurd-clock_t_centiseconds.patch"
                        "glibc-2.31-hurd-clock_gettime_monotonic.patch"
                        "glibc-hurd-signal-sa-siginfo.patch"
                        "glibc-hurd-mach-print.patch"
                        "glibc-hurd-gettyent.patch"))))
    (arguments
     (substitute-keyword-arguments (package-arguments glibc)
       ((#:phases phases)
        `(modify-phases ,phases
           (add-before 'configure 'set-etc-rpc-installation-directory
             (lambda* (#:key outputs #:allow-other-keys)
               ;; Install the rpc data base file under `$out/etc/rpc'.
               (let ((out (assoc-ref outputs "out")))
                 (substitute* "sunrpc/Makefile"
                   (("^\\$\\(inst_sysconfdir\\)/rpc(.*)$" _ suffix)
                    (string-append out "/etc/rpc" suffix "\n"))
                   (("^install-others =.*$")
                    (string-append "install-others = " out "/etc/rpc\n"))))))))))))

(define-public glibc-2.30
  (package
    (inherit glibc-2.31)
    (version "2.30")
    (native-inputs
     ;; This fails with a build error in libc-tls.c when using GCC 10.  Use an
     ;; older compiler.
     (modify-inputs (package-native-inputs glibc)
       (prepend gcc-8)))
    (source (origin
              (inherit (package-source glibc))
              (uri (string-append "mirror://gnu/glibc/glibc-" version ".tar.xz"))
              (sha256
               (base32
                "1bxqpg91d02qnaz837a5kamm0f43pr1il4r9pknygywsar713i72"))
              (patches (search-patches "glibc-skip-c++.patch"
                                       "glibc-ldd-x86_64.patch"
                                       "glibc-CVE-2019-19126.patch"
                                       "glibc-hidden-visibility-ldconfig.patch"
                                       "glibc-versioned-locpath.patch"
                                       "glibc-allow-kernel-2.6.32.patch"
                                       "glibc-reinstate-prlimit64-fallback.patch"
                                       "glibc-2.29-supported-locales.patch"))))))

(define-public glibc-2.29
  (package
    (inherit glibc-2.30)
    (version "2.29")
    (source (origin
              (inherit (package-source glibc))
              (uri (string-append "mirror://gnu/glibc/glibc-" version ".tar.xz"))
              (sha256
               (base32
                "0jzh58728flfh939a8k9pi1zdyalfzlxmwra7k0rzji5gvavivpk"))
              (patches (search-patches "glibc-skip-c++.patch"
                                       "glibc-ldd-x86_64.patch"
                                       "glibc-CVE-2019-7309.patch"
                                       "glibc-CVE-2019-9169.patch"
                                       "glibc-2.29-git-updates.patch"
                                       "glibc-hidden-visibility-ldconfig.patch"
                                       "glibc-versioned-locpath.patch"
                                       "glibc-allow-kernel-2.6.32.patch"
                                       "glibc-reinstate-prlimit64-fallback.patch"
                                       "glibc-2.29-supported-locales.patch"))))))

(define-public (make-gcc-libc base-gcc libc)
  "Return a GCC that targets LIBC."
  (package (inherit base-gcc)
           (name (string-append (package-name base-gcc) "-"
                                (package-name libc) "-"
                                (package-version libc)))
           (arguments
            (ensure-keyword-arguments (package-arguments base-gcc)
                                      '(#:implicit-inputs? #f)))
           (native-inputs
            `(,@(package-native-inputs base-gcc)
              ,@(append (fold alist-delete (%final-inputs) '("libc" "libc:static")))
              ("libc" ,libc)
              ("libc:static" ,libc "static")))))

(define-public (make-glibc-locales glibc)
  (package
    (inherit glibc)
    (name "glibc-locales")
    (source (origin (inherit (package-source glibc))
                    ;; The patch for glibc 2.28 and earlier replaces the same
                    ;; content, but the context in the patch is different
                    ;; enough to fail to merge.
                    (patches (cons (search-patch
                                    (if (version>=? (package-version glibc)
                                                    "2.29")
                                        "glibc-locales.patch"
                                        "glibc-locales-2.28.patch"))
                                   (origin-patches (package-source glibc))))))
    (synopsis "All the locales supported by the GNU C Library")
    (description
     "This package provides all the locales supported by the GNU C Library,
more than 400 in total.  To use them set the @code{LOCPATH} environment variable
to the @code{share/locale} sub-directory of this package.")
    (outputs '("out"))                            ;110+ MiB
    (native-search-paths '())
    (arguments
     (let ((args `(#:tests? #f #:strip-binaries? #f
                   ,@(package-arguments glibc))))
       (substitute-keyword-arguments args
         ((#:modules modules '((guix build utils)
                               (guix build gnu-build-system)))
          `((srfi srfi-11)
            (gnu build locale)
            ,@modules))
         ((#:imported-modules modules '())
          `((gnu build locale)
            ,@%gnu-build-system-modules))
         ((#:phases phases)
          `(modify-phases ,phases
             (replace 'build
               (lambda _
                 (invoke "make" "localedata/install-locales"
                         "-j" (number->string (parallel-job-count)))))
             (add-after 'build 'symlink-normalized-codesets
               (lambda* (#:key outputs #:allow-other-keys)
                 ;; The above phase does not install locales with names using
                 ;; the "normalized codeset."  Thus, create symlinks like:
                 ;;   en_US.utf8 -> en_US.UTF-8
                 (define (locale-directory? file stat)
                   (and (file-is-directory? file)
                        (string-index (basename file) #\_)
                        (string-rindex (basename file) #\.)))

                 (let* ((out (assoc-ref outputs "out"))
                        (locales (find-files out locale-directory?
                                             #:directories? #t)))
                   (for-each (lambda (directory)
                               (let*-values (((base)
                                              (basename directory))
                                             ((name codeset)
                                              (locale->name+codeset base))
                                             ((normalized)
                                              (normalize-codeset codeset)))
                                 (unless (string=? codeset normalized)
                                   (symlink base
                                            (string-append (dirname directory)
                                                           "/" name "."
                                                           normalized)))))
                             locales))))
             (delete 'install)
             (delete 'move-static-libs)))
         ((#:configure-flags flags)
          `(append ,flags
                   ;; Use $(libdir)/locale/X.Y as is the case by default.
                   (list (string-append "libc_cv_complocaledir="
                                        (assoc-ref %outputs "out")
                                        "/lib/locale/"
                                        ,(version-major+minor
                                          (package-version glibc)))))))))
    (properties `((upstream-name . "glibc")))))

(define %default-utf8-locales
  ;; These are the locales commonly used for tests---e.g., in Guile's i18n
  ;; tests.
  '("de_DE" "el_GR" "en_US" "fr_FR" "tr_TR"))
(define*-public (make-glibc-utf8-locales glibc #:key
                                         (locales %default-utf8-locales)
                                         (name "glibc-utf8-locales"))
  (define default-locales? (equal? locales %default-utf8-locales))
  (package
    (name name)
    (version (package-version glibc))
    (source #f)
    (build-system trivial-build-system)
    (arguments
     `(#:modules ((guix build utils))
       #:builder (begin
                   (use-modules (guix build utils))

                   (let* ((libc      (assoc-ref %build-inputs "glibc"))
                          (gzip      (assoc-ref %build-inputs "gzip"))
                          (out       (assoc-ref %outputs "out"))
                          (localedir (string-append out "/lib/locale/"
                                                    ,(version-major+minor version))))
                     ;; 'localedef' needs 'gzip'.
                     (setenv "PATH" (string-append libc "/bin:" gzip "/bin"))

                     (mkdir-p localedir)
                     (for-each (lambda (locale)
                                 (define file
                                   ;; Use the "normalized codeset" by
                                   ;; default--e.g., "en_US.utf8".
                                   (string-append localedir "/" locale ".utf8"))

                                 (invoke "localedef" "--no-archive"
                                         "--prefix" localedir
                                         "-i" locale
                                         "-f" "UTF-8" file)

                                 ;; For backward compatibility with Guix
                                 ;; <= 0.8.3, add "xx_YY.UTF-8".
                                 (symlink (string-append locale ".utf8")
                                          (string-append localedir "/"
                                                         locale ".UTF-8")))
                               ',locales)
                     #t))))
    (native-inputs (list glibc gzip))
    (synopsis (if default-locales?
                  (P_ "Small sample of UTF-8 locales")
                  (P_ "Customized sample of UTF-8 locales")))
    (description
     (if default-locales?
         (P_ "This package provides a small sample of UTF-8 locales mostly useful in
test environments.")
         (format #f (P_ "This package provides the following UTF-8 locales:
@itemize
~{@item ~a~%~}
@end itemize~%")
                 locales)))
    (home-page (package-home-page glibc))
    (license (package-license glibc))))

(define-public glibc-locales
  (make-glibc-locales glibc))
(define-public glibc-utf8-locales
  (hidden-package
   (make-glibc-utf8-locales glibc)))

;; Packages provided to ease use of binaries linked against the previous libc.
(define-public glibc-locales-2.32
  (package (inherit (make-glibc-locales glibc-2.32))
           (name "glibc-locales-2.32")))
(define-public glibc-locales-2.31
  (package (inherit (make-glibc-locales glibc-2.31))
           (name "glibc-locales-2.31")))
(define-public glibc-locales-2.30
  (package (inherit (make-glibc-locales glibc-2.30))
           (name "glibc-locales-2.30")))
(define-public glibc-locales-2.29
  (package (inherit (make-glibc-locales glibc-2.29))
           (name "glibc-locales-2.29")))
(define-public glibc-utf8-locales-2.29
  (package (inherit (make-glibc-utf8-locales glibc-2.29))
           (name "glibc-utf8-locales-2.29")))

(define-public which
  (package
    (name "which")
    (version "2.21")
    (source (origin
              (method url-fetch)
              (uri (string-append "mirror://gnu/which/which-"
                                  version ".tar.gz"))
              (sha256
               (base32
                "1bgafvy3ypbhhfznwjv1lxmd6mci3x1byilnnkc7gcr486wlb8pl"))))
    (build-system gnu-build-system)
    (home-page "https://gnu.org/software/which/")
    (synopsis "Find full path of shell commands")
    (description
     "The which program finds the location of executables in PATH, with a
variety of options.  It is an alternative to the shell \"type\" built-in
command.")
    (license gpl3+))) ; some files are under GPLv2+

(define-public glibc/hurd-headers
  (package (inherit glibc)
    (name "glibc-hurd-headers")
    (outputs '("out"))
    (propagated-inputs (list gnumach-headers hurd-headers))
    (native-inputs
     (modify-inputs (package-native-inputs glibc)
       (prepend (if (%current-target-system)
                    ;; XXX: When targeting i586-pc-gnu, we need a 32-bit MiG,
                    ;; hence this hack.
                    (package (inherit mig)
                             (arguments `(#:system "i686-linux")))
                    mig))))
    (arguments
     (substitute-keyword-arguments (package-arguments glibc)
       ;; We just pass the flags really needed to build the headers.
       ((#:configure-flags _)
        `(list "--enable-add-ons"
               "--host=i586-pc-gnu"))
       ((#:phases _)
        '(modify-phases %standard-phases
           (replace 'install
             (lambda* (#:key outputs #:allow-other-keys)
               (invoke "make" "install-headers")

               ;; Make an empty stubs.h to work around not being able to
               ;; produce a valid stubs.h and causing the build to fail. See
               ;; <http://lists.gnu.org/archive/html/guix-devel/2014-04/msg00233.html>.
               (let ((out (assoc-ref outputs "out")))
                 (close-port
                  (open-output-file
                   (string-append out "/include/gnu/stubs.h"))))))
           (delete 'build)))))))                  ; nothing to build

(define-public tzdata
  (package
    (name "tzdata")
    ;; This package should be kept in sync with python-pytz in (gnu packages
    ;; time).
    (version "2022a")
    (source (origin
             (method url-fetch)
             (uri (string-append
                   "https://data.iana.org/time-zones/releases/tzdata"
                   version ".tar.gz"))
             (sha256
              (base32
               "0r0nhwpk9nyxj5kkvjy58nr5d85568m04dcb69c4y3zmykczyzzg"))))
    (build-system gnu-build-system)
    (arguments
     (list #:tests? #f

           ;; This consists purely of (architecture-independent) data, so
           ;; ‘cross-compilation’ is pointless here!  (The binaries zic,
           ;; dump, and tzselect are deleted in the post-install phase.)
           #:target #f

           #:make-flags
           #~(let ((out #$output)
                   (tmp (getenv "TMPDIR")))
               (list (string-append "TOPDIR=" out)
                     (string-append "TZDIR=" out "/share/zoneinfo")
                     (string-append "TZDEFAULT=" out
                                    "/share/zoneinfo/localtime")

                     ;; Likewise for the C library routines.
                     (string-append "LIBDIR=" tmp "/lib")
                     (string-append "MANDIR=" tmp "/man")

                     ;; XXX: tzdata 2020b changed the on-disk format
                     ;; of the time zone files from 'fat' to 'slim'.
                     ;; Many packages (particularly evolution-data-server)
                     ;; can not yet handle the latter, so we stick with
                     ;; 'fat' for now.
                     #$@(if (version>=? (package-version this-package)
                                        "2020b")
                            '("CPPFLAGS=-DZIC_BLOAT_DEFAULT='\"fat\"'")
                            '())

                     "AWK=awk"
                     "CC=gcc"))
           #:modules '((guix build utils)
                       (guix build gnu-build-system)
                       (srfi srfi-1))
           #:phases
           #~(modify-phases %standard-phases
               (replace 'unpack
                 (lambda* (#:key source inputs #:allow-other-keys)
                   (invoke "tar" "xvf" source)
                   (invoke "tar" "xvf"
                           #$(match (package-inputs this-package)
                               (((_ tzcode)) tzcode)))))
               (add-after 'install 'post-install
                 (lambda* (#:key outputs #:allow-other-keys)
                   ;; Move data in the right place.
                   (let ((out (assoc-ref outputs "out")))
                     ;; Discard zic, dump, and tzselect, already
                     ;; provided by glibc.
                     (delete-file-recursively (string-append out "/usr"))
                     (symlink (string-append out "/share/zoneinfo")
                              (string-append out "/share/zoneinfo/posix"))
                     (delete-file-recursively
                      (string-append out "/share/zoneinfo-posix"))
                     (copy-recursively (string-append out "/share/zoneinfo-leaps")
                                       (string-append out "/share/zoneinfo/right"))
                     (delete-file-recursively
                      (string-append out "/share/zoneinfo-leaps")))))
               (delete 'configure))))
    (inputs (list (origin
                    (method url-fetch)
                    (uri (string-append
                          "https://data.iana.org/time-zones/releases/tzcode"
                          version ".tar.gz"))
                    (sha256
                     (base32
                      "1iysv8fdkm79k8wh8jizmjmq075q4qjhk090vxjy57my6dz5wmzq")))))
    (home-page "https://www.iana.org/time-zones")
    (synopsis "Database of current and historical time zones")
    (description "The Time Zone Database (often called tz or zoneinfo)
contains code and data that represent the history of local time for many
representative locations around the globe.  It is updated periodically to
reflect changes made by political bodies to time zone boundaries, UTC offsets,
and daylight-saving rules.")
    (license public-domain)))

;;; A "fixed" version of tzdata, which is used in the test suites of glib and R
;;; and a few other places. We can update this whenever we are able to rebuild
;;; thousands of packages (for example, in a core-updates rebuild). This package
;;; will typically be obsolete and should never be referred to by a built
;;; package.
;;;
;;; Please make this a hidden-package if it is different from the primary tzdata
;;; package.
(define-public tzdata-for-tests tzdata)

(define-public libiconv
  (package
    (name "libiconv")
    (version "1.15")
    (source (origin
              (method url-fetch)
              (uri (string-append "mirror://gnu/libiconv/libiconv-"
                                  version ".tar.gz"))
              (sha256
               (base32
                "0y1ij745r4p48mxq84rax40p10ln7fc7m243p8k8sia519i3dxfc"))
              (modules '((guix build utils)))
              (snippet
               ;; Work around "declared gets" error on glibc systems (fixed by
               ;; Gnulib commit 66712c23388e93e5c518ebc8515140fa0c807348.)
               '(substitute* "srclib/stdio.in.h"
                  (("^#undef gets") "")
                  (("^_GL_WARN_ON_USE \\(gets.*") "")))))
    (build-system gnu-build-system)
    (synopsis "Character set conversion library")
    (description
     "libiconv provides an implementation of the iconv function for systems
that lack it.  iconv is used to convert between character encodings in a
program.  It supports a wide variety of different encodings.")
    (home-page "https://www.gnu.org/software/libiconv/")
    (license lgpl3+)))

(define* (libiconv-if-needed #:optional (target (%current-target-system)))
  "Return either a libiconv package specification to include in a dependency
list for platforms that have an incomplete libc, or the empty list.  If a
package needs iconv ,@(libiconv-if-needed) should be added."
  ;; POSIX C libraries provide iconv.  Platforms with an incomplete libc
  ;; without iconv, such as MinGW, must return the then clause.
  (if (target-mingw? target)
      `(("libiconv" ,libiconv))
      '()))

(define-public (canonical-package package)
  ;; Avoid circular dependency by lazily resolving 'commencement'.
  (let* ((iface (resolve-interface '(gnu packages commencement)))
         (proc  (module-ref iface 'canonical-package)))
    (proc package)))

(define-public (%final-inputs)
  "Return the list of \"final inputs\"."
  ;; Avoid circular dependency by lazily resolving 'commencement'.
  (let ((iface (resolve-interface '(gnu packages commencement))))
    (module-ref iface '%final-inputs)))

;;; base.scm ends here<|MERGE_RESOLUTION|>--- conflicted
+++ resolved
@@ -20,11 +20,8 @@
 ;;; Copyright © 2021 Maxime Devos <maximedevos@telenet.be>
 ;;; Copyright © 2021 Guillaume Le Vaillant <glv@posteo.net>
 ;;; Copyright © 2021 Maxim Cournoyer <maxim.cournoyer@gmail.com>
-<<<<<<< HEAD
 ;;; Copyright © 2022 zamfofex <zamfofex@twdb.moe>
-=======
 ;;; Copyright © 2022 John Kehayias <john.kehayias@protonmail.com>
->>>>>>> 595b53b7
 ;;;
 ;;; This file is part of GNU Guix.
 ;;;
