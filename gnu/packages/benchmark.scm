--- conflicted
+++ resolved
@@ -102,12 +102,7 @@
                            "fiologparser.py"))
                ;; Make sure numpy et.al is found.
                (wrap-program (string-append newbin "/fiologparser_hist.py")
-<<<<<<< HEAD
-                 `("GUIX_PYTHONPATH" ":" prefix (,(getenv "GUIX_PYTHONPATH"))))
-               #t))))))
-=======
-                 `("PYTHONPATH" ":" prefix (,(getenv "PYTHONPATH"))))))))))
->>>>>>> 88badc07
+                 `("GUIX_PYTHONPATH" ":" prefix (,(getenv "GUIX_PYTHONPATH"))))))))))
     (outputs '("out" "utils"))
     (inputs
      `(("ceph" ,ceph "lib")
