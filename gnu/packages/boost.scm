;;; GNU Guix --- Functional package management for GNU
;;; Copyright © 2014 John Darrington <jmd@gnu.org>
;;; Copyright © 2014, 2015, 2018 Mark H Weaver <mhw@netris.org>
;;; Copyright © 2015 Andreas Enge <andreas@enge.fr>
;;; Copyright © 2016 Eric Bavier <bavier@member.fsf.org>
;;; Copyright © 2015, 2019, 2020 Ludovic Courtès <ludo@gnu.org>
;;; Copyright © 2017 Thomas Danckaert <post@thomasdanckaert.be>
;;; Copyright © 2018 Tobias Geerinckx-Rice <me@tobias.gr>
;;; Copyright © 2018 Arun Isaac <arunisaac@systemreboot.net>
;;; Copyright © 2018, 2019 Ricardo Wurmus <rekado@elephly.net>
;;; Copyright © 2018, 2020 Maxim Cournoyer <maxim.cournoyer@gmail.com>
;;; Copyright © 2018, 2020 Efraim Flashner <efraim@flashner.co.il>
;;; Copyright © 2019 Mathieu Othacehe <m.othacehe@gmail.com>
;;; Copyright © 2019, 2020 Giacomo Leidi <goodoldpaul@autistici.org>
;;; Copyright © 2020 Marius Bakke <mbakke@fastmail.com>
;;; Copyright © 2020 Jonathan Brielmaier <jonathan.brielmaier@web.de>
<<<<<<< HEAD
;;; Copyright © 2020 Jan (janneke) Nieuwenhuizen <janneke@gnu.org>
;;; Copyright © 2021 Greg Hogan <code@greghogan.com>
=======
;;; Copyright © 2021 Franck Pérignon <franck.perignon@univ-grenoble-alpes.fr>
>>>>>>> 44f94327
;;;
;;; This file is part of GNU Guix.
;;;
;;; GNU Guix is free software; you can redistribute it and/or modify it
;;; under the terms of the GNU General Public License as published by
;;; the Free Software Foundation; either version 3 of the License, or (at
;;; your option) any later version.
;;;
;;; GNU Guix is distributed in the hope that it will be useful, but
;;; WITHOUT ANY WARRANTY; without even the implied warranty of
;;; MERCHANTABILITY or FITNESS FOR A PARTICULAR PURPOSE.  See the
;;; GNU General Public License for more details.
;;;
;;; You should have received a copy of the GNU General Public License
;;; along with GNU Guix.  If not, see <http://www.gnu.org/licenses/>.

(define-module (gnu packages boost)
  #:use-module ((guix licenses) #:prefix license:)
  #:use-module (guix utils)
  #:use-module (guix packages)
  #:use-module (guix download)
  #:use-module (guix git-download)
  #:use-module (guix build-system gnu)
  #:use-module (guix build-system trivial)
  #:use-module (gnu packages)
  #:use-module (gnu packages compression)
  #:use-module (gnu packages hurd)
  #:use-module (gnu packages icu4c)
  #:use-module (gnu packages perl)
  #:use-module (gnu packages python)
  #:use-module (gnu packages shells)
  #:use-module (gnu packages mpi)
  #:use-module (srfi srfi-1))

(define (version-with-underscores version)
  (string-map (lambda (x) (if (eq? x #\.) #\_ x)) version))

(define (boost-patch name version hash)
  (origin
    (method url-fetch)
    (uri (string-append "https://www.boost.org/patches/"
                        (version-with-underscores version) "/" name))
    (file-name (string-append "boost-" name))
    (sha256 (base32 hash))))

(define-public boost
  (package
    (name "boost")
    (version "1.75.0")
    (source (origin
              (method url-fetch)
              (uri (string-append "https://dl.bintray.com/boostorg/release/"
                                  version "/source/boost_"
                                  (version-with-underscores version) ".tar.bz2"))
              ; Should be included in next Boost update
              (patches (search-patches "boost-fix-transitive-linking.patch"))
              (sha256
               (base32
                "1js9zpij58l60kx46s3lxdp5207igppjnhqigwhbpdvd04gb6gcm"))))
    (build-system gnu-build-system)
    (inputs `(("icu4c" ,icu4c)
              ("zlib" ,zlib)))
    (native-inputs
     `(("perl" ,perl)
       ,@(if (%current-target-system)
             '()
             `(("python" ,python-minimal-wrapper)))
       ("tcsh" ,tcsh)))
    (arguments
     `(#:imported-modules ((guix build python-build-system)
                           ,@%gnu-build-system-modules)
       #:modules (((guix build python-build-system) #:select (python-version))
                  ,@%gnu-build-system-modules)
       #:tests? #f
       #:make-flags
       (list "threading=multi" "link=shared"

             ;; Set the RUNPATH to $libdir so that the libs find each other.
             (string-append "linkflags=-Wl,-rpath="
                            (assoc-ref %outputs "out") "/lib")
             ,@(if (%current-target-system)
                   `("--user-config=user-config.jam"
                     ;; Python is not supported when cross-compiling.
                     "--without-python"
                     "binary-format=elf"
                     "target-os=linux"
                     ,@(cond
                        ((string-prefix? "arm" (%current-target-system))
                         '("abi=aapcs"
                           "address-model=32"
                           "architecture=arm"))
                        ((string-prefix? "aarch64" (%current-target-system))
                         '("abi=aapcs"
                           "address-model=64"
                           "architecture=arm"))
                        (else '())))
                   '()))
       #:phases
       (modify-phases %standard-phases
         (delete 'bootstrap)
         (replace 'configure
           (lambda* (#:key inputs outputs #:allow-other-keys)
             (let ((icu (assoc-ref inputs "icu4c"))
                   (python (assoc-ref inputs "python"))
                   (out (assoc-ref outputs "out")))
               (substitute* '("libs/config/configure"
                              "libs/spirit/classic/phoenix/test/runtest.sh"
                              "tools/build/src/engine/execunix.cpp")
                 (("/bin/sh") (which "sh")))

               (setenv "SHELL" (which "sh"))
               (setenv "CONFIG_SHELL" (which "sh"))

               ,@(if (%current-target-system)
                     `((call-with-output-file "user-config.jam"
                          (lambda (port)
                            (format port
                                    "using gcc : cross : ~a-c++ ;"
                                    ,(%current-target-system)))))
                     '())

               ;; Change an #ifdef __MACH__ that really targets macOS.
               (substitute* "boost/test/utils/timer.hpp"
                 (("defined\\(__MACH__\\)")
                  "(defined __MACH__ && !defined __GNU__)"))

               (invoke "./bootstrap.sh"
                       (string-append "--prefix=" out)
                       ;; Auto-detection looks for ICU only in traditional
                       ;; install locations.
                       (string-append "--with-icu=" icu)
                       ;; Ditto for Python.
                       ,@(if (%current-target-system)
                             '()
                             `((string-append "--with-python-root=" python)
                               (string-append "--with-python=" python "/bin/python")
                               (string-append "--with-python-version="
                                              (python-version python))))
                       "--with-toolset=gcc"))))
         (replace 'build
           (lambda* (#:key make-flags #:allow-other-keys)
             (apply invoke "./b2"
                    (format #f "-j~a" (parallel-job-count))
                    make-flags)))
         (replace 'install
           (lambda* (#:key make-flags #:allow-other-keys)
             (apply invoke "./b2" "install" make-flags)))
         ,@(if (%current-target-system)
               '()
               '((add-after 'install 'provide-libboost_python
                    (lambda* (#:key inputs outputs #:allow-other-keys)
                      (let* ((out (assoc-ref outputs "out"))
                             (python-version (python-version
                                              (assoc-ref inputs "python")))
                             (libboost_pythonNN.so
                              (string-append "libboost_python"
                                             (string-join (string-split
                                                           python-version #\.)
                                                          "")
                                             ".so")))
                        (with-directory-excursion (string-append out "/lib")
                          (symlink libboost_pythonNN.so "libboost_python.so")
                          ;; Some packages only look for the major version.
                          (symlink libboost_pythonNN.so
                                   (string-append "libboost_python"
                                                  (string-take python-version 1)
                                                  ".so")))
                        #t))))))))

    (home-page "https://www.boost.org")
    (synopsis "Peer-reviewed portable C++ source libraries")
    (description
     "A collection of libraries intended to be widely useful, and usable
across a broad spectrum of applications.")
    (license (license:x11-style "https://www.boost.org/LICENSE_1_0.txt"
                                "Some components have other similar licences."))))

(define-public boost-with-python3
  (deprecated-package "boost-with-python3" boost))

(define-public boost-static
  (package
    (inherit boost)
    (name "boost-static")
    (arguments
     (substitute-keyword-arguments (package-arguments boost)
       ((#:make-flags flags)
        `(cons "link=static" (delete "link=shared" ,flags)))
       ((#:phases phases)
        `(modify-phases ,phases
           (replace 'provide-libboost_python
             (lambda* (#:key inputs outputs #:allow-other-keys)
               (let* ((out (assoc-ref outputs "out"))
                      (python-version (python-version
                                       (assoc-ref inputs "python")))
                      (libboost_pythonNN.a
                       (string-append "libboost_python"
                                      (string-join (string-split
                                                    python-version #\.)
                                                   "")
                                      ".a")))
                 (with-directory-excursion (string-append out "/lib")
                   (symlink libboost_pythonNN.a "libboost_python.a"))
                 #t)))))))))

(define-public boost-for-mysql
  ;; Older version for MySQL 5.7.23.
  (package
    (inherit boost)
    (version "1.59.0")
    (source (origin
              (method url-fetch)
              (uri (string-append
                    "mirror://sourceforge/boost/boost/" version "/boost_"
                    (string-map (lambda (x) (if (eq? x #\.) #\_ x)) version)
                    ".tar.bz2"))
              (sha256
               (base32
                "1jj1aai5rdmd72g90a3pd8sw9vi32zad46xv5av8fhnr48ir6ykj"))))
    (arguments (substitute-keyword-arguments (package-arguments boost)
      ((#:phases phases)
       `(modify-phases ,phases
          (replace 'configure
            (lambda* (#:key inputs outputs #:allow-other-keys)
              (let ((icu (assoc-ref inputs "icu4c"))
                    (out (assoc-ref outputs "out")))
                (substitute* (append
                               (find-files "tools/build/src/engine/" "execunix\\.c.*")
                               '("libs/config/configure"
                                 "libs/spirit/classic/phoenix/test/runtest.sh"
                                 "tools/build/doc/bjam.qbk"
                                 "tools/build/src/engine/Jambase"))
                  (("/bin/sh") (which "sh")))

                (setenv "SHELL" (which "sh"))
                (setenv "CONFIG_SHELL" (which "sh"))

                ,@(if (%current-target-system)
                    `((call-with-output-file "user-config.jam"
                        (lambda (port)
                          (format port
                                  "using gcc : cross : ~a-c++ ;"
                                  ,(%current-target-system)))))
                    '())

                (invoke "./bootstrap.sh"
                        (string-append "--prefix=" out)
                        ;; Auto-detection looks for ICU only in traditional
                        ;; install locations.
                        (string-append "--with-icu=" icu)
                        "--with-toolset=gcc"))))
          (delete 'provide-libboost_python)))
      ((#:make-flags make-flags)
       `(cons* "--without-python" ,make-flags))))
    (native-inputs
     (alist-delete "python" (package-native-inputs boost)))
    (properties '((hidden? . #t)))))

(define-public boost-sync
  (let ((commit "c72891d9b90e2ceb466ec859f640cd012b2d8709")
        (version "1.55")
        (revision "1"))
    (package
      (name "boost-sync")
      (version (git-version version revision commit))
      (source (origin
                (method git-fetch)
                (uri (git-reference
                      (url "https://github.com/boostorg/sync")
                      (commit commit)))
                (file-name (git-file-name name version))
                (sha256
                 (base32
                  "197mp5z048vz5kv1m4v3jm447l2gqsyv0rbfz11dz0ns343ihbyx"))))
      (build-system trivial-build-system)
      (arguments
       `(#:modules ((guix build utils))
         #:builder
         (begin
           (use-modules (guix build utils))
           (let ((source (assoc-ref %build-inputs "source")))
             (copy-recursively (string-append source "/include")
                               (string-append %output "/include"))))))
      (home-page "https://github.com/boostorg/sync")
      (synopsis "Boost.Sync library")
      (description "The Boost.Sync library provides mutexes, semaphores, locks
and events and other thread related facilities.  Boost.Sync originated from
Boost.Thread.")
      (license (license:x11-style "https://www.boost.org/LICENSE_1_0.txt")))))

(define-public boost-signals2
  (package
    (name "boost-signals2")
    (version (package-version boost))
    (source (origin
              (method git-fetch)
              (uri (git-reference
                    (url "https://github.com/boostorg/signals2")
                    (commit (string-append "boost-" version))))
              (file-name (git-file-name name version))
              (sha256
               (base32
                "13i5j43nggb46i6qpaf7gk53i7zp7pimphl7sydyfqz2m9yx5cdy"))))
    (build-system trivial-build-system)
    (arguments
     `(#:modules ((guix build utils))
       #:builder
       (begin
         (use-modules (guix build utils))
         (let ((source (assoc-ref %build-inputs "source")))
           (copy-recursively (string-append source "/include")
                             (string-append %output "/include"))))))
    (home-page "https://github.com/boostorg/signals2")
    (synopsis "Boost.Signals2 library")
    (description "The Boost.Signals2 library is an implementation of a managed
signals and slots system.")
    (license (license:x11-style "https://www.boost.org/LICENSE_1_0.txt"))))


(define-public boost-mpi
  (package
    (inherit boost)
    (name "boost-mpi")
    (native-inputs
     `(("perl" ,perl)
       ,@(if (%current-target-system)
             '()
             `(("python" ,python-wrapper)))
       ("openmpi" , openmpi)))
    (arguments
     (substitute-keyword-arguments (package-arguments boost)
      ((#:phases phases)
       `(modify-phases ,phases
          (add-after 'configure 'update-jam
            (lambda* (#:key inputs outputs #:allow-other-keys)
              (let ((output-port (open-file "project-config.jam" "a")))
                (display "using mpi ;" output-port)
                (newline output-port)
                (close output-port))))))))
    (home-page "https://www.boost.org")
    (synopsis "Message Passing Interface (MPI) library for C++")))

(define-public mdds
  (package
    (name "mdds")
    (version "1.5.0")
    (source (origin
             (method url-fetch)
             (uri (string-append
                   "http://kohei.us/files/mdds/src/mdds-" version ".tar.bz2"))
             (sha256
              (base32
               "03b8i43pw4m767mm0cnbi77x7qhpkzpi9b1f6dpp4cmyszmnsk8l"))))
    (build-system gnu-build-system)
    (propagated-inputs
      `(("boost" ,boost))) ; inclusion of header files
    (home-page "https://gitlab.com/mdds/mdds")
    (synopsis "Multi-dimensional C++ data structures and indexing algorithms")
    (description "Mdds (multi-dimensional data structure) provides a
collection of multi-dimensional data structures and indexing algorithms
for C++.  It includes flat segment trees, segment trees, rectangle sets,
point quad trees, multi-type vectors and multi-type matrices.")
    (license license:expat)))<|MERGE_RESOLUTION|>--- conflicted
+++ resolved
@@ -14,12 +14,9 @@
 ;;; Copyright © 2019, 2020 Giacomo Leidi <goodoldpaul@autistici.org>
 ;;; Copyright © 2020 Marius Bakke <mbakke@fastmail.com>
 ;;; Copyright © 2020 Jonathan Brielmaier <jonathan.brielmaier@web.de>
-<<<<<<< HEAD
 ;;; Copyright © 2020 Jan (janneke) Nieuwenhuizen <janneke@gnu.org>
 ;;; Copyright © 2021 Greg Hogan <code@greghogan.com>
-=======
 ;;; Copyright © 2021 Franck Pérignon <franck.perignon@univ-grenoble-alpes.fr>
->>>>>>> 44f94327
 ;;;
 ;;; This file is part of GNU Guix.
 ;;;
