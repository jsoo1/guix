;;; GNU Guix --- Functional package management for GNU
;;; Copyright © 2013, 2014, 2015, 2016, 2017 Ludovic Courtès <ludo@gnu.org>
;;; Copyright © 2015, 2018 Mark H Weaver <mhw@netris.org>
;;; Copyright © 2015 Leo Famulari <leo@famulari.name>
;;; Copyright © 2016 Jan Nieuwenhuizen <janneke@gnu.org>
;;; Copyright © 2016, 2017, 2018 Marius Bakke <mbakke@fastmail.com>
;;; Copyright © 2016, 2017 Danny Milosavljevic <dannym@scratchpost.org>
;;; Copyright © 2016, 2017 David Craven <david@craven.ch>
;;; Copyright © 2017, 2018 Efraim Flashner <efraim@flashner.co.il>
;;; Copyright © 2018 Tobias Geerinckx-Rice <me@tobias.gr>
;;;
;;; This file is part of GNU Guix.
;;;
;;; GNU Guix is free software; you can redistribute it and/or modify it
;;; under the terms of the GNU General Public License as published by
;;; the Free Software Foundation; either version 3 of the License, or (at
;;; your option) any later version.
;;;
;;; GNU Guix is distributed in the hope that it will be useful, but
;;; WITHOUT ANY WARRANTY; without even the implied warranty of
;;; MERCHANTABILITY or FITNESS FOR A PARTICULAR PURPOSE.  See the
;;; GNU General Public License for more details.
;;;
;;; You should have received a copy of the GNU General Public License
;;; along with GNU Guix.  If not, see <http://www.gnu.org/licenses/>.

(define-module (gnu packages bootloaders)
  #:use-module (gnu packages)
  #:use-module (gnu packages admin)
  #:use-module ((gnu packages algebra) #:select (bc))
  #:use-module (gnu packages assembly)
  #:use-module (gnu packages base)
  #:use-module (gnu packages disk)
  #:use-module (gnu packages bison)
  #:use-module (gnu packages cdrom)
  #:use-module (gnu packages cross-base)
  #:use-module (gnu packages disk)
  #:use-module (gnu packages firmware)
  #:use-module (gnu packages flex)
  #:use-module (gnu packages fontutils)
  #:use-module (gnu packages gcc)
  #:use-module (gnu packages gettext)
  #:use-module (gnu packages linux)
  #:use-module (gnu packages man)
  #:use-module (gnu packages mtools)
  #:use-module (gnu packages ncurses)
  #:use-module (gnu packages perl)
  #:use-module (gnu packages pkg-config)
  #:use-module (gnu packages python)
  #:use-module (gnu packages texinfo)
  #:use-module (gnu packages tls)
  #:use-module (gnu packages swig)
  #:use-module (gnu packages virtualization)
  #:use-module (gnu packages web)
  #:use-module (guix build-system gnu)
  #:use-module (guix download)
  #:use-module (guix git-download)
  #:use-module ((guix licenses) #:prefix license:)
  #:use-module (guix packages)
  #:use-module (guix utils)
  #:use-module (srfi srfi-1)
  #:use-module (srfi srfi-26))

(define unifont
  ;; GNU Unifont, <http://gnu.org/s/unifont>.
  ;; GRUB needs it for its graphical terminal, gfxterm.
  (origin
    (method url-fetch)
    (uri
     "http://unifoundry.com/pub/unifont-7.0.06/font-builds/unifont-7.0.06.bdf.gz")
    (sha256
     (base32
      "0p2vhnc18cnbmb39vq4m7hzv4mhnm2l0a2s7gx3ar277fwng3hys"))))

<<<<<<< HEAD
;; The GRUB test suite fails with later versions of Qemu, so we
;; keep it at 2.10 for now.  See
;; <https://lists.gnu.org/archive/html/bug-grub/2018-02/msg00004.html>.
;; TODO: When grub no longer needs this version, move to gnu/packages/debug.scm.
(define qemu-minimal-2.10
  (package
    (inherit qemu-minimal)
    (version "2.10.2")
    (source (origin
              (method url-fetch)
              (uri (string-append "https://download.qemu.org/qemu-"
                                  version ".tar.xz"))
              (sha256
               (base32
                "17w21spvaxaidi2am5lpsln8yjpyp2zi3s3gc6nsxj5arlgamzgw"))
              (patches (search-patches "qemu-glibc-2.27.patch"))))))

=======
>>>>>>> 8c21c64e
(define-public grub
  (package
    (name "grub")
    (version "2.02")
    (source (origin
             (method url-fetch)
             (uri (string-append "mirror://gnu/grub/grub-" version ".tar.xz"))
             (sha256
              (base32
               "03vvdfhdmf16121v7xs8is2krwnv15wpkhkf16a4yf8nsfc3f2w1"))))
    (build-system gnu-build-system)
    (arguments
     `(#:phases (modify-phases %standard-phases
                  (add-after 'unpack 'patch-stuff
                   (lambda* (#:key inputs #:allow-other-keys)
                     (substitute* "grub-core/Makefile.in"
                       (("/bin/sh") (which "sh")))

                     ;; Give the absolute file name of 'mdadm', used to
                     ;; determine the root file system when it's a RAID
                     ;; device.  Failing to do that, 'grub-probe' silently
                     ;; fails if 'mdadm' is not in $PATH.
                     (substitute* "grub-core/osdep/linux/getroot.c"
                       (("argv\\[0\\] = \"mdadm\"")
                        (string-append "argv[0] = \""
                                       (assoc-ref inputs "mdadm")
                                       "/sbin/mdadm\"")))

                     ;; Make the font visible.
                     (copy-file (assoc-ref inputs "unifont") "unifont.bdf.gz")
                     (system* "gunzip" "unifont.bdf.gz")
                     #t))
                  (add-before 'check 'disable-flaky-test
                    (lambda _
                      ;; This test is unreliable. For more information, see:
                      ;; <https://bugs.gnu.org/26936>.
                      (substitute* "Makefile.in"
                        (("grub_cmd_date grub_cmd_set_date grub_cmd_sleep")
                          "grub_cmd_date grub_cmd_sleep"))
                      #t)))
       ;; Disable tests on ARM and AARCH64 platforms.
       #:tests? ,(not (any (cute string-prefix? <> (or (%current-target-system)
                                                       (%current-system)))
                           '("arm" "aarch64")))))
    (inputs
     `(("gettext" ,gettext-minimal)

       ;; Depend on LVM2 for libdevmapper, used by 'grub-probe' and
       ;; 'grub-install' to recognize mapped devices (LUKS, etc.)
       ("lvm2" ,lvm2)

       ;; Depend on mdadm, which is invoked by 'grub-probe' and 'grub-install'
       ;; to determine whether the root file system is RAID.
       ("mdadm" ,mdadm)

       ("freetype" ,freetype)
       ;; ("libusb" ,libusb)
       ;; ("fuse" ,fuse)
       ("ncurses" ,ncurses)))
    (native-inputs
     `(("pkg-config" ,pkg-config)
       ("unifont" ,unifont)
       ("bison" ,bison)
       ;; Due to a bug in flex >= 2.6.2, GRUB must be built with an older flex:
       ;; <http://lists.gnu.org/archive/html/grub-devel/2017-02/msg00133.html>
       ;; TODO Try building with flex > 2.6.4.
       ("flex" ,flex-2.6.1)
       ("texinfo" ,texinfo)
       ("help2man" ,help2man)

       ;; Dependencies for the test suite.  The "real" QEMU is needed here,
       ;; because several targets are used.
       ("parted" ,parted)
       ("qemu" ,qemu-minimal-2.10)
       ("xorriso" ,xorriso)))
    (home-page "https://www.gnu.org/software/grub/")
    (synopsis "GRand Unified Boot loader")
    (description
     "GRUB is a multiboot bootloader.  It is used for initially loading the
kernel of an operating system and then transferring control to it.  The kernel
then goes on to load the rest of the operating system.  As a multiboot
bootloader, GRUB handles the presence of multiple operating systems installed
on the same computer; upon booting the computer, the user is presented with a
menu to select one of the installed operating systems.")
    (license license:gpl3+)
    (properties '((cpe-name . "grub2")))))

(define-public grub-efi
  (package
    (inherit grub)
    (name "grub-efi")
    (synopsis "GRand Unified Boot loader (UEFI version)")
    (inputs
     `(("efibootmgr" ,efibootmgr)
       ("mtools" ,mtools)
       ,@(package-inputs grub)))
    (arguments
     `(;; TODO: Tests need a UEFI firmware for qemu. There is one at
       ;; https://github.com/tianocore/edk2/tree/master/OvmfPkg .
       ;; Search for 'OVMF' in "tests/util/grub-shell.in".
       ,@(substitute-keyword-arguments (package-arguments grub)
           ((#:tests? _ #f) #f)
           ((#:configure-flags flags ''())
            `(cons "--with-platform=efi" ,flags))
           ((#:phases phases)
            `(modify-phases ,phases
               (add-after 'patch-stuff 'use-absolute-efibootmgr-path
                 (lambda* (#:key inputs #:allow-other-keys)
                   (substitute* "grub-core/osdep/unix/platform.c"
                     (("efibootmgr")
                      (string-append (assoc-ref inputs "efibootmgr")
                                     "/sbin/efibootmgr")))
                   #t))
               (add-after 'patch-stuff 'use-absolute-mtools-path
                 (lambda* (#:key inputs #:allow-other-keys)
                   (let ((mtools (assoc-ref inputs "mtools")))
                     (substitute* "util/grub-mkrescue.c"
                       (("\"mformat\"")
                        (string-append "\"" mtools
                                       "/bin/mformat\"")))
                     (substitute* "util/grub-mkrescue.c"
                       (("\"mcopy\"")
                        (string-append "\"" mtools
                                       "/bin/mcopy\"")))
                     #t))))))))))

;; Because grub searches hardcoded paths it's easiest to just build grub
;; again to make it find both grub-pc and grub-efi.  There is a command
;; line argument which allows you to specify ONE platform - but
;; grub-mkrescue will use multiple platforms if they are available
;; in the installation directory (without command line argument).
(define-public grub-hybrid
  (package
    (inherit grub-efi)
    (name "grub-hybrid")
    (synopsis "GRand Unified Boot loader (hybrid version)")
    (inputs
     `(("grub" ,grub)
       ,@(package-inputs grub-efi)))
    (arguments
     (substitute-keyword-arguments (package-arguments grub-efi)
       ((#:modules modules `((guix build utils) (guix build gnu-build-system)))
        `((ice-9 ftw) ,@modules))
       ((#:phases phases)
        `(modify-phases ,phases
           (add-after 'install 'install-non-efi
             (lambda* (#:key inputs outputs #:allow-other-keys)
               (let ((input-dir (string-append (assoc-ref inputs "grub")
                                               "/lib/grub"))
                     (output-dir (string-append (assoc-ref outputs "out")
                                                "/lib/grub")))
                 (for-each
                  (lambda (basename)
                    (if (not (or (string-prefix? "." basename)
                                 (file-exists? (string-append output-dir "/" basename))))
                        (symlink (string-append input-dir "/" basename)
                                 (string-append output-dir "/" basename))))
                  (scandir input-dir))
                 #t)))))))))

(define-public syslinux
  (let ((commit "bb41e935cc83c6242de24d2271e067d76af3585c"))
    (package
      (name "syslinux")
      (version (git-version "6.04-pre" "1" commit))
      (source (origin
                (method git-fetch)
                (uri (git-reference
                      (url "https://github.com/geneC/syslinux")
                      (commit commit)))
                (file-name (git-file-name name version))
                (sha256
                 (base32
                  "0k8dvafd6410kqxf3kyr4y8jzmpmrih6wbjqg6gklak7945yflrc"))))
      (build-system gnu-build-system)
      (native-inputs
       `(("nasm" ,nasm)
         ("perl" ,perl)
         ("python-2" ,python-2)))
      (inputs
       `(("libuuid" ,util-linux)
         ("mtools" ,mtools)))
      (arguments
       `(#:parallel-build? #f
         #:make-flags
         (list (string-append "BINDIR=" %output "/bin")
               (string-append "SBINDIR=" %output "/sbin")
               (string-append "LIBDIR=" %output "/lib")
               (string-append "INCDIR=" %output "/include")
               (string-append "DATADIR=" %output "/share")
               (string-append "MANDIR=" %output "/share/man")
               "PERL=perl"
               "bios")
         #:phases
         (modify-phases %standard-phases
           (add-after 'unpack 'patch-files
             (lambda* (#:key inputs #:allow-other-keys)
               (substitute* (find-files "." "Makefile.*|ppmtolss16")
                 (("/bin/pwd") (which "pwd"))
                 (("/bin/echo") (which "echo"))
                 (("/usr/bin/perl") (which "perl")))
               (let ((mtools (assoc-ref inputs "mtools")))
                 (substitute* (find-files "." "\\.c$")
                   (("mcopy")
                    (string-append mtools "/bin/mcopy"))
                   (("mattrib")
                    (string-append mtools "/bin/mattrib"))))
               #t))
           (delete 'configure)
           (add-before 'build 'set-permissions
             (lambda _
               (zero? (system* "chmod" "a+w" "utils/isohybrid.in"))))
           (replace 'check
             (lambda _
               (setenv "CC" "gcc")
               (substitute* "tests/unittest/include/unittest/unittest.h"
                 ;; Don't look up headers under /usr.
                 (("/usr/include/") ""))
               (zero? (system* "make" "unittest")))))))
      (home-page "http://www.syslinux.org")
      (synopsis "Lightweight Linux bootloader")
      (description "Syslinux is a lightweight Linux bootloader.")
      (license (list license:gpl2+
                     license:bsd-3 ; gnu-efi/*
                     license:bsd-4 ; gnu-efi/inc/* gnu-efi/lib/*
                     ;; Also contains:
                     license:expat license:isc license:zlib)))))

(define-public dtc
  (package
    (name "dtc")
    (version "1.4.6")
    (source (origin
              (method url-fetch)
              (uri (string-append
                    "mirror://kernel.org/software/utils/dtc/"
                    "dtc-" version ".tar.xz"))
              (sha256
               (base32
                "0zkvih0fpwvk31aqyyfy9kn13nbi76c21ihax15p6h1wrjzh48rq"))))
    (build-system gnu-build-system)
    (native-inputs
     `(("bison" ,bison)
       ("flex" ,flex)
       ("swig" ,swig)))
    (inputs
     `(("python-2" ,python-2)))
    (arguments
     `(#:make-flags
       (list "CC=gcc"
             (string-append "PREFIX=" (assoc-ref %outputs "out"))
             (string-append "SETUP_PREFIX=" (assoc-ref %outputs "out"))
             "INSTALL=install")
       #:phases
       (modify-phases %standard-phases
         (delete 'configure))))         ; no configure script
    (home-page "https://www.devicetree.org")
    (synopsis "Compiles device tree source files")
    (description "@command{dtc} compiles
@uref{http://elinux.org/Device_Tree_Usage, device tree source files} to device
tree binary files.  These are board description files used by Linux and BSD.")
    (license license:gpl2+)))

(define u-boot
  (package
    (name "u-boot")
    (version "2018.01")
    (source (origin
              (method url-fetch)
              (uri (string-append
                    "ftp://ftp.denx.de/pub/u-boot/"
                    "u-boot-" version ".tar.bz2"))
              (sha256
               (base32
                "1nidnnjprgxdhiiz7gmaj8cgcf52l5gbv64cmzjq4gmkjirmk3wk"))))
    (native-inputs
     `(("bc" ,bc)
       ;("dtc" ,dtc) ; they have their own incompatible copy.
       ("python-2" ,python-2)
       ("swig" ,swig)))
    (build-system  gnu-build-system)
    (home-page "http://www.denx.de/wiki/U-Boot/")
    (synopsis "ARM bootloader")
    (description "U-Boot is a bootloader used mostly for ARM boards. It
also initializes the boards (RAM etc).")
    (license license:gpl2+)))

(define (make-u-boot-package board triplet)
  "Returns a u-boot package for BOARD cross-compiled for TRIPLET."
  (let ((same-arch? (if (string-prefix? (%current-system)
                                        (gnu-triplet->nix-system triplet))
                      `#t
                      `#f)))
    (package
      (inherit u-boot)
      (name (string-append "u-boot-"
                           (string-replace-substring (string-downcase board)
                                                     "_" "-")))
      (native-inputs
       `(,@(if (not same-arch?)
             `(("cross-gcc" ,(cross-gcc triplet #:xgcc gcc-7))
               ("cross-binutils" ,(cross-binutils triplet)))
             `(("gcc-7" ,gcc-7)))
         ,@(package-native-inputs u-boot)))
      (arguments
       `(#:modules ((ice-9 ftw) (guix build utils) (guix build gnu-build-system))
         #:test-target "test"
         #:make-flags
         (list "HOSTCC=gcc"
               ,@(if (not same-arch?)
                   `((string-append "CROSS_COMPILE=" ,triplet "-"))
                   '()))
         #:phases
         (modify-phases %standard-phases
           (replace 'configure
             (lambda* (#:key outputs make-flags #:allow-other-keys)
               (let ((config-name (string-append ,board "_defconfig")))
                 (if (file-exists? (string-append "configs/" config-name))
                     (zero? (apply system* "make" `(,@make-flags ,config-name)))
                     (begin
                       (display "Invalid board name. Valid board names are:")
                       (let ((suffix-len (string-length "_defconfig")))
                         (scandir "configs"
                                  (lambda (file-name)
                                    (when (string-suffix? "_defconfig" file-name)
                                      (format #t
                                              "- ~A\n"
                                              (string-drop-right file-name
                                                                 suffix-len))))))
                       #f)))))
           (replace 'install
             (lambda* (#:key outputs #:allow-other-keys)
               (let* ((out (assoc-ref outputs "out"))
                      (libexec (string-append out "/libexec"))
                      (uboot-files (append
                                    (find-files "." ".*\\.(bin|efi|img|spl|itb|dtb)$")
                                    (find-files "." "^(MLO|SPL)$"))))
                 (mkdir-p libexec)
                 (install-file ".config" libexec)
                 (for-each
                  (lambda (file)
                    (let ((target-file (string-append libexec "/" file)))
                      (mkdir-p (dirname target-file))
                      (copy-file file target-file)))
                  uboot-files))))))))))

(define-public u-boot-vexpress
  (make-u-boot-package "vexpress_ca9x4" "arm-linux-gnueabihf"))

(define-public u-boot-malta
  (make-u-boot-package "malta" "mips64el-linux-gnuabi64"))

(define-public u-boot-beagle-bone-black
  (make-u-boot-package "am335x_boneblack" "arm-linux-gnueabihf"))

(define-public u-boot-pine64-plus
  (let ((base (make-u-boot-package "pine64_plus" "aarch64-linux-gnu")))
    (package
      (inherit base)
      (arguments
        (substitute-keyword-arguments (package-arguments base)
          ((#:phases phases)
           `(modify-phases ,phases
              (add-after 'unpack 'set-environment
                (lambda* (#:key inputs #:allow-other-keys)
                  (let ((bl31 (string-append (assoc-ref inputs "firmware")
                                             "/bl31.bin")))
                    (setenv "BL31" bl31)
                    ;; This is necessary while we're using the bundled dtc.
                    (setenv "PATH" (string-append (getenv "PATH") ":"
                                                  "scripts/dtc")))
                  #t))))))
      (native-inputs
       `(("firmware" ,arm-trusted-firmware-pine64-plus)
         ,@(package-native-inputs base))))))

(define-public u-boot-banana-pi-m2-ultra
  (make-u-boot-package "Bananapi_M2_Ultra" "arm-linux-gnueabihf"))

(define-public u-boot-a20-olinuxino-lime
  (make-u-boot-package "A20-OLinuXino-Lime" "arm-linux-gnueabihf"))

(define-public u-boot-a20-olinuxino-lime2
  (make-u-boot-package "A20-OLinuXino-Lime2" "arm-linux-gnueabihf"))

(define-public u-boot-a20-olinuxino-micro
  (make-u-boot-package "A20-OLinuXino_MICRO" "arm-linux-gnueabihf"))

(define-public u-boot-nintendo-nes-classic-edition
  (make-u-boot-package "Nintendo_NES_Classic_Edition" "arm-linux-gnueabihf"))

(define-public u-boot-wandboard
  (make-u-boot-package "wandboard" "arm-linux-gnueabihf"))

(define-public u-boot-mx6cuboxi
  (make-u-boot-package "mx6cuboxi" "arm-linux-gnueabihf"))

(define-public vboot-utils
  (package
    (name "vboot-utils")
    (version "R63-10032.B")
    (source (origin
              ;; XXX: Snapshots are available but changes timestamps every download.
              (method git-fetch)
              (uri (git-reference
                    (url (string-append "https://chromium.googlesource.com"
                                        "/chromiumos/platform/vboot_reference"))
                    (commit (string-append "release-" version))))
              (file-name (string-append name "-" version "-checkout"))
              (sha256
               (base32
                "0h0m3l69vp9dr6xrs1p6y7ilkq3jq8jraw2z20kqfv7lvc9l1lxj"))))
    (build-system gnu-build-system)
    (arguments
     `(#:make-flags (list "CC=gcc"
                          (string-append "DESTDIR=" (assoc-ref %outputs "out")))
       #:phases (modify-phases %standard-phases
                  (add-after 'unpack 'patch-hard-coded-paths
                    (lambda* (#:key inputs outputs #:allow-other-keys)
                      (let ((coreutils (assoc-ref inputs "coreutils"))
                            (diffutils (assoc-ref inputs "diffutils")))
                        (substitute* "futility/misc.c"
                          (("/bin/cp") (string-append coreutils "/bin/cp")))
                        (substitute* "tests/bitmaps/TestBmpBlock.py"
                          (("/usr/bin/cmp") (string-append diffutils "/bin/cmp")))
                        (substitute* "vboot_host.pc.in"
                          (("prefix=/usr")
                           (string-append "prefix=" (assoc-ref outputs "out"))))
                        #t)))
                  (delete 'configure)
                  (add-before 'check 'patch-tests
                    (lambda _
                      ;; These tests compare diffs against known-good values.
                      ;; Patch the paths to match those in the build container.
                      (substitute* (find-files "tests/futility/expect_output")
                        (("/mnt/host/source/src/platform/vboot_reference")
                         (string-append "/tmp/guix-build-" ,name "-" ,version
                                        ".drv-0/source")))
                      ;; Tests require write permissions to many of these files.
                      (for-each make-file-writable (find-files "tests/futility"))
                      #t)))
       #:test-target "runtests"))
    (native-inputs
     `(("pkg-config" ,pkg-config)

       ;; For tests.
       ("diffutils" ,diffutils)
       ("python@2" ,python-2)))
    (inputs
     `(("coreutils" ,coreutils)
       ("libyaml" ,libyaml)
       ("openssl" ,openssl)
       ("openssl:static" ,openssl "static")
       ("util-linux" ,util-linux)))
    (home-page
     "https://dev.chromium.org/chromium-os/chromiumos-design-docs/verified-boot")
    (synopsis "ChromiumOS verified boot utilities")
    (description
     "vboot-utils is a collection of tools to facilitate booting of
Chrome-branded devices.  This includes the @command{cgpt} partitioning
program, the @command{futility} and @command{crossystem} firmware management
tools, and more.")
    (license license:bsd-3)))

(define-public os-prober
  (package
    (name "os-prober")
    (version "1.76")
    (source
     (origin
       (method url-fetch)
       (uri (string-append "mirror://debian/pool/main/o/os-prober/os-prober_"
                           version ".tar.xz"))
       (sha256
        (base32
         "1vb45i76bqivlghrq7m3n07qfmmq4wxrkplqx8gywj011rhq19fk"))))
    (build-system gnu-build-system)
    (arguments
     `(#:modules ((guix build gnu-build-system)
                  (guix build utils)
                  (ice-9 regex)   ; for string-match
                  (srfi srfi-26)) ; for cut
       #:make-flags (list "CC=gcc")
       #:tests? #f ; no tests
       #:phases
       (modify-phases %standard-phases
         (replace 'configure
           (lambda* (#:key outputs #:allow-other-keys)
             (substitute* (find-files ".")
               (("/usr") (assoc-ref outputs "out")))
             (substitute* (find-files "." "50mounted-tests$")
               (("mkdir") "mkdir -p"))
             #t))
         (replace 'install
           (lambda* (#:key outputs #:allow-other-keys)
             (define (find-files-non-recursive directory)
               (find-files directory
                           (lambda (file stat)
                             (string-match (string-append "^" directory "/[^/]*$")
                                           file))
                           #:directories? #t))

             (let* ((out (assoc-ref outputs "out"))
                    (bin (string-append out "/bin"))
                    (lib (string-append out "/lib"))
                    (share (string-append out "/share")))
               (for-each (cut install-file <> bin)
                         (list "linux-boot-prober" "os-prober"))
               (install-file "newns" (string-append lib "/os-prober"))
               (install-file "common.sh" (string-append share "/os-prober"))
               (install-file "os-probes/mounted/powerpc/20macosx"
                             (string-append lib "/os-probes/mounted"))
               (for-each
                (lambda (directory)
                  (for-each
                   (lambda (file)
                     (let ((destination (string-append lib "/" directory
                                                       "/" (basename file))))
                       (mkdir-p (dirname destination))
                       (copy-recursively file destination)))
                   (append (find-files-non-recursive (string-append directory "/common"))
                           (find-files-non-recursive (string-append directory "/x86")))))
                (list "os-probes" "os-probes/mounted" "os-probes/init"
                      "linux-boot-probes" "linux-boot-probes/mounted"))
               #t))))))
    (home-page "https://joeyh.name/code/os-prober")
    (synopsis "Detect other operating systems")
    (description "os-prober probes disks on the system for other operating
systems so that they can be added to the bootloader.  It also works out how to
boot existing GNU/Linux systems and detects what distribution is installed in
order to add a suitable bootloader menu entry.")
    (license license:gpl2+)))<|MERGE_RESOLUTION|>--- conflicted
+++ resolved
@@ -72,26 +72,6 @@
      (base32
       "0p2vhnc18cnbmb39vq4m7hzv4mhnm2l0a2s7gx3ar277fwng3hys"))))
 
-<<<<<<< HEAD
-;; The GRUB test suite fails with later versions of Qemu, so we
-;; keep it at 2.10 for now.  See
-;; <https://lists.gnu.org/archive/html/bug-grub/2018-02/msg00004.html>.
-;; TODO: When grub no longer needs this version, move to gnu/packages/debug.scm.
-(define qemu-minimal-2.10
-  (package
-    (inherit qemu-minimal)
-    (version "2.10.2")
-    (source (origin
-              (method url-fetch)
-              (uri (string-append "https://download.qemu.org/qemu-"
-                                  version ".tar.xz"))
-              (sha256
-               (base32
-                "17w21spvaxaidi2am5lpsln8yjpyp2zi3s3gc6nsxj5arlgamzgw"))
-              (patches (search-patches "qemu-glibc-2.27.patch"))))))
-
-=======
->>>>>>> 8c21c64e
 (define-public grub
   (package
     (name "grub")
