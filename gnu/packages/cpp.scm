--- conflicted
+++ resolved
@@ -76,11 +76,8 @@
   #:use-module (gnu packages pkg-config)
   #:use-module (gnu packages popt)
   #:use-module (gnu packages pretty-print)
-<<<<<<< HEAD
   #:use-module (gnu packages python)
-=======
   #:use-module (gnu packages pulseaudio)
->>>>>>> 62e707d6
   #:use-module (gnu packages tls)
   #:use-module (gnu packages web)
   #:use-module (gnu packages xml)
