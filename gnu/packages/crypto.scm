;;; GNU Guix --- Functional package management for GNU
;;; Copyright © 2014 David Thompson <davet@gnu.org>
;;; Copyright © 2015, 2017, 2018, 2019 Ricardo Wurmus <rekado@elephly.net>
;;; Copyright © 2016, 2017, 2018, 2019 Leo Famulari <leo@famulari.name>
;;; Copyright © 2016 Lukas Gradl <lgradl@openmailbox>
;;; Copyright © 2016–2021 Tobias Geerinckx-Rice <me@tobias.gr>
;;; Copyright © 2016, 2017 Nikita <nikita@n0.is>
;;; Copyright © 2016, 2017, 2019, 2020 Eric Bavier <bavier@posteo.net>
;;; Copyright © 2017 Pierre Langlois <pierre.langlois@gmx.com>
;;; Copyright © 2018, 2020, 2021 Efraim Flashner <efraim@flashner.co.il>
;;; Copyright © 2018 Arun Isaac <arunisaac@systemreboot.net>
;;; Copyright © 2018 Nicolas Goaziou <mail@nicolasgoaziou.fr>
;;; Copyright © 2018, 2020 Nicolò Balzarotti <nicolo@nixo.xyz>
;;; Copyright © 2018 Tim Gesthuizen <tim.gesthuizen@yahoo.de>
;;; Copyright © 2019 Pierre Neidhardt <mail@ambrevar.xyz>
;;; Copyright © 2019 Tanguy Le Carrour <tanguy@bioneland.org>
;;; Copyright © 2020 Marius Bakke <mbakke@fastmail.com>
;;; Copyright © 2020 Jakub Kądziołka <kuba@kadziolka.net>
;;; Copyright © 2020 Brice Waegeneire <brice@waegenei.re>
;;; Copyright © 2020 Hendur Saga <hendursaga@yahoo.com>
;;; Copyright © 2020 pukkamustard <pukkamustard@posteo.net>
;;; Copyright © 2021 Ellis Kenyő <me@elken.dev>
;;; Copyright © 2021 Maxime Devos <maximedevos@telenet.be>
;;;
;;; This file is part of GNU Guix.
;;;
;;; GNU Guix is free software; you can redistribute it and/or modify it
;;; under the terms of the GNU General Public License as published by
;;; the Free Software Foundation; either version 3 of the License, or (at
;;; your option) any later version.
;;;
;;; GNU Guix is distributed in the hope that it will be useful, but
;;; WITHOUT ANY WARRANTY; without even the implied warranty of
;;; MERCHANTABILITY or FITNESS FOR A PARTICULAR PURPOSE.  See the
;;; GNU General Public License for more details.
;;;
;;; You should have received a copy of the GNU General Public License
;;; along with GNU Guix.  If not, see <http://www.gnu.org/licenses/>.

(define-module (gnu packages crypto)
  #:use-module (gnu packages)
  #:use-module (gnu packages admin)
  #:use-module (gnu packages aidc)
  #:use-module (gnu packages attr)
  #:use-module (gnu packages autotools)
  #:use-module (gnu packages boost)
  #:use-module (gnu packages check)
  #:use-module (gnu packages compression)
  #:use-module (gnu packages crates-io)
  #:use-module (gnu packages cryptsetup)
  #:use-module (gnu packages documentation)
  #:use-module (gnu packages gettext)
  #:use-module (gnu packages gnupg)
  #:use-module (gnu packages golang)
  #:use-module (gnu packages graphviz)
  #:use-module (gnu packages image)
  #:use-module (gnu packages kerberos)
  #:use-module (gnu packages libbsd)
  #:use-module (gnu packages libffi)
  #:use-module (gnu packages linux)
  #:use-module (gnu packages lsof)
  #:use-module (gnu packages man)
  #:use-module (gnu packages multiprecision)
  #:use-module (gnu packages nettle)
  #:use-module (gnu packages password-utils)
  #:use-module (gnu packages perl)
  #:use-module (gnu packages perl-check)
  #:use-module (gnu packages pkg-config)
  #:use-module (gnu packages python)
  #:use-module (gnu packages python-xyz)
  #:use-module (gnu packages readline)
  #:use-module (gnu packages search)
  #:use-module (gnu packages serialization)
  #:use-module (gnu packages shells)
  #:use-module (gnu packages sqlite)
  #:use-module (gnu packages tcl)
  #:use-module (gnu packages tls)
  #:use-module (gnu packages version-control)
  #:use-module (gnu packages xml)
  #:use-module ((guix licenses) #:prefix license:)
  #:use-module (guix packages)
  #:use-module (guix download)
  #:use-module (guix git-download)
  #:use-module (guix gexp)
  #:use-module (guix build-system cargo)
  #:use-module (guix build-system cmake)
  #:use-module (guix build-system copy)
  #:use-module (guix build-system gnu)
  #:use-module (guix build-system go)
  #:use-module (guix build-system perl)
  #:use-module (guix utils)
  #:use-module (srfi srfi-1)
  #:use-module (srfi srfi-26))

(define-public libdecaf
  (package
    (name "libdecaf")
    (version "1.0.1")
    (source (origin
              (method git-fetch)
              (uri (git-reference
                    (url "git://git.code.sf.net/p/ed448goldilocks/code")
                    (commit
                     (string-append "v" version))))
              (file-name
               (git-file-name name version))
              (sha256
               (base32 "1ajgmyvc6a4m1h2hg1g4wz7ibx10x1xys9m6ancnmmf1f2srlfly"))))
    (build-system cmake-build-system)
    (outputs '("out" "python" "doc"))
    (arguments
     `(#:configure-flags '("-DENABLE_STATIC=OFF")
       #:phases
       (modify-phases %standard-phases
         (add-after 'unpack 'patch-python-binding
           (lambda _
             (substitute* "python/setup.py"
               (("gmake")
                "make")
               (("'\\.\\.', 'build', 'lib', 'libdecaf\\.so'")
                "'..', '..', 'build', 'src', 'libdecaf.so'"))))
         (add-after 'install 'install-python-binding
           (lambda* (#:key outputs #:allow-other-keys)
             (with-directory-excursion "../source/python"
               (invoke "python" "setup.py" "install"
                       (string-append "--prefix=" (assoc-ref outputs "python"))
                       "--root=/"))))
         (add-after 'install-python-binding 'install-documentation
           (lambda* (#:key outputs #:allow-other-keys)
             (invoke "make" "doc")
             (let* ((doc (assoc-ref outputs "doc"))
                    (dest (string-append doc "/share/doc")))
               (copy-recursively "doc" dest)))))))
    (native-inputs
     `(("dot" ,graphviz)
       ("doxygen" ,doxygen)
       ("python" ,python-wrapper)))
    (synopsis "Decaf Elliptic Curve Library")
    (description "The libdecaf library is an implementation of elliptic curve
cryptography using the Montgomery and Edwards curves Curve25519, Ed25519,
Ed448-Goldilocks and Curve448, using the Decaf encoding.")
    (home-page "http://ed448goldilocks.sourceforge.net/")
    (license (list license:expat        ;library
                   license:bsd-2))))    ;python bindings

(define-public libsodium
  (package
    (name "libsodium")
    (version "1.0.18")
    (source (origin
            (method url-fetch)
            (uri (list (string-append
                        "https://download.libsodium.org/libsodium/"
                        "releases/libsodium-" version ".tar.gz")
                       (string-append
                        "https://download.libsodium.org/libsodium/"
                        "releases/old/libsodium-" version ".tar.gz")))
            (sha256
             (base32
              "1h9ncvj23qbbni958knzsli8dvybcswcjbx0qjjgi922nf848l3g"))))
    (build-system gnu-build-system)
    (synopsis "Portable NaCl-based crypto library")
    (description
     "Sodium is a new easy-to-use high-speed software library for network
communication, encryption, decryption, signatures, etc.")
    (license license:isc)
    (home-page "https://libsodium.org")))

(define-public libmd
  (package
    (name "libmd")
    (version "1.0.3")
    (source (origin
            (method url-fetch)
            (uri
             (list
              (string-append "https://archive.hadrons.org/software/libmd/libmd-"
                             version ".tar.xz")
              (string-append "https://libbsd.freedesktop.org/releases/libmd-"
                             version ".tar.xz")))
            (sha256
             (base32
              "0jmga8y94h857ilra3qjaiax3wd5pd6mx1h120zhl9fcjmzhj0js"))))
    (build-system gnu-build-system)
    (synopsis "Message Digest functions from BSD systems")
    (description
     "The currently provided message digest algorithms are:
@itemize
@item MD2
@item MD4
@item MD5
@item RIPEMD-160
@item SHA-1
@item SHA-2 (SHA-256, SHA-384 and SHA-512)
@end itemize")
    (license (list license:bsd-3
                   license:bsd-2
                   license:isc
                   license:public-domain))
    (home-page "https://www.hadrons.org/software/libmd/")))

(define-public signify
  (package
    (name "signify")
    (version "30")
    (home-page "https://github.com/aperezdc/signify")
    (source (origin
              (method url-fetch)
              (uri (string-append "https://github.com/aperezdc/signify/releases"
                                  "/download/v" version "/signify-" version ".tar.xz"))
              (sha256
               (base32
                "11l67j04gyxnlw6zrzsygqs5cgsc1sww1rh0apl05yay131hd17n"))))
    (build-system gnu-build-system)
    ;; TODO Build with libwaive (described in README.md), to implement something
    ;; like OpenBSD's pledge().
    (arguments
     `(#:make-flags
       (list ,(string-append "CC=" (cc-for-target))
             (string-append "PREFIX=" (assoc-ref %outputs "out")))
       #:phases
       (modify-phases %standard-phases
         (delete 'configure))))
    (native-inputs
     `(("pkg-config" ,pkg-config)))
    (inputs
     `(("libbsd" ,libbsd)))
    (synopsis "Create and verify cryptographic signatures")
    (description "The signify utility creates and verifies cryptographic
signatures using the elliptic curve Ed25519.  This is a Linux port of the
OpenBSD tool of the same name.")
    ;; This package includes third-party code that was originally released under
    ;; various non-copyleft licenses. See the source files for clarification.
    (license (list license:bsd-3 license:bsd-4 license:expat license:isc
                   license:public-domain (license:non-copyleft
                                          "file://base64.c"
                                          "See base64.c in the distribution for
                                           the license from IBM.")))))

(define-public rust-minisign
  (package
    (name "rust-minisign")
    (version "0.5.20")
    (source
      (origin
        (method url-fetch)
        (uri (crate-uri "minisign" version))
        (file-name
         (string-append name "-" version ".tar.gz"))
        (sha256
         (base32
          "0xmcvh2snravghaar8igc6b9r3s1snnmf9qam9l3zyhm4987767y"))))
    (build-system cargo-build-system)
    (arguments
     `(#:cargo-inputs
       (("rust-getrandom" ,rust-getrandom-0.1)
        ("rust-rpassword" ,rust-rpassword-4)
        ("rust-scrypt" ,rust-scrypt-0.3))))
    (home-page "https://github.com/jedisct1/rust-minisign")
    (synopsis "Crate to sign files and verify signatures")
    (description
     "This package provides a crate to sign files and verify signatures.")
    (license license:expat)))

(define-public go-minisign
  (package
    (name "go-minisign")
    (version "0.1.0")
    (source
      (origin
        (method git-fetch)
        (uri (git-reference
               (url "https://github.com/jedisct1/go-minisign")
               (commit version)))
        (file-name (git-file-name name version))
        (sha256
         (base32
          "0wc0rk5m60yz52f0cncmbgq67yvb1rcx91gvzjg6jpc4mpw2db27"))
        (modules '((guix build utils)))
        (snippet
         '(begin (delete-file-recursively "vendor") #t))))
    (build-system go-build-system)
    (arguments
     '(#:import-path "github.com/jedisct1/go-minisign"))
    (propagated-inputs
     `(("go-golang-org-x-crypto" ,go-golang-org-x-crypto)))
    (home-page "https://github.com/jedisct1/go-minisign")
    (synopsis "Minisign verification library for Golang")
    (description "A Golang library to verify Minisign signatures.")
    (license license:expat)))

(define-public encfs
  (package
    (name "encfs")
    (version "1.9.5")
    (source
     (origin
       (method url-fetch)
       (uri
        (string-append "https://github.com/vgough/encfs/releases/download/v"
                       version "/encfs-" version ".tar.gz"))
       (sha256
        (base32
         "0qzxavvv20577bxvly8s7d3y7bqasqclc2mllp0ddfncjm9z02a7"))
       (modules '((guix build utils)))
       ;; Remove bundled dependencies in favour of proper inputs.
       (snippet '(begin
                   (for-each delete-file-recursively
                             '("vendor/github.com/leethomason/tinyxml2"
                               "vendor/github.com/google/googletest"))
                   #t))))
    (build-system cmake-build-system)
    (native-inputs
     `(("gettext" ,gettext-minimal)

       ;; Test dependencies.
       ("expect" ,expect)
       ("googletest-source" ,(package-source googletest))
       ("perl" ,perl)))
    (inputs
     `(("attr" ,attr)
       ("fuse" ,fuse)
       ("openssl" ,openssl)
       ("tinyxml2" ,tinyxml2)))
    (arguments
     `(#:configure-flags (list "-DUSE_INTERNAL_TINYXML=OFF")
       #:phases
       (modify-phases %standard-phases
         (add-after 'unpack 'unpack-googletest
           (lambda* (#:key inputs #:allow-other-keys)
             (mkdir-p "vendor/github.com/google/googletest")
             (copy-recursively (assoc-ref inputs "googletest-source")
                               "vendor/github.com/google/googletest")
             #t))
         (add-before 'configure 'patch-CMakeLists.txt
           (lambda _
             ;; Prevent CMake from adding libc on the system include path.
             ;; Otherwise it will interfere with the libc used by GCC and
             ;; ultimately cause #include_next errors.
             (substitute* "CMakeLists.txt"
               (("include_directories \\(SYSTEM \\$\\{Intl_INCLUDE_DIRS\\}\\)")
                ""))
             #t))
         (add-before 'check 'make-unittests
           (lambda _
             (invoke "make" "unittests"))))))
    (home-page "https://vgough.github.io/encfs")
    (synopsis "Encrypted virtual file system")
    (description
     "EncFS creates a virtual encrypted file system in user-space.  Each file
created under an EncFS mount point is stored as a separate encrypted file on
the underlying file system.  Like most encrypted file systems, EncFS is meant
to provide security against off-line attacks, such as a drive falling into
the wrong hands.")
    (license (list license:expat                  ; internal/easylogging++.h
                   license:lgpl3+                 ; encfs library
                   license:gpl3+))))              ; command-line tools

(define-public keyutils
  (package
    (name "keyutils")
    (version "1.6.1")
    (source
     (origin
       (method url-fetch)
       (uri
        (string-append "https://people.redhat.com/dhowells/keyutils/keyutils-"
                       version ".tar.bz2"))
       (sha256
        (base32 "1kk4pmyflgplkgxn2bzpc069ph9c9jdd9ikcsyd5pnaimqi5gcf8"))
       (modules '((guix build utils)))
       ;; Create relative symbolic links instead of absolute ones to /lib/*.
       (snippet '(begin
                   (substitute* "Makefile" (("\\$\\(LNS\\) \\$\\(LIBDIR\\)/")
                                            "$(LNS) "))
                   #t))))
    (build-system gnu-build-system)
    (arguments
     `(#:phases (modify-phases %standard-phases
                  (delete 'configure))          ; no configure script
       #:make-flags (list ,(string-append "CC=" (cc-for-target))
                          "RPATH=-Wl,-rpath,$(DESTDIR)$(LIBDIR)"
                          (string-append "DESTDIR="
                                         (assoc-ref %outputs "out"))
                          "INCLUDEDIR=/include"
                          "LIBDIR=/lib"
                          "MANDIR=/share/man"
                          "SHAREDIR=/share/keyutils")
       #:test-target "test"))
    (inputs
     `(("mit-krb5" ,mit-krb5)))
    (home-page "https://people.redhat.com/dhowells/keyutils/")
    (synopsis "Linux key management utilities")
    (description
     "Keyutils is a set of utilities for managing the key retention facility in
the Linux kernel, which can be used by file systems, block devices, and more to
gain and retain the authorization and encryption keys required to perform
secure operations. ")
    (license (list license:lgpl2.1+             ; the files keyutils.*
                   license:gpl2+))))            ; the rest

<<<<<<< HEAD
;; There is no release candidate but commits point out a version number,
;; furthermore no tarball exists.
(define-public eschalot
  (let ((commit "0bf31d88a11898c19b1ed25ddd2aff7b35dbac44")
        (revision "1"))
    (package
      (name "eschalot")
      (version (string-append "1.2.0-" revision "." (string-take commit 7)))
      (source
       (origin
         (method git-fetch)
         (uri (git-reference
               (url "https://github.com/schnabear/eschalot")
               (commit commit)))
         (file-name (string-append name "-" version))
         (sha256
          (base32
           "0lj38ldh8vzi11wp4ghw4k0fkwp0s04zv8k8d473p1snmbh7mx98"))))
      (inputs
       `(("openssl" ,openssl-1.0)))     ; for openssl/{bn,pem,rsa,sha}.h
      (build-system gnu-build-system)
      (arguments
       `(#:make-flags (list (string-append "CC=" ,(cc-for-target))
                            (string-append "PREFIX=" (assoc-ref %outputs "out"))
                            (string-append "INSTALL=" "install"))
         ;; XXX: make test would run a !VERY! long hashing of names with the use
         ;; of a wordlist, the amount of computing time this would waste on build
         ;; servers is in no relation to the size or importance of this small
         ;; application, therefore we run our own tests on eschalot and worgen.
         #:phases
         (modify-phases %standard-phases
           (delete 'configure)
           (replace 'check
             (lambda _
               (invoke "./worgen" "8-12" "top1000.txt" "3-10" "top400nouns.txt"
                       "3-6" "top150adjectives.txt" "3-6")
               (invoke "./eschalot" "-r" "^guix|^GuixSystem")
               (invoke "./eschalot" "-r" "^gnu|^free")
               (invoke "./eschalot" "-r" "^cyber|^hack")
               (invoke "./eschalot" "-r" "^troll")))
           ;; Make install can not create the bin dir, create it.
           (add-before 'install 'create-bin-dir
             (lambda* (#:key outputs #:allow-other-keys)
               (let* ((out (assoc-ref outputs "out"))
                      (bin (string-append out "/bin")))
                 (mkdir-p bin)
                 #t))))))
      (home-page "https://github.com/schnabear/eschalot")
      (synopsis "Tor hidden service name generator")
      (description
       "Eschalot is a tor hidden service name generator, it allows one to
produce customized vanity .onion addresses using a brute-force method.  Searches
for valid names can be run with regular expressions and wordlists.  For the
generation of wordlists the included tool @code{worgen} can be used.  There is
no man page, refer to the home page for usage details.")
      (license (list license:isc license:expat)))))

=======
>>>>>>> 49922efb
(define-public ssss
  (package
    (name "ssss")
    (version "0.5")
    (source (origin
              (method url-fetch)
              (uri (string-append "http://point-at-infinity.org/ssss/ssss-"
                                  version ".tar.gz"))
              (sha256
               (base32
                "15grn2fp1x8p92kxkwbmsx8rz16g93y9grl3hfqbh1jn21ama5jx"))))
    (build-system gnu-build-system)
    (arguments
     `(#:tests? #f ; No test suite
       #:make-flags (list (string-append "PREFIX=" (assoc-ref %outputs "out"))
                          ,(string-append "CC=" (cc-for-target)))
       #:phases
       (modify-phases %standard-phases
         (delete 'configure) ; no configuration to be done
         (replace 'install
           (lambda* (#:key outputs #:allow-other-keys)
             (let* ((outdir (assoc-ref outputs "out"))
                    (bindir (string-append outdir "/bin"))
                    (docdir (string-append outdir
                                           "/share/doc/ssss-"
                                           ,version)))
               (install-file "ssss-combine" bindir)
               (install-file "ssss-split" bindir)
               (install-file "ssss.1" docdir)
               (install-file "ssss.1.html" docdir)
               #t))))))
    (inputs
     `(("gmp" ,gmp)))
    (native-inputs
     `(("xmltoman" ,xmltoman)))
    (home-page "http://point-at-infinity.org/ssss/")
    (synopsis "Shamir's secret sharing scheme implementation")
    (description "@command{ssss-split} and @command{ssss-combine} are utilities that split
and combine secrets securely using Shamir's secret sharing scheme.  This implementation
allows for a threshold scheme where the minimum number of shares can be less than the
total number of shares generated.")
    (license license:gpl2+)))

(define-public tomb
  (package
    (name "tomb")
    (version "2.9")
    (source (origin
              (method url-fetch)
              (uri (string-append "https://files.dyne.org/tomb/releases/"
                                  "Tomb-" version ".tar.gz"))
              (sha256
               (base32
                "136nfnpaz29hngwwnzrmc858gpnvnb977gf4ldbpapw1h1k3r8mk"))))
    (build-system gnu-build-system)
    (native-inputs `(("sudo" ,sudo)))   ;presence needed for 'check' phase
    (inputs
     `(("zsh" ,zsh)
       ("gnupg" ,gnupg)
       ("cryptsetup" ,cryptsetup)
       ("e2fsprogs" ,e2fsprogs)         ;for mkfs.ext4
       ("gettext" ,gettext-minimal)     ;used at runtime
       ("lsof" ,lsof)
       ("mlocate" ,mlocate)
       ("pinentry" ,pinentry)
       ("qrencode" ,qrencode)
       ("steghide" ,steghide)
       ("util-linux" ,util-linux)))
    (arguments
     `(#:make-flags (list (string-append "PREFIX=" (assoc-ref %outputs "out")))
       ;; The "sudo" input is needed only to satisfy dependency checks in the
       ;; 'check' phase.  The "sudo" used at runtime should come from the
       ;; system's setuid-programs, so ensure no reference is kept.
       #:disallowed-references (,sudo)
       ;; TODO: Build and install gtk and qt trays
       #:phases
       (modify-phases %standard-phases
         (delete 'configure)            ;no configuration to be done
         (add-after 'install 'i18n
           (lambda* (#:key make-flags #:allow-other-keys)
             (apply invoke "make" "-C" "extras/translations"
                    "install" make-flags)
             #t))
         (add-after 'install 'wrap
           (lambda* (#:key inputs outputs #:allow-other-keys)
             (let ((out (assoc-ref outputs "out")))
               (wrap-program (string-append out "/bin/tomb")
                 `("PATH" ":" prefix
                   (,(string-append (assoc-ref inputs "mlocate") "/bin")
                    ,@(map (lambda (program)
                             (or (and=> (which program) dirname)
                                 (error "program not found:" program)))
                           '("seq" "mkfs.ext4" "pinentry"
                             "gpg" "cryptsetup" "gettext" "lsof"
                             "qrencode" "steghide" "findmnt" "getent")))))
               #t)))
         (delete 'check)
         (add-after 'wrap 'check
           (lambda* (#:key outputs #:allow-other-keys)
             ;; Running the full tests requires sudo/root access for
             ;; cryptsetup, which is not available in the build environment.
             ;; But we can run `tomb dig` without root, so make sure that
             ;; works.  TODO: It Would Be Nice to check the expected "index",
             ;; "search", "bury", and "exhume" features are available by
             ;; querying `tomb -h`.
             (let ((tomb (string-append (assoc-ref outputs "out")
                                        "/bin/tomb")))
               (invoke tomb "dig" "-s" "10" "secrets.tomb")
               #t))))))
    (home-page "https://www.dyne.org/software/tomb")
    (synopsis "File encryption for secret data")
    (description
     "Tomb is an application to manage the creation and access of encrypted
storage files: it can be operated from commandline and it can integrate with a
user's graphical desktop.")
    (license license:gpl3+)))

(define-public scrypt
  (package
    (name "scrypt")
    (version "1.3.1")
    (source
      (origin
        (method url-fetch)
        (uri (string-append "https://www.tarsnap.com/scrypt/scrypt-"
                            version ".tgz"))
        (sha256
         (base32
          "1hnl0r6pmyxiy4dmafmqk1db7wpc0x9rqpzqcwr9d2cmghcj6byz"))))
    (build-system gnu-build-system)
    (arguments
     `(#:license-file-regexp "COPYRIGHT"
       #:phases (modify-phases %standard-phases
        (add-after 'unpack 'patch-$PATH-assumptions
          (lambda _
            (substitute* "configure"
              (("\\{POSIX_PATH\\}")
               "{PATH}"))
            (substitute* "Makefile.in"
              (("command -p") ""))
            #t))
        (add-after 'install 'install-docs
          (lambda* (#:key outputs #:allow-other-keys)
            (let* ((out (assoc-ref %outputs "out"))
                   (doc (string-append out "/share/doc/" ,name "-" ,version)))
              (install-file "FORMAT" doc)
              #t))))))
    (inputs
     `(("openssl" ,openssl)))
    (home-page "https://www.tarsnap.com/scrypt.html")
    (synopsis "Memory-hard encryption tool based on scrypt")
    (description "This package provides a simple password-based encryption
utility as a demonstration of the @code{scrypt} key derivation function.
@code{Scrypt} is designed to be far more resistant against hardware brute-force
attacks than alternative functions such as @code{PBKDF2} or @code{bcrypt}.")
    (license license:bsd-2)))

(define-public libscrypt
  (package
    (name "libscrypt")
    (version "1.21")
    (source
     (origin
       (method git-fetch)
       (uri (git-reference
             (url "https://github.com/technion/libscrypt")
             (commit (string-append "v" version))))
       (file-name (git-file-name name version))
       (sha256
        (base32
         "1d76ys6cp7fi4ng1w3mz2l0p9dbr7ljbk33dcywyimzjz8bahdng"))))
    (build-system gnu-build-system)
    (outputs (list "out" "static"))
    (arguments
     `(#:make-flags (list (string-append "PREFIX=" %output)
                          ,(string-append "CC=" (cc-for-target)))
       #:phases
       (modify-phases %standard-phases
         (delete 'configure)            ; no configure script
         (add-after 'install 'install:static
           (lambda* (#:key outputs #:allow-other-keys)
             (let* ((out (assoc-ref outputs "out"))
                    (lib (string-append out "/lib")))
               (install-file "libscrypt.a" lib)
               #t))))))
    (home-page "https://lolware.net/libscrypt.html")
    (synopsis "Password hashing library")
    (description "@code{libscrypt} implements @code{scrypt} key derivation
function.  It is designed to be far more secure against hardware brute-force
attacks than alternative functions such as @code{PBKDF2} or @code{bcrypt}.")
    (license license:bsd-3)))

(define-public perl-math-random-isaac-xs
  (package
    (name "perl-math-random-isaac-xs")
    (version "1.004")
    (source
     (origin
       (method url-fetch)
       (uri (string-append "mirror://cpan/authors/id/J/JA/JAWNSY/"
                           "Math-Random-ISAAC-XS-" version ".tar.gz"))
       (sha256
        (base32
         "0yxqqcqvj51fn7b7j5xqhz65v74arzgainn66c6k7inijbmr1xws"))))
    (build-system perl-build-system)
    (native-inputs
     `(("perl-module-build" ,perl-module-build)
       ("perl-test-nowarnings" ,perl-test-nowarnings)))
    (home-page "https://metacpan.org/release/Math-Random-ISAAC-XS")
    (synopsis "C implementation of the ISAAC PRNG algorithm")
    (description "ISAAC (Indirection, Shift, Accumulate, Add, and Count) is a
fast pseudo-random number generator.  It is suitable for applications where a
significant amount of random data needs to be produced quickly, such as
solving using the Monte Carlo method or for games.  The results are uniformly
distributed, unbiased, and unpredictable unless you know the seed.

This package implements the same interface as @code{Math::Random::ISAAC}.")
    (license license:public-domain)))

(define-public perl-math-random-isaac
  (package
    (name "perl-math-random-isaac")
    (version "1.004")
    (source
     (origin
       (method url-fetch)
       (uri (string-append "mirror://cpan/authors/id/J/JA/JAWNSY/"
                           "Math-Random-ISAAC-" version ".tar.gz"))
       (sha256
        (base32
         "0z1b3xbb3xz71h25fg6jgsccra7migq7s0vawx2rfzi0pwpz0wr7"))))
    (build-system perl-build-system)
    (native-inputs
     `(("perl-test-nowarnings" ,perl-test-nowarnings)))
    (propagated-inputs
     `(("perl-math-random-isaac-xs" ,perl-math-random-isaac-xs)))
    (home-page "https://metacpan.org/release/Math-Random-ISAAC")
    (synopsis "Perl interface to the ISAAC PRNG algorithm")
    (description "ISAAC (Indirection, Shift, Accumulate, Add, and Count) is a
fast pseudo-random number generator.  It is suitable for applications where a
significant amount of random data needs to be produced quickly, such as
solving using the Monte Carlo method or for games.  The results are uniformly
distributed, unbiased, and unpredictable unless you know the seed.

This package provides a Perl interface to the ISAAC pseudo random number
generator.")
    (license license:public-domain)))

(define-public perl-crypt-random-source
  (package
    (name "perl-crypt-random-source")
    (version "0.14")
    (source
     (origin
       (method url-fetch)
       (uri (string-append "mirror://cpan/authors/id/E/ET/ETHER/"
                           "Crypt-Random-Source-" version ".tar.gz"))
       (sha256
        (base32 "1rpdds3sy5l1fhngnkrsgwsmwd54wpicx3i9ds69blcskwkcwkpc"))))
    (build-system perl-build-system)
    (native-inputs
     `(("perl-module-build-tiny" ,perl-module-build-tiny)
       ("perl-test-fatal" ,perl-test-fatal)))
    (propagated-inputs
     `(("perl-capture-tiny" ,perl-capture-tiny)
       ("perl-module-find" ,perl-module-find)
       ("perl-module-runtime" ,perl-module-runtime)
       ("perl-moo" ,perl-moo)
       ("perl-namespace-clean" ,perl-namespace-clean)
       ("perl-sub-exporter" ,perl-sub-exporter)
       ("perl-type-tiny" ,perl-type-tiny)))
    (home-page "https://metacpan.org/release/Crypt-Random-Source")
    (synopsis "Get weak or strong random data from pluggable sources")
    (description "This module provides implementations for a number of
byte-oriented sources of random data.")
    (license license:perl-license)))

(define-public perl-math-random-secure
  (package
    (name "perl-math-random-secure")
    (version "0.080001")
    (source
     (origin
       (method url-fetch)
       (uri (string-append "mirror://cpan/authors/id/F/FR/FREW/"
                           "Math-Random-Secure-" version ".tar.gz"))
       (sha256
        (base32
         "0dgbf4ncll4kmgkyb9fsaxn0vf2smc9dmwqzgh3259zc2zla995z"))))
    (build-system perl-build-system)
    (native-inputs
     `(("perl-list-moreutils" ,perl-list-moreutils)
       ("perl-test-leaktrace" ,perl-test-leaktrace)
       ("perl-test-sharedfork" ,perl-test-sharedfork)
       ("perl-test-warn" ,perl-test-warn)))
    (inputs
     `(("perl-crypt-random-source" ,perl-crypt-random-source)
       ("perl-math-random-isaac" ,perl-math-random-isaac)
       ("perl-math-random-isaac-xs" ,perl-math-random-isaac-xs)
       ("perl-moo" ,perl-moo)))
    (home-page "https://metacpan.org/release/Math-Random-Secure")
    (synopsis "Cryptographically secure replacement for rand()")
    (description "This module is intended to provide a
cryptographically-secure replacement for Perl's built-in @code{rand} function.
\"Crytographically secure\", in this case, means:

@enumerate
@item No matter how many numbers you see generated by the random number
generator, you cannot guess the future numbers, and you cannot guess the seed.
@item There are so many possible seeds that it would take decades, centuries,
or millennia for an attacker to try them all.
@item The seed comes from a source that generates relatively strong random
data on your platform, so the seed itself will be as random as possible.
@end enumerate\n")
    (license license:artistic2.0)))

(define-public crypto++
  (package
    (name "crypto++")
    (version "8.5.0")
    (source (origin
              (method git-fetch)
              (uri
               (git-reference
                (url "https://github.com/weidai11/cryptopp")
                (commit
                 (string-append "CRYPTOPP_"
                                (string-replace-substring version "." "_")))))
              (file-name (git-file-name name version))
              (sha256
               (base32
                "0in7rlazq91vfi519g9wr7bh87hii47cimxv7fmj0f88vhjaidq3"))))
    (build-system gnu-build-system)
    (arguments
     `(#:make-flags
       (list (string-append "PREFIX=" (assoc-ref %outputs "out"))
             ;; Override "/sbin/ldconfig" with simply "echo" since
             ;; we don't need ldconfig(8).
             "LDCONF=echo")
       #:phases
       (modify-phases %standard-phases
         (add-after 'unpack 'disable-native-optimisation
           ;; This package installs more than just headers.  Ensure that the
           ;; cryptest.exe binary & static library aren't CPU model specific.
           (lambda _
             (substitute* "GNUmakefile"
               ((" -march=native") ""))
             #t))
         (delete 'configure)
         (replace 'build
           ;; By default, only the static library is built.
           (lambda* (#:key (make-flags '()) #:allow-other-keys)
             (apply invoke "make" "shared"
                    "-j" (number->string (parallel-job-count))
                    make-flags)))
         (add-after 'install 'install-shared-library-links
           ;; By default, only .so and .so.x.y.z are installed.
           ;; Create all the ‘intermediates’ expected by dependent packages.
           (lambda* (#:key outputs #:allow-other-keys)
             (let* ((out (assoc-ref outputs "out"))
                    (lib (string-append out "/lib"))
                    (prefix "libcryptopp.so.")
                    (target (string-append prefix ,version)))
               (with-directory-excursion lib
                 (symlink target
                          (string-append prefix ,(version-major+minor version)))
                 (symlink target
                          (string-append prefix ,(version-major version)))
                 #t))))
         (add-after 'install 'install-pkg-config
           (lambda* (#:key outputs #:allow-other-keys)
             (let* ((out (assoc-ref outputs "out"))
                    (pkg-dir (string-append out "/lib/pkgconfig")))
               (mkdir-p pkg-dir)
               (with-output-to-file (string-append pkg-dir "/libcrypto++.pc")
                 (lambda _
                   (display
                    (string-append
                     "prefix=" out "\n"
                     "libdir=" out "/lib\n"
                     "includedir=" out "/include\n\n"
                     "Name: libcrypto++-" ,version "\n"
                     "Description: Class library of cryptographic schemes\n"
                     "Version: " ,version "\n"
                     "Libs: -L${libdir} -lcryptopp\n"
                     "Cflags: -I${includedir}\n"))
                   #t))))))))
    (native-inputs
     `(("unzip" ,unzip)))
    (home-page "https://cryptopp.com/")
    (synopsis "C++ class library of cryptographic schemes")
    (description "Crypto++ is a C++ class library of cryptographic schemes.")
    ;; The compilation is distributed under the Boost license; the individual
    ;; files in the compilation are in the public domain.
    (license (list license:boost1.0 license:public-domain))))

(define-public libb2
  (package
    (name "libb2")
    (version "0.98.1")
    (source (origin
              (method url-fetch)
              (uri (string-append
                    "https://github.com/BLAKE2/libb2/releases/download/v"
                    version "/libb2-" version ".tar.gz"))
              (sha256
               (base32
                "0bn7yrzdixdvzm46shbhpkqbr6zyqyxiqn7a7x54ag3mrvfnyqjk"))))
    (build-system gnu-build-system)
    (arguments
     `(#:configure-flags
       (list
        ,@(if (any (cute string-prefix? <> (or (%current-system)
                                               (%current-target-system)))
                   '("x86_64" "i686"))
              ;; fat only checks for Intel optimisations
              '("--enable-fat")
              '())
        "--disable-native")))           ;don't optimise at build time
    (home-page "https://blake2.net/")
    (synopsis "Library implementing the BLAKE2 family of hash functions")
    (description
     "libb2 is a portable implementation of the BLAKE2 family of cryptographic
hash functions.  It includes optimised implementations for IA-32 and AMD64
processors, and an interface layer that automatically selects the best
implementation for the processor it is run on.

@dfn{BLAKE2} (RFC 7693) is a family of high-speed cryptographic hash functions
that are faster than MD5, SHA-1, SHA-2, and SHA-3, yet are at least as secure
as the latest standard, SHA-3.  It is an improved version of the SHA-3 finalist
BLAKE.")
    (license license:public-domain)))

(define-public rhash
  (package
    (name "rhash")
    (version "1.4.2")
    (source
     (origin
       (method url-fetch)
       (uri (string-append "mirror://sourceforge/rhash/rhash/" version
                           "/rhash-" version "-src.tar.gz"))
       (file-name (string-append "rhash-" version ".tar.gz"))
       (sha256
        (base32
         "0qpc1fq7gdxxl11zya1gqhl9628jjk3x60q9sna43w0yz7sh03b0"))))
    (build-system gnu-build-system)
    (arguments
     (list #:configure-flags
           #~(list (string-append "--prefix=" #$output)
                   #$@(let ((target (%current-target-system)))
                        (if target
                            #~((string-append "--target=" #$target)
                               (string-append "--cc="
                                              (assoc-ref %build-inputs "cross-gcc")
                                              "/bin/" #$target "-gcc"))
                            #~())))
           #:make-flags
           ;; The binaries in /bin need some help finding librhash.so.0.
           #~(list (string-append "LDFLAGS=-Wl,-rpath=" #$output "/lib"))
           #:test-target "test"         ; ‘make check’ just checks the sources
           #:phases
           #~(modify-phases %standard-phases
              (delete 'configure)
              (add-before 'build 'configure
                ;; ./configure is not GNU autotools' and doesn't gracefully handle
                ;; unrecognized options, so we must call it manually.
                (lambda* (#:key configure-flags #:allow-other-keys)
                  (apply invoke "./configure" configure-flags)))
              (add-before 'check 'patch-/bin/sh
                (lambda _
                  (substitute* "Makefile"
                    (("/bin/sh") (which "sh")))))
              (add-after 'install 'install-library-extras
                (lambda* (#:key make-flags #:allow-other-keys)
                  (apply invoke
                         "make" "-C" "librhash"
                         "install-lib-headers" "install-so-link"
                         make-flags))))))
    (home-page "https://sourceforge.net/projects/rhash/")
    (synopsis "Utility for computing hash sums")
    (description "RHash is a console utility for calculation and verification
of magnet links and a wide range of hash sums like CRC32, MD4, MD5, SHA1,
SHA256, SHA512, SHA3, AICH, ED2K, Tiger, DC++ TTH, BitTorrent BTIH, GOST R
34.11-94, RIPEMD-160, HAS-160, EDON-R, Whirlpool and Snefru.")
    (license (license:non-copyleft "file://COPYING"))))

(define-public botan
  (package
    (name "botan")
    (version "2.18.1")
    (source (origin
              (method url-fetch)
              (uri (string-append "https://botan.randombit.net/releases/"
                                  "Botan-" version ".tar.xz"))
              (sha256
               (base32
                "0adf53drhk1hlpfih0175c9081bqpclw6p2afn51cmx849ib9izq"))))
    (build-system gnu-build-system)
    (arguments
     '(#:phases
       (modify-phases %standard-phases
         (replace 'configure
           (lambda* (#:key inputs outputs #:allow-other-keys)
             (let* ((out (assoc-ref %outputs "out"))
                    (lib (string-append out "/lib")))
               ;; Upstream tests and benchmarks with -O3.
               (setenv "CXXFLAGS" "-O3")
               (invoke "python" "./configure.py"
                       (string-append "--prefix=" out)
                       ;; Otherwise, the `botan` executable cannot find
                       ;; libbotan.
                       (string-append "--ldflags=-Wl,-rpath=" lib)

                       "--with-os-feature=getentropy"
                       "--with-rst2man"

                       ;; Recommended by upstream
                       "--with-zlib" "--with-bzip2" "--with-sqlite3"))))
         (add-before 'check 'library-path-for-tests
           (lambda _ (setenv "LD_LIBRARY_PATH" (getcwd))))
         (replace 'check
           (lambda* (#:key tests? #:allow-other-keys)
             (if tests?
                 (invoke "./botan-test")))))))
    (native-inputs
     `(("python" ,python-wrapper)
       ("python-docutils" ,python-docutils)))
    (inputs
     `(("sqlite" ,sqlite)
       ("bzip2" ,bzip2)
       ("zlib" ,zlib)))
    (synopsis "Cryptographic library in C++11")
    (description "Botan is a cryptography library, written in C++11, offering
the tools necessary to implement a range of practical systems, such as TLS/DTLS,
PKIX certificate handling, PKCS#11 and TPM hardware support, password hashing,
and post-quantum crypto schemes.  In addition to the C++, botan has a C89 API
specifically designed to be easy to call from other languages.  A Python binding
using ctypes is included, and several other language bindings are available.")
    (home-page "https://botan.randombit.net")
    (license license:bsd-2)))

(define-public ccrypt
  (package
    (name "ccrypt")
    (version "1.11")
    (source (origin
              (method url-fetch)
              (uri (string-append "mirror://sourceforge/ccrypt/"
                                  version "/ccrypt-" version ".tar.gz"))
              (sha256
               (base32
                "0kx4a5mhmp73ljknl2lcccmw9z3f5y8lqw0ghaymzvln1984g75i"))))
    (build-system gnu-build-system)
    (home-page "http://ccrypt.sourceforge.net")
    (synopsis "Command-line utility for encrypting and decrypting files and streams")
    (description "@command{ccrypt} is a utility for encrypting and decrypting
files and streams.  It was designed as a replacement for the standard unix
@command{crypt} utility, which is notorious for using a very weak encryption
algorithm.  @command{ccrypt} is based on the Rijndael block cipher, a version of
which is also used in the Advanced Encryption Standard (AES, see
@url{http://www.nist.gov/aes}).  This cipher is believed to provide very strong
security.")
    (license license:gpl2)))

(define-public asignify
  (let ((commit "f58e7977a599f040797975d649ed318e25cbd2d5")
        (revision "0"))
    (package
      (name "asignify")
      (version (git-version "1.1" revision commit))
      (source (origin
                (method git-fetch)
                (uri (git-reference
                       (url "https://github.com/vstakhov/asignify")
                       (commit commit)))
                (file-name (git-file-name name version))
                (sha256
                 (base32
                  "1zl68qq6js6fdahxzyhvhrpyrwlv8c2zhdplycnfxyr1ckkhq8dw"))))
      (build-system gnu-build-system)
      (arguments
       `(#:configure-flags
         (list "--enable-openssl"
               (string-append "--with-openssl="
                              (assoc-ref %build-inputs "openssl")))))
      (native-inputs
       `(("autoconf" ,autoconf)
         ("automake" ,automake)
         ("libtool" ,libtool)))
      (inputs
       `(("openssl" ,openssl)))
      (home-page "https://github.com/vstakhov/asignify")
      (synopsis "Cryptographic authentication and encryption tool and library")
      (description "Asignify offers public cryptographic signatures and
encryption with a library or a command-line tool.  The tool is heavily inspired
by signify as used in OpenBSD.  The main goal of this project is to define a
high level API for signing files, validating signatures and encrypting using
public-key cryptography.  Asignify is designed to be portable and self-contained
with zero external dependencies.  Asignify can verify OpenBSD signatures, but it
cannot sign messages in OpenBSD format yet.")
      (license license:bsd-2))))

(define-public enchive
  (package
    (name "enchive")
    (version "3.5")
    (source (origin
                (method git-fetch)
                (uri (git-reference
                      (url "https://github.com/skeeto/enchive")
                      (commit version)))
                (sha256
                 (base32
                  "0fdrfc5l42lj2bvmv9dmkmhmm7qiszwk7cmdvnqad3fs7652g0qa"))
                (file-name (git-file-name name version))))
    (build-system gnu-build-system)
    (arguments
     `(#:tests? #f                      ; no check target         '
       #:make-flags (list ,(string-append "CC=" (cc-for-target))
                          "PREFIX=$(out)")
       #:phases (modify-phases %standard-phases
                  (delete 'configure)
                  (add-after 'install 'post-install
                    (lambda _
                      (let* ((out (assoc-ref %outputs "out"))
                             (lisp (string-append out "/share/emacs/site-lisp")))
                        (install-file "enchive-mode.el" lisp)
                        #t))))))
    (synopsis "Encrypted personal archives")
    (description
     "Enchive is a tool to encrypt files to yourself for long-term
archival.  It's a focused, simple alternative to more complex solutions such as
GnuPG or encrypted filesystems.  Enchive has no external dependencies and is
trivial to build for local use.  Portability is emphasized over performance.")
    (home-page "https://github.com/skeeto/enchive")
    (license license:unlicense)))

(define-public libsecp256k1
  (let ((commit "dbd41db16a0e91b2566820898a3ab2d7dad4fe00"))
    (package
      (name "libsecp256k1")
      (version (git-version "20200615" "1" commit))
      (source (origin
                (method git-fetch)
                (uri (git-reference
                      (url "https://github.com/bitcoin-core/secp256k1")
                      (commit commit)))
                (sha256
                 (base32
                  "1fcpnksq5cqwqzshn5f0lq94b73p3frwbp04hgmmbnrndpqg6mpy"))
                (file-name (git-file-name name version))))
      (build-system gnu-build-system)
      (arguments
       '(#:configure-flags '("--enable-module-recovery"
                             "--enable-experimental"
                             "--enable-module-ecdh"
                             "--enable-shared")))
      (native-inputs
       `(("autoconf" ,autoconf)
         ("automake" ,automake)
         ("libtool" ,libtool)))
      ;; WARNING: This package might need additional configure flags to run properly.
      ;; See https://github.com/archlinux/svntogit-community/blob/packages/libsecp256k1/trunk/PKGBUILD.
      (synopsis "C library for EC operations on curve secp256k1")
      (description
       "Optimized C library for EC operations on curve secp256k1.

This library is a work in progress and is being used to research best
practices.  Use at your own risk.

Features:

@itemize
@item secp256k1 ECDSA signing/verification and key generation.
@item Adding/multiplying private/public keys.
@item Serialization/parsing of private keys, public keys, signatures.
@item Constant time, constant memory access signing and pubkey generation.
@item Derandomized DSA (via RFC6979 or with a caller provided function.)
@item Very efficient implementation.
@end itemize\n")
      (home-page "https://github.com/bitcoin-core/secp256k1")
      (license license:unlicense))))

(define-public libsecp256k1-bitcoin-cash
  (package
    (name "libsecp256k1-bitcoin-cash")
    (version "0.22.1")
    (source
     (origin
       (method git-fetch)
       (uri (git-reference
             (url "https://github.com/Bitcoin-ABC/secp256k1")
             (commit (string-append "v" version))))
       (file-name (git-file-name name version))
       (sha256
        (base32 "1rnif3iny6pz1r3g69bagzr342mm3x0v66b60csnmm1rg44bd5v1"))))
    (build-system gnu-build-system)
    (native-inputs
     `(("autoconf" ,autoconf)
       ("automake" ,automake)
       ("libtool" ,libtool)))
    (arguments
     '(#:configure-flags '("--enable-module-recovery"
                           "--enable-experimental"
                           "--enable-module-ecdh"
                           "--disable-jni"
                           "--with-bignum=no"
                           "--enable-module-schnorr"
                           "--disable-static"
                           "--enable-shared")))
    (synopsis "Optimized C library for EC operations on curve secp256k1")
    (description
     "Optimized C library for cryptographic operations on curve secp256k1.

This library is used for consensus critical cryptographic operations on the
Bitcoin Cash network.

Features:

@itemize
@item secp256k1 ECDSA signing/verification and key generation.
@item secp256k1 Schnorr signing/verification (Bitcoin Cash Schnorr variant).
@item Additive and multiplicative tweaking of secret/public keys.
@item Serialization/parsing of secret keys, public keys, signatures.
@item Constant time, constant memory access signing and pubkey generation.
@item Derandomized ECDSA (via RFC6979 or with a caller provided function).
@item Very efficient implementation.
@item Suitable for embedded systems.
@item Optional module for public key recovery.
@item Optional module for ECDH key exchange (experimental).
@item Optional module for multiset hash (experimental).
@end itemize\n")
    (home-page "https://github.com/Bitcoin-ABC/secp256k1")
    (license license:expat)))

(define-public stoken
  (package
    (name "stoken")
    (version "0.92")
    (source (origin
              (method url-fetch)
              (uri (string-append "mirror://sourceforge/stoken/"
                                  "stoken-" version ".tar.gz"))
              (sha256
               (base32
                "0npgr6y85gzwksy8jkwa4yzvqwjprwnplx3yiw3ayk4f0ldlhaxa"))))
    (build-system gnu-build-system)
    (native-inputs
     `(("pkg-config" ,pkg-config)))
    (inputs
     `(("nettle" ,nettle)
       ("libxml2" ,libxml2)))
    (home-page "http://stoken.sf.net")
    (synopsis "Software Token for cryptographic authentication")
    (description
     "@code{stoken} is a token code generator compatible with RSA SecurID
128-bit (AES) tokens.  This package contains a standalone command-line program
that allows for importing token seeds, generating token codes, and various
utility/testing functions.")
    (license license:lgpl2.1+)))

(define-public hpenc
  (package
    (name "hpenc")
    (version "3.0")
    (source (origin
              (method git-fetch)
              (uri (git-reference
                     (url "https://github.com/vstakhov/hpenc")
                     (commit version)))
              (file-name (git-file-name name version))
              (sha256
               (base32
                "1fb5yi3d2k8kd4zm7liiqagpz610y168xrr1cvn7cbq314jm2my1"))))
    (build-system gnu-build-system)
    (arguments
     `(#:tests? #f ; No test suite
       #:make-flags
       (list (string-append "PREFIX=" (assoc-ref %outputs "out"))
             ;; Build the program and the docs.
             "SUBDIRS=src doc")
       #:phases
       (modify-phases %standard-phases
         (delete 'configure) ; No ./configure script
         (add-after 'unpack 'patch-path
           (lambda _
             (substitute* '("src/Makefile" "doc/Makefile")
               (("/usr/bin/install")
                "install"))))
         (add-before 'install 'make-output-directories
           (lambda* (#:key outputs #:allow-other-keys)
             (let* ((out (assoc-ref outputs "out"))
                    (bin (string-append out "/bin"))
                    (man1 (string-append out "/share/man/man1")))
               (mkdir-p bin)
               (mkdir-p man1)
               #t))))))
    (inputs
     `(("libsodium" ,libsodium)
       ("openssl" ,openssl)))
    (synopsis "High-performance command-line tool for stream encryption")
    (description "Hpenc is a command-line tool for performing authenticated
encryption (AES-GCM and ChaCha20-Poly1305) of streaming data.  It does not
perform an asymmetric key exchange, instead requiring the user to distribute
pre-shared keys out of band.  It is designed to handle large amounts of data
quickly by using all your CPU cores and hardware acceleration.")
    (home-page "https://github.com/vstakhov/hpenc")
    (license license:bsd-3)))

(define-public minisign
  (package
    (name "minisign")
    (version "0.9")
    (source
     (origin
       (method url-fetch)
       (uri
        (string-append "https://github.com/jedisct1/minisign/releases/download/"
                       version "/minisign-" version ".tar.gz"))
       (sha256
        (base32 "1h9cfvvm6lqq33b2wdar1x3w4k7zyrscavllyb0l5dmcdabq60r2"))))
    (build-system cmake-build-system)
    (arguments
     ; No test suite
     `(#:tests? #f))
    (native-inputs
     `(("pkg-config" ,pkg-config)))
    (inputs
     `(("libsodium" ,libsodium)))
    (home-page "https://jedisct1.github.io/minisign")
    (synopsis "Tool to sign files and verify signatures")
    (description
     "Minisign is a dead simple tool to sign files and verify signatures.  It is
portable, lightweight, and uses the highly secure Ed25519 public-key signature
system.  Signature written by minisign can be verified using OpenBSD's
signify tool: public key files and signature files are compatible.  However,
minisign uses a slightly different format to store secret keys.  Minisign
signatures include trusted comments in addition to untrusted comments.
Trusted comments are signed, thus verified, before being displayed.")
    (license license:isc)))

(define-public libolm
  (package
    (name "libolm")
    (version "3.2.3")
    (source (origin
              (method git-fetch)
              (uri (git-reference
                    (url "https://git.matrix.org/git/olm")
                    (commit version)))
              (sha256
               (base32
                "0bixly6jqpwfx3p37c1qp1j685yg6m429r1nazwh43w4n527bs3y"))
              (file-name (git-file-name name version))
              ;; Delete the bundled blob.  It's free, but unauditable,
              ;; and apparently only required for android.
              (snippet '(delete-file
                         "android/gradle/wrapper/gradle-wrapper.jar"))))
    (build-system cmake-build-system)
    (arguments
     `(#:phases
       (modify-phases %standard-phases
         (replace 'check
           (lambda* (#:key tests? #:allow-other-keys)
             (when tests?
               (with-directory-excursion "tests"
                 (invoke "ctest" "."))))))))
    (synopsis "Implementation of the olm and megolm cryptographic ratchets")
    (description "The libolm library implements the Double Ratchet
cryptographic ratchet.  It is written in C and C++11, and exposed as a C
API.")
    (home-page "https://matrix.org/docs/projects/other/olm/")
    (license license:asl2.0)))

(define-public hash-extender
  (let ((commit "cb8aaee49f93e9c0d2f03eb3cafb429c9eed723d")
        (revision "2"))
    (package
      (name "hash-extender")
      (version (git-version "0.0" revision commit))
      (source (origin
                (method git-fetch)
                (uri (git-reference
                      (url "https://github.com/iagox86/hash_extender")
                      (commit commit)))
                (sha256
                 (base32
                  "1fj118566hr1wv03az2w0iqknazsqqkak0mvlcvwpgr6midjqi9b"))
                (file-name (git-file-name name version))))
      (build-system gnu-build-system)
      (arguments
       `(#:phases
         (modify-phases %standard-phases
           (delete 'configure)
           (replace 'check
             (lambda _
               (invoke "./hash_extender_test")))
           (replace 'install
             (lambda* (#:key outputs #:allow-other-keys)
               (let* ((outdir (assoc-ref outputs "out"))
                      (bindir (string-append outdir "/bin"))
                      (docdir (string-append outdir
                                             "/share/doc/hash-extender-"
                                             ,version)))
                 (install-file "hash_extender" bindir)
                 (install-file "README.md" docdir)
                 #t))))))
      (inputs
       `(("openssl" ,openssl)))
      (synopsis "Tool for hash length extension attacks")
      (description "@command{hash_extender} is a utility for performing hash
length extension attacks supporting MD4, MD5, RIPEMD-160, SHA-0, SHA-1,
SHA-256, SHA-512, and WHIRLPOOL hashes.")
      (home-page "https://github.com/iagox86/hash_extender")
      (license license:bsd-3))))

(define-public mkp224o
  (package
    (name "mkp224o")
    (version "1.5.0")
    (source (origin
              (method git-fetch)
              (uri (git-reference
                    (url "https://github.com/cathugger/mkp224o")
                    (commit (string-append "v" version))))
              (sha256
               (base32
                "0b2cn96wg4l8jkkqqp8l2295xlmm2jc8nrw6rdqb5g0zkpfmrxbb"))
              (file-name (git-file-name name version))))
    (build-system gnu-build-system)
    (arguments
     `(#:tests? #f ; no test suite
       #:phases
       (modify-phases %standard-phases
         (replace 'install
           (lambda* (#:key outputs #:allow-other-keys)
             (let* ((outdir (assoc-ref outputs "out"))
                    (bindir (string-append outdir "/bin")))
               (install-file "mkp224o" bindir)
               #t))))))
    (native-inputs
     `(("autoconf" ,autoconf)))
    (inputs
     `(("libsodium" ,libsodium)))
    (synopsis "Tor hidden service v3 name generator")
    (description "@code{mkp224o} generates valid ed25519 (hidden service
version 3) onion addresses.  It allows one to produce customized vanity .onion
addresses using a brute-force method.")
    (home-page "https://github.com/cathugger/mkp224o")
    (license license:cc0)))

(define-public transcrypt
  (package
    (name "transcrypt")
    (version "2.1.0")
    (source
     (origin
       (method git-fetch)
       (uri (git-reference
             (url "https://github.com/elasticdog/transcrypt")
             (commit (string-append "v" version))))
       (sha256
        (base32 "0bpz1hazbhfb6pqi68x55kq6a31bgh6vwij836slmi4jqiwvnh5a"))
       (file-name (git-file-name name version))))
    (inputs
     `(("git" ,git)
       ("openssl" ,openssl)))
    (build-system copy-build-system)
    (arguments
     `(#:install-plan
       '(("transcrypt" "bin/transcrypt")
         ("man/transcrypt.1" "share/man/man1/transcrypt.1")
         ("contrib/bash/transcrypt"
          "share/bash-completion/completions/transcrypt")
         ("contrib/zsh/_transcrypt"
          "share/zsh/site-functions/_transcrypt"))))
    (home-page "https://github.com/elasticdog/transcrypt")
    (synopsis "Transparently encrypt files within a git repository")
    (description
     "Transcrypt is a script to configure transparent encryption of sensitive
files stored in a Git repository.  Files that you choose will be automatically
encrypted when you commit them, and automatically decrypted when you check
them out.  The process will degrade gracefully, so even people without your
encryption password can safely commit changes to the repository's
non-encrypted files.")
    (license license:expat)))<|MERGE_RESOLUTION|>--- conflicted
+++ resolved
@@ -399,66 +399,6 @@
     (license (list license:lgpl2.1+             ; the files keyutils.*
                    license:gpl2+))))            ; the rest
 
-<<<<<<< HEAD
-;; There is no release candidate but commits point out a version number,
-;; furthermore no tarball exists.
-(define-public eschalot
-  (let ((commit "0bf31d88a11898c19b1ed25ddd2aff7b35dbac44")
-        (revision "1"))
-    (package
-      (name "eschalot")
-      (version (string-append "1.2.0-" revision "." (string-take commit 7)))
-      (source
-       (origin
-         (method git-fetch)
-         (uri (git-reference
-               (url "https://github.com/schnabear/eschalot")
-               (commit commit)))
-         (file-name (string-append name "-" version))
-         (sha256
-          (base32
-           "0lj38ldh8vzi11wp4ghw4k0fkwp0s04zv8k8d473p1snmbh7mx98"))))
-      (inputs
-       `(("openssl" ,openssl-1.0)))     ; for openssl/{bn,pem,rsa,sha}.h
-      (build-system gnu-build-system)
-      (arguments
-       `(#:make-flags (list (string-append "CC=" ,(cc-for-target))
-                            (string-append "PREFIX=" (assoc-ref %outputs "out"))
-                            (string-append "INSTALL=" "install"))
-         ;; XXX: make test would run a !VERY! long hashing of names with the use
-         ;; of a wordlist, the amount of computing time this would waste on build
-         ;; servers is in no relation to the size or importance of this small
-         ;; application, therefore we run our own tests on eschalot and worgen.
-         #:phases
-         (modify-phases %standard-phases
-           (delete 'configure)
-           (replace 'check
-             (lambda _
-               (invoke "./worgen" "8-12" "top1000.txt" "3-10" "top400nouns.txt"
-                       "3-6" "top150adjectives.txt" "3-6")
-               (invoke "./eschalot" "-r" "^guix|^GuixSystem")
-               (invoke "./eschalot" "-r" "^gnu|^free")
-               (invoke "./eschalot" "-r" "^cyber|^hack")
-               (invoke "./eschalot" "-r" "^troll")))
-           ;; Make install can not create the bin dir, create it.
-           (add-before 'install 'create-bin-dir
-             (lambda* (#:key outputs #:allow-other-keys)
-               (let* ((out (assoc-ref outputs "out"))
-                      (bin (string-append out "/bin")))
-                 (mkdir-p bin)
-                 #t))))))
-      (home-page "https://github.com/schnabear/eschalot")
-      (synopsis "Tor hidden service name generator")
-      (description
-       "Eschalot is a tor hidden service name generator, it allows one to
-produce customized vanity .onion addresses using a brute-force method.  Searches
-for valid names can be run with regular expressions and wordlists.  For the
-generation of wordlists the included tool @code{worgen} can be used.  There is
-no man page, refer to the home page for usage details.")
-      (license (list license:isc license:expat)))))
-
-=======
->>>>>>> 49922efb
 (define-public ssss
   (package
     (name "ssss")
