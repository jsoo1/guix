--- conflicted
+++ resolved
@@ -50,12 +50,8 @@
 (define-public curl
   (package
    (name "curl")
-<<<<<<< HEAD
    (version "7.61.0")
-=======
-   (version "7.59.0")
    (replacement curl-7.61.1)
->>>>>>> 0084744b
    (source (origin
             (method url-fetch)
             (uri (string-append "https://curl.haxx.se/download/curl-"
@@ -146,8 +142,6 @@
                                   "See COPYING in the distribution."))
    (home-page "https://curl.haxx.se/")))
 
-<<<<<<< HEAD
-=======
 (define-public curl-7.61.1
   (package
     (inherit curl)
@@ -161,7 +155,6 @@
          (base32
           "148qv1f32290r9pwg07mccawihz4srznkzsdwdl2xllvlgb16n9x"))))))
 
->>>>>>> 0084744b
 (define-public kurly
   (package
     (name "kurly")
