;;; GNU Guix --- Functional package management for GNU
;;; Copyright © 2012, 2013, 2014, 2016, 2020 Ludovic Courtès <ludo@gnu.org>
;;; Copyright © 2013, 2015 Andreas Enge <andreas@enge.fr>
;;; Copyright © 2016, 2017, 2018, 2020 Efraim Flashner <efraim@flashner.co.il>
;;; Copyright © 2017, 2018 Marius Bakke <mbakke@fastmail.com>
;;; Copyright © 2018 Mark H Weaver <mhw@netris.org>
<<<<<<< HEAD
;;; Copyright © 2020 Jakub Kądziołka <kuba@kadziolka.net>
=======
;;; Copyright © 2021 Leo Le Bouter <lle-bout@zaclys.net>
>>>>>>> 65c46e79
;;;
;;; This file is part of GNU Guix.
;;;
;;; GNU Guix is free software; you can redistribute it and/or modify it
;;; under the terms of the GNU General Public License as published by
;;; the Free Software Foundation; either version 3 of the License, or (at
;;; your option) any later version.
;;;
;;; GNU Guix is distributed in the hope that it will be useful, but
;;; WITHOUT ANY WARRANTY; without even the implied warranty of
;;; MERCHANTABILITY or FITNESS FOR A PARTICULAR PURPOSE.  See the
;;; GNU General Public License for more details.
;;;
;;; You should have received a copy of the GNU General Public License
;;; along with GNU Guix.  If not, see <http://www.gnu.org/licenses/>.

(define-module (gnu packages dbm)
  #:use-module (gnu packages)
  #:use-module ((guix licenses) #:prefix license:)
  #:use-module (guix packages)
  #:use-module (guix download)
  #:use-module (guix build-system gnu)
  #:use-module (guix utils))

;;; Commentary:
;;;
;;; This module has been separated from (gnu packages databases) to reduce the
;;; number of module references for core packages.

(define-public bdb-4.8
  (package
    (name "bdb")
    (version "4.8.30")
    (license (license:non-copyleft "file://LICENSE"
                                   "See LICENSE in the distribution."))
    (source (origin
             (method url-fetch)
             (uri (string-append "https://download.oracle.com/berkeley-db/db-"
                                 version ".tar.gz"))
             (sha256
              (base32
               "0ampbl2f0hb1nix195kz1syrqqxpmvnvnfvphambj7xjrl3iljg0"))
             (patches (search-patches "bdb-5.3-atomics-on-gcc-9.patch"))))
    (build-system gnu-build-system)
    (outputs '("out"                             ; programs, libraries, headers
               "doc"))                           ; 94 MiB of HTML docs
    (arguments
     `(#:tests? #f                            ; no check target available
       #:disallowed-references ("doc")
       #:phases
       (modify-phases %standard-phases
         (replace 'configure
           (lambda* (#:key target outputs #:allow-other-keys)
             (let ((out (assoc-ref outputs "out"))
                   (doc (assoc-ref outputs "doc")))
               ;; '--docdir' is not honored, so we need to patch.
               (substitute* "dist/Makefile.in"
                 (("docdir[[:blank:]]*=.*")
                  (string-append "docdir = " doc "/share/doc/bdb")))

               (chdir "build_unix")
               (invoke "../dist/configure"
                       (string-append "--prefix=" out)
                       (string-append "CONFIG_SHELL=" (which "bash"))
                       (string-append "SHELL=" (which "bash"))

                       ;; Bdb doesn't recognize aarch64 as an architecture.
                       ,@(if (string=? "aarch64-linux" (%current-system))
                             '("--build=aarch64-unknown-linux-gnu")
                             '())

                       ;; Bdb doesn't recognize powerpc64le as an architecture.
                       ,@(if (string=? "powerpc64le-linux" (%current-system))
                             '("--build=powerpc64le-unknown-linux-gnu")
                             '())

                       ,@(if (%current-target-system)         ; cross building
                             '((string-append "--host=" target))
                             '())

                       ;; Remove 7 MiB of .a files.
                       "--disable-static"

                       ;; The compatibility mode is needed by some packages,
                       ;; notably iproute2.
                       "--enable-compat185"

                       ;; The following flag is needed so that the inclusion
                       ;; of db_cxx.h into C++ files works; it leads to
                       ;; HAVE_CXX_STDHEADERS being defined in db_cxx.h.
                       "--enable-cxx")))))))
    (synopsis "Berkeley database")
    (description
     "Berkeley DB is an embeddable database allowing developers the choice of
SQL, Key/Value, XML/XQuery or Java Object storage for their data model.")
    ;; Starting with version 6, BDB is distributed under AGPL3. Many individual
    ;; files are covered by the 3-clause BSD license.
    (home-page
     "http://www.oracle.com/us/products/database/berkeley-db/overview/index.html")))

(define-public bdb-5.3
  (package (inherit bdb-4.8)
    (name "bdb")
    (version "5.3.28")
    (source (origin
              (method url-fetch)
              (uri (string-append "https://download.oracle.com/berkeley-db/db-"
                                  version ".tar.gz"))
              (sha256
               (base32
                "0a1n5hbl7027fbz5lm0vp0zzfp1hmxnz14wx3zl9563h83br5ag0"))
              (patch-flags '("-p0"))
              (patches (search-patches "bdb-5.3-atomics-on-gcc-9.patch"))))))

(define-public bdb-6
  (package (inherit bdb-4.8)
    (name "bdb")
    (version "6.2.32")
    (source (origin
              (method url-fetch)
              (uri (string-append "https://download.oracle.com/berkeley-db/db-"
                                  version ".tar.gz"))
              (sha256
               (base32
                "1yx8wzhch5wwh016nh0kfxvknjkafv6ybkqh6nh7lxx50jqf5id9"))))
    ;; Starting with version 6, BDB is distributed under AGPL3. Many individual
    ;; files are covered by the 3-clause BSD license.
    (license (list license:agpl3+ license:bsd-3))))

(define-public bdb bdb-6)

(define-public gdbm
  (package
    (name "gdbm")
    (version "1.19")
    (source (origin
              (method url-fetch)
              (uri (string-append "mirror://gnu/gdbm/gdbm-"
                                  version ".tar.gz"))
              (sha256
               (base32
                "1g342f0xhh8xbc8p9vrr34clhxz57589k50dibhp5f9284hi5v9p"))))
    (arguments `(#:configure-flags '("--enable-libgdbm-compat"
                                     "--disable-static")))
    (build-system gnu-build-system)
    (home-page "http://www.gnu.org.ua/software/gdbm")
    (synopsis
     "Hash library of database functions compatible with traditional dbm")
    (description
     "GDBM is a library for manipulating hashed databases.  It is used to
store key/value pairs in a file in a manner similar to the Unix dbm library
and provides interfaces to the traditional file format.")
    (license license:gpl3+)))<|MERGE_RESOLUTION|>--- conflicted
+++ resolved
@@ -4,11 +4,8 @@
 ;;; Copyright © 2016, 2017, 2018, 2020 Efraim Flashner <efraim@flashner.co.il>
 ;;; Copyright © 2017, 2018 Marius Bakke <mbakke@fastmail.com>
 ;;; Copyright © 2018 Mark H Weaver <mhw@netris.org>
-<<<<<<< HEAD
 ;;; Copyright © 2020 Jakub Kądziołka <kuba@kadziolka.net>
-=======
 ;;; Copyright © 2021 Leo Le Bouter <lle-bout@zaclys.net>
->>>>>>> 65c46e79
 ;;;
 ;;; This file is part of GNU Guix.
 ;;;
