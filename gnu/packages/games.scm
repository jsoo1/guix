--- conflicted
+++ resolved
@@ -2611,27 +2611,6 @@
                                "-DDOWNLOAD_TITLE_SEQUENCES=OFF")
        #:tests? #f                      ; tests require network access
        #:phases
-<<<<<<< HEAD
-        (modify-phases %standard-phases
-          (add-after 'unpack 'fix-usr-share-paths&add-data
-            (lambda* (#:key inputs outputs #:allow-other-keys)
-              (let ((titles (assoc-ref inputs "openrct2-title-sequences"))
-                    (objects (assoc-ref inputs "openrct2-objects")))
-              ;; Fix some references to /usr/share.
-              (substitute* "src/openrct2/platform/Platform.Linux.cpp"
-                (("/usr/share")
-                 (string-append (assoc-ref %outputs "out") "/share")))
-              (copy-recursively (string-append titles
-                                "/share/openrct2/title-sequences") "data/title")
-              (copy-recursively (string-append objects
-                                "/share/openrct2/objects") "data/object"))))
-          (add-before 'configure 'get-rid-of-errors
-            (lambda _
-              ;; Don't treat warnings as errors.
-              (substitute* "CMakeLists.txt"
-                (("-Werror") ""))
-              #t)))))
-=======
        (modify-phases %standard-phases
          (add-after 'unpack 'fix-usr-share-paths&add-data
            (lambda* (#:key inputs outputs #:allow-other-keys)
@@ -2647,17 +2626,12 @@
                (copy-recursively
                 (string-append objects "/share/openrct2/objects")
                 "data/object"))))
-         (add-before 'configure 'fixgcc7
-           (lambda _
-             (unsetenv "C_INCLUDE_PATH")
-             (unsetenv "CPLUS_INCLUDE_PATH")
-             #t))
-         (add-after 'fixgcc7 'get-rid-of-errors
+         (add-before 'configure 'get-rid-of-errors
            (lambda _
              ;; Don't treat warnings as errors.
              (substitute* "CMakeLists.txt"
-               (("-Werror") "")))))))
->>>>>>> 3374e920
+               (("-Werror") ""))
+             #t)))))
     (inputs `(("curl" ,curl)
               ("fontconfig" ,fontconfig)
               ("freetype" ,freetype)
