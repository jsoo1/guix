--- conflicted
+++ resolved
@@ -5770,23 +5770,7 @@
                             "/lib/gnome-shell"))
        #:phases
        (modify-phases %standard-phases
-<<<<<<< HEAD
          (add-after 'unpack 'fix-keysdir
-=======
-         (add-before 'build 'rebuild-css
-           (lambda _
-             ;; Rebuild the CSS files from the .scss files that our patch
-             ;; modifies.
-             (invoke "make" "-C" "data"
-                     "theme/gnome-shell.css"
-                     "theme/gnome-shell-high-contrast.css")))
-         (add-before 'build 'convert-logo-to-png
-           (lambda* (#:key inputs #:allow-other-keys)
-             ;; Convert the logo from SVG to PNG.
-             (invoke "inkscape" "--export-png=data/theme/guix-logo.png"
-                     "data/theme/guix-logo.svg")))
-         (replace 'install
->>>>>>> 8cc3983a
            (lambda* (#:key outputs #:allow-other-keys)
              (let* ((out     (assoc-ref outputs "out"))
                     (keysdir (string-append
@@ -5795,6 +5779,11 @@
                  (("keysdir =.*")
                   (string-append "keysdir = '" keysdir "'\n")))
                #t)))
+         (add-before 'configure 'convert-logo-to-png
+           (lambda* (#:key inputs #:allow-other-keys)
+             ;; Convert the logo from SVG to PNG.
+             (invoke "inkscape" "--export-png=data/theme/guix-logo.png"
+                     "data/theme/guix-logo.svg")))
          (add-before 'check 'pre-check
            (lambda* (#:key inputs #:allow-other-keys)
              ;; Tests require a running X server.
@@ -5826,19 +5815,15 @@
      `(("glib:bin" ,glib "bin") ; for glib-compile-schemas, etc.
        ("desktop-file-utils" ,desktop-file-utils) ; for update-desktop-database
        ("gobject-introspection" ,gobject-introspection)
+       ("inkscape" ,inkscape)
        ("intltool" ,intltool)
        ("pkg-config" ,pkg-config)
        ("python" ,python)
        ("ruby-sass" ,ruby-sass)
        ("sassc" ,sassc)
        ("xsltproc" ,libxslt)
-<<<<<<< HEAD
        ;; For tests
        ("xorg-server" ,xorg-server)))
-=======
-       ("ruby-sass" ,ruby-sass)
-       ("inkscape" ,inkscape)))
->>>>>>> 8cc3983a
     (inputs
      `(("accountsservice" ,accountsservice)
        ("caribou" ,caribou)
