--- conflicted
+++ resolved
@@ -2161,235 +2161,6 @@
      "Librsvg is a C library to render SVG files using the Cairo 2D graphics
 library.")
     (license license:lgpl2.0+)))
-
-<<<<<<< HEAD
-(define* (computed-origin-method gexp-promise hash-algo hash
-                                 #:optional (name "source")
-                                 #:key (system (%current-system))
-                                 (guile (default-guile)))
-  "Return a derivation that executes the G-expression that results
-from forcing GEXP-PROMISE."
-  (mlet %store-monad ((guile (package->derivation guile system)))
-    (gexp->derivation (or name "computed-origin")
-                      (force gexp-promise)
-                      #:graft? #f       ;nothing to graft
-                      #:system system
-                      #:guile-for-build guile)))
-
-(define librsvg-next-source
-  (let* ((version         "2.46.4")
-         (upstream-source (origin
-                           (method url-fetch)
-                           (uri (string-append "mirror://gnome/sources/librsvg/"
-                                               (version-major+minor version)  "/"
-                                               "librsvg-" version ".tar.xz"))
-                           (sha256
-                            (base32
-                             "0afc82nsxc6kw136xid4vcq9kmq4rmgzzk8bh2pvln2cnvirwnxl")))))
-    (origin
-      (method computed-origin-method)
-      (file-name (string-append "librsvg-" version ".tar.xz"))
-      (sha256 #f)
-      (uri
-       (delay
-        (with-imported-modules '((guix build utils))
-          #~(begin
-              (use-modules (guix build utils))
-              (set-path-environment-variable
-               "PATH" '("bin")
-               (list "/tmp"
-                     #+(canonical-package xz)
-                     #+(canonical-package gzip)
-                     #+(canonical-package tar)))
-              (invoke "tar" "xvf" #+upstream-source)
-              (with-directory-excursion (string-append "librsvg-" #$version)
-                ;; The following crate(s) are needed in addition to the ones replaced:
-                (begin
-                  (invoke
-                   "tar" "xvf" #+(package-source rust-autocfg-0.1) "-C" "vendor")
-                  (invoke
-                   "tar" "xvf" #+(package-source rust-proc-macro2-0.4) "-C" "vendor")
-                  (invoke
-                   "tar" "xvf" #+(package-source rust-quote-0.6) "-C" "vendor")
-                  (invoke
-                   "tar" "xvf" #+(package-source rust-unicode-xid-0.1) "-C" "vendor")
-                  (invoke
-                   "tar" "xvf" #+(package-source rust-maybe-uninit-2.0) "-C" "vendor"))
-                (for-each
-                  (lambda (crate)
-                    (delete-file-recursively (string-append "vendor/" (car crate)))
-                    (invoke "tar" "xvf" (cdr crate) "-C" "vendor"))
-                  '(("aho-corasick" . #+(package-source rust-aho-corasick-0.7))
-;; alga 0.9
-                    ("approx" . #+(package-source rust-approx-0.3))
-                    ("arrayvec" . #+(package-source rust-arrayvec-0.4))
-                    ("atty" . #+(package-source rust-atty-0.2))
-                    ("autocfg" . #+(package-source rust-autocfg-1.0))
-                    ("bitflags" . #+(package-source rust-bitflags-1))
-;; block 0.1
-                    ("bstr" . #+(package-source rust-bstr-0.2))
-                    ("byteorder" . #+(package-source rust-byteorder-1.3))
-;; cairo-rs 0.7
-;; cairo-sys-rs 0.9
-                    ("cast" . #+(package-source rust-cast-0.2))
-                    ("cfg-if" . #+(package-source rust-cfg-if-0.1))
-                    ("clap" . #+(package-source rust-clap-2))
-                    ("cloudabi" . #+(package-source rust-cloudabi-0.0))
-                    ("criterion" . #+(package-source rust-criterion-0.2))
-                    ("criterion-plot" . #+(package-source rust-criterion-plot-0.3))
-                    ("crossbeam-deque" . #+(package-source rust-crossbeam-deque-0.7))
-                    ("crossbeam-epoch" . #+(package-source rust-crossbeam-epoch-0.8))
-                    ("crossbeam-queue" . #+(package-source rust-crossbeam-queue-0.2))
-                    ("crossbeam-utils" . #+(package-source rust-crossbeam-utils-0.7))
-;; cssparser 0.25
-;; cssparser-macros 0.3
-                    ("csv" . #+(package-source rust-csv-1.1))
-                    ("csv-core" . #+(package-source rust-csv-core-0.1))
-;; data-url 0.1
-;; downcast-rs 1.0
-                    ("dtoa" . #+(package-source rust-dtoa-0.4))
-;; dtoa-short 0.3
-                    ("either" . #+(package-source rust-either-1.5))
-                    ("encoding" . #+(package-source rust-encoding-0.2))
-                    ("encoding-index-japanese" . #+(package-source rust-encoding-index-japanese-1.20141219))
-                    ("encoding-index-korean" . #+(package-source rust-encoding-index-korean-1.20141219))
-                    ("encoding-index-simpchinese" . #+(package-source rust-encoding-index-simpchinese-1.20141219))
-                    ("encoding-index-singlebyte" . #+(package-source rust-encoding-index-singlebyte-1.20141219))
-                    ("encoding-index-tradchinese" . #+(package-source rust-encoding-index-tradchinese-1.20141219))
-                    ("encoding_index_tests" . #+(package-source rust-encoding-index-tests-0.1))
-;; float-cmp 0.5
-;; fragile 0.3
-                    ("fuchsia-cprng" . #+(package-source rust-fuchsia-cprng-0.1))
-                    ("futf" . #+(package-source rust-futf-0.1))
-;; gdk-pixbuf 0.7
-;; gdk-pixbuf-sys 0.9
-                    ("generic-array" . #+(package-source rust-generic-array-0.12))
-;; gio 0.7
-                    ("gio-sys" . #+(package-source rust-gio-sys-0.9))
-;; glib 0.8
-                    ("glib-sys" . #+(package-source rust-glib-sys-0.9))
-                    ("gobject-sys" . #+(package-source rust-gobject-sys-0.9))
-                    ("idna" . #+(package-source rust-idna-0.2))
-                    ("itertools" . #+(package-source rust-itertools-0.8))
-                    ("itoa" . #+(package-source rust-itoa-0.4))
-                    ("language-tags" . #+(package-source rust-language-tags-0.2))
-                    ("lazy_static" . #+(package-source rust-lazy-static-1))
-                    ("libc" . #+(package-source rust-libc-0.2))
-                    ("libm" . #+(package-source rust-libm-0.1))
-                    ("locale_config" . #+(package-source rust-locale-config-0.3))
-                    ("log" . #+(package-source rust-log-0.4))
-                    ("mac" . #+(package-source rust-mac-0.1))
-                    ("malloc_buf" . #+(package-source rust-malloc-buf-0.0))
-;; markup5ever 0.9
-                    ("matches" . #+(package-source rust-matches-0.1))
-;; matrixmultiply 0.2
-                    ("memchr" . #+(package-source rust-memchr-2.2))
-                    ("memoffset" . #+(package-source rust-memoffset-0.5))
-;; nalgebra 0.18
-                    ("new_debug_unreachable" . #+(package-source rust-new-debug-unreachable-1.0))
-                    ("nodrop" . #+(package-source rust-nodrop-0.1))
-                    ("num-complex" . #+(package-source rust-num-complex-0.2))
-                    ("num-integer" . #+(package-source rust-num-integer-0.1))
-                    ("num-rational" . #+(package-source rust-num-rational-0.2))
-                    ("num-traits" . #+(package-source rust-num-traits-0.2))
-                    ("num_cpus" . #+(package-source rust-num-cpus-1.10))
-                    ("objc" . #+(package-source rust-objc-0.2))
-                    ("objc-foundation" . #+(package-source rust-objc-foundation-0.1))
-                    ("objc_id" . #+(package-source rust-objc-id-0.1))
-;; pango 0.7
-;; pango-sys 0.9
-;; pangocairo 0.8
-;; pangocairo-sys 0.10
-                    ("percent-encoding" . #+(package-source rust-percent-encoding-2.1))
-                    ("phf" . #+(package-source rust-phf-0.7))
-                    ("phf_codegen" . #+(package-source rust-phf-codegen-0.7))
-                    ("phf_generator" . #+(package-source rust-phf-generator-0.7))
-                    ("phf_shared" . #+(package-source rust-phf-shared-0.7))
-                    ("pkg-config" . #+(package-source rust-pkg-config-0.3))
-                    ("precomputed-hash" . #+(package-source rust-precomputed-hash-0.1))
-                    ("proc-macro2" . #+(package-source rust-proc-macro2-1.0))
-;; procedural-masquerade 0.1
-                    ("quote" . #+(package-source rust-quote-1.0))
-                    ("rand" . #+(package-source rust-rand-0.6))
-                    ("rand_chacha" . #+(package-source rust-rand-chacha-0.1))
-                    ("rand_core-0.3.1" . #+(package-source rust-rand-core-0.3))
-                    ("rand_core" . #+(package-source rust-rand-core-0.4))
-                    ("rand_hc" . #+(package-source rust-rand-hc-0.1))
-                    ("rand_isaac" . #+(package-source rust-rand-isaac-0.1))
-                    ("rand_jitter" . #+(package-source rust-rand-jitter-0.1))
-                    ("rand_os" . #+(package-source rust-rand-os-0.1))
-                    ("rand_pcg" . #+(package-source rust-rand-pcg-0.1))
-                    ("rand_xorshift" . #+(package-source rust-rand-xorshift-0.1))
-                    ("rand_xoshiro" . #+(package-source rust-rand-xoshiro-0.1))
-;; rawpointer 0.2
-                    ("rayon" . #+(package-source rust-rayon-1.3))
-                    ("rayon-core" . #+(package-source rust-rayon-core-1.7))
-;; rctree 0.3
-                    ("rdrand" . #+(package-source rust-rdrand-0.4))
-                    ("regex" . #+(package-source rust-regex-1.3))
-                    ("regex-automata" . #+(package-source rust-regex-automata-0.1))
-                    ("regex-syntax" . #+(package-source rust-regex-syntax-0.6))
-                    ("rustc_version" . #+(package-source rust-rustc-version-0.2))
-                    ("ryu" . #+(package-source rust-ryu-1.0))
-                    ("same-file" . #+(package-source rust-same-file-1.0))
-                    ("scopeguard" . #+(package-source rust-scopeguard-1.0))
-                    ("semver" . #+(package-source rust-semver-0.9))
-                    ("semver-parser" . #+(package-source rust-semver-parser-0.7))
-                    ("serde" . #+(package-source rust-serde-1.0))
-                    ("serde_derive" . #+(package-source rust-serde-derive-1.0))
-                    ("serde_json" . #+(package-source rust-serde-json-1.0))
-                    ("siphasher" . #+(package-source rust-siphasher-0.2))
-                    ("smallvec" . #+(package-source rust-smallvec-0.6))
-                    ("string_cache" . #+(package-source rust-string-cache-0.7))
-                    ("string_cache_codegen" . #+(package-source rust-string-cache-codegen-0.4))
-                    ("string_cache_shared" . #+(package-source rust-string-cache-shared-0.3))
-                    ("syn" . #+(package-source rust-syn-1.0))
-                    ("tendril" . #+(package-source rust-tendril-0.4))
-                    ("textwrap" . #+(package-source rust-textwrap-0.11))
-                    ("thread_local" . #+(package-source rust-thread-local-1.0))
-                    ("tinytemplate" . #+(package-source rust-tinytemplate-1.0))
-                    ("typenum" . #+(package-source rust-typenum-1.10))
-                    ("unicode-bidi" . #+(package-source rust-unicode-bidi-0.3))
-                    ("unicode-normalization" . #+(package-source rust-unicode-normalization-0.1))
-                    ("unicode-width" . #+(package-source rust-unicode-width-0.1))
-                    ("unicode-xid" . #+(package-source rust-unicode-xid-0.2))
-                    ("url" . #+(package-source rust-url-2.1))
-                    ("utf-8" . #+(package-source rust-utf-8-0.7))
-                    ("walkdir" . #+(package-source rust-walkdir-2.2))
-                    ("winapi" . #+(package-source rust-winapi-0.3))
-                    ("winapi-i686-pc-windows-gnu" . #+(package-source rust-winapi-i686-pc-windows-gnu-0.4))
-                    ("winapi-util" . #+(package-source rust-winapi-util-0.1))
-                    ("winapi-x86_64-pc-windows-gnu" . #+(package-source rust-winapi-x86-64-pc-windows-gnu-0.4))
-                    ("xml-rs" . #+(package-source rust-xml-rs-0.8)))))
-              (format #t "Replacing vendored crates in the tarball and repacking ...~%")
-              (force-output)
-              (invoke "tar" "cfa" #$output
-                      ;; Avoid non-determinism in the archive.  We set the
-                      ;; mtime of files in the archive to early 1980 because
-                      ;; the build process fails if the mtime of source
-                      ;; files is pre-1980, due to the creation of zip
-                      ;; archives.
-                      "--mtime=@315619200" ; 1980-01-02 UTC
-                      "--owner=root:0"
-                      "--group=root:0"
-                      "--sort=name"
-                      (string-append "librsvg-" #$version))
-              #t)))))))
-=======
-(define librsvg/fixed
-  (package
-    (inherit librsvg)
-    (name "librsvg")
-    (version "2.40.21")
-    (source (origin
-              (method url-fetch)
-              (uri (string-append "mirror://gnome/sources/" name "/"
-                                  (version-major+minor version)  "/"
-                                  name "-" version ".tar.xz"))
-              (sha256
-               (base32
-                "1fljkag2gr7c4k5mn798lgf9903xslz8h51bgvl89nnay42qjqpp"))))))
->>>>>>> ee4c927f
 
 (define-public librsvg-next
   (package
