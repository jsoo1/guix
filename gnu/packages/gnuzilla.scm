;;; GNU Guix --- Functional package management for GNU
;;; Copyright © 2013, 2015 Andreas Enge <andreas@enge.fr>
;;; Copyright © 2013, 2014, 2015, 2016, 2017, 2018, 2019, 2020, 2021 Ludovic Courtès <ludo@gnu.org>
;;; Copyright © 2014, 2015, 2016, 2017, 2018, 2019, 2020, 2021, 2022 Mark H Weaver <mhw@netris.org>
;;; Copyright © 2015 Sou Bunnbu <iyzsong@gmail.com>
;;; Copyright © 2016, 2017, 2018, 2019, 2021 Efraim Flashner <efraim@flashner.co.il>
;;; Copyright © 2016 Alex Griffin <a@ajgrf.com>
;;; Copyright © 2017 Clément Lassieur <clement@lassieur.org>
;;; Copyright © 2017, 2018 Nikita <nikita@n0.is>
;;; Copyright © 2017, 2018, 2020 Tobias Geerinckx-Rice <me@tobias.gr>
;;; Copyright © 2018, 2020 Ricardo Wurmus <rekado@elephly.net>
;;; Copyright © 2019 Ivan Petkov <ivanppetkov@gmail.com>
;;; Copyright © 2020 Oleg Pykhalov <go.wigust@gmail.com>
;;; Copyright © 2020 Jakub Kądziołka <kuba@kadziolka.net>
;;; Copyright © 2019, 2020 Adrian Malacoda <malacoda@monarch-pass.net>
;;; Copyright © 2020, 2021, 2022 Jonathan Brielmaier <jonathan.brielmaier@web.de>
;;; Copyright © 2020 Marius Bakke <marius@gnu.org>
;;; Copyright © 2021 Brice Waegeneire <brice@waegenei.re>
;;; Copyright © 2021 Maxime Devos <maximedevos@telenet.be>
;;; Copyright © 2021 Maxim Cournoyer <maxim.cournoyer@gmail.com>
;;; Copyright © 2021 Baptiste Strazzul <bstrazzull@hotmail.fr>
;;;
;;; This file is part of GNU Guix.
;;;
;;; GNU Guix is free software; you can redistribute it and/or modify it
;;; under the terms of the GNU General Public License as published by
;;; the Free Software Foundation; either version 3 of the License, or (at
;;; your option) any later version.
;;;
;;; GNU Guix is distributed in the hope that it will be useful, but
;;; WITHOUT ANY WARRANTY; without even the implied warranty of
;;; MERCHANTABILITY or FITNESS FOR A PARTICULAR PURPOSE.  See the
;;; GNU General Public License for more details.
;;;
;;; You should have received a copy of the GNU General Public License
;;; along with GNU Guix.  If not, see <http://www.gnu.org/licenses/>.

(define-module (gnu packages gnuzilla)
  #:use-module ((srfi srfi-1) #:hide (zip))
  #:use-module (ice-9 match)
  #:use-module (gnu packages)
  #:use-module ((guix licenses) #:prefix license:)
  #:use-module (guix packages)
  #:use-module (guix download)
  #:use-module (guix git-download)
  #:use-module (guix hg-download)
  #:use-module (guix gexp)
  #:use-module (guix store)
  #:use-module (guix monads)
  #:use-module (guix utils)
  #:use-module (guix build-system gnu)
  #:use-module (guix build-system cargo)
  #:use-module (guix build-system trivial)
  #:use-module (guix build-system mozilla)
  #:use-module (gnu packages admin)
  #:use-module (gnu packages audio)
  #:use-module (gnu packages autotools)
  #:use-module (gnu packages m4)
  #:use-module (gnu packages base)
  #:use-module (gnu packages bash)
  #:use-module (gnu packages databases)
  #:use-module (gnu packages glib)
  #:use-module (gnu packages gtk)
  #:use-module (gnu packages gnome)
  #:use-module (gnu packages libcanberra)
  #:use-module (gnu packages cups)
  #:use-module (gnu packages kerberos)
  #:use-module (gnu packages linux)
  #:use-module (gnu packages perl)
  #:use-module (gnu packages pkg-config)
  #:use-module (gnu packages compression)
  #:use-module (gnu packages fontutils)
  #:use-module (gnu packages fonts)
  #:use-module (gnu packages libevent)
  #:use-module (gnu packages libreoffice)  ;for hunspell
  #:use-module (gnu packages image)
  #:use-module (gnu packages libffi)
  #:use-module (gnu packages pulseaudio)
  #:use-module (gnu packages python)
  #:use-module (gnu packages python-xyz)
  #:use-module (gnu packages node)
  #:use-module (gnu packages xorg)
  #:use-module (gnu packages gl)
  #:use-module (gnu packages pciutils)
  #:use-module (gnu packages assembly)
  #:use-module (gnu packages rust)
  #:use-module (gnu packages rust-apps)
  #:use-module (gnu packages llvm)
  #:use-module (gnu packages nss)
  #:use-module (gnu packages icu4c)
  #:use-module (gnu packages video)
  #:use-module (gnu packages xiph)
  #:use-module (gnu packages xdisorg)
  #:use-module (gnu packages readline)
  #:use-module (gnu packages sqlite))

(define-public mozjs
  (package
    (name "mozjs")
    (version "17.0.0")
    (source (origin
             (method url-fetch)
             (uri (string-append
                   "https://ftp.mozilla.org/pub/mozilla.org/js/"
                   name version ".tar.gz"))
             (sha256
              (base32
               "1fig2wf4f10v43mqx67y68z6h77sy900d1w0pz9qarrqx57rc7ij"))
             (patches (search-patches "mozjs17-aarch64-support.patch"))
             (modules '((guix build utils)))
             (snippet
              ;; Fix incompatibility with Perl 5.22+.
              '(begin
                 (substitute* '("js/src/config/milestone.pl")
                   (("defined\\(@TEMPLATE_FILE)") "@TEMPLATE_FILE"))
                 #t))))
    (build-system mozilla-build-system)
    (native-inputs
     `(("perl" ,perl)
       ("pkg-config" ,pkg-config)
       ("python" ,python-2)))
    (propagated-inputs
     (list nspr)) ; in the Requires.private field of mozjs-17.0.pc
    (inputs
     (list zlib))
    (arguments
     `(;; XXX: parallel build fails, lacking:
       ;;   mkdir -p "system_wrapper_js/"
       #:parallel-build? #f
       #:make-flags '("CXXFLAGS=-fpermissive")
       #:phases
       (modify-phases %standard-phases
         (add-after 'unpack 'delete-timedout-test
           ;; This test times out on slower hardware.
           (lambda _
             (delete-file "js/src/jit-test/tests/basic/bug698584.js")
             #t))
         (add-before 'configure 'chdir
           (lambda _
             (chdir "js/src")
             #t))
         (replace 'configure
           ;; configure fails if it is followed by SHELL and CONFIG_SHELL
           (lambda* (#:key outputs #:allow-other-keys)
             (let ((out (assoc-ref outputs "out")))
               (setenv "SHELL" (which "sh"))
               (setenv "CONFIG_SHELL" (which "sh"))
               (invoke "./configure" (string-append "--prefix=" out)
                       ,@(if (string=? "aarch64-linux"
                                       (%current-system))
                             '("--host=aarch64-unknown-linux-gnu")
                             '()))))))))
    (home-page
     "https://developer.mozilla.org/en-US/docs/Mozilla/Projects/SpiderMonkey")
    (synopsis "Mozilla javascript engine")
    (description "SpiderMonkey is Mozilla's JavaScript engine written
in C/C++.")
    (license license:mpl2.0))) ; and others for some files

(define-public mozjs-24
  (package (inherit mozjs)
    (name "mozjs")
    (version "24.2.0")
    (source (origin
              (method url-fetch)
              (uri (string-append
                    "https://ftp.mozilla.org/pub/mozilla.org/js/"
                    name "-" version ".tar.bz2"))
              (sha256
               (base32
                "1n1phk8r3l8icqrrap4czplnylawa0ddc2cc4cgdz46x3lrkybz6"))
              (modules '((guix build utils)))
              (patches (search-patches "mozjs24-aarch64-support.patch"))
              (snippet
               ;; Fix incompatibility with Perl 5.22+.
               '(begin
                  (substitute* '("js/src/config/milestone.pl")
                    (("defined\\(@TEMPLATE_FILE)") "@TEMPLATE_FILE"))
                  #t))))
    (arguments
      (substitute-keyword-arguments (package-arguments mozjs)
        ((#:phases phases)
         `(modify-phases ,phases
            (replace 'configure
              (lambda* (#:key outputs #:allow-other-keys)
                (let ((out (assoc-ref outputs "out")))
                  ;; configure fails if it is followed by SHELL and CONFIG_SHELL
                  (setenv "SHELL" (which "sh"))
                  (setenv "CONFIG_SHELL" (which "sh"))
                  (invoke "./configure"
                          (string-append "--prefix=" out)
                          "--with-system-nspr"
                          "--enable-system-ffi"
                          "--enable-threadsafe"
                          ,@(if (string=? "aarch64-linux"
                                          (%current-system))
                                '("--host=aarch64-unknown-linux-gnu")
                                '())))))))))
    (inputs
     (list libffi zlib))))

(define-public mozjs-38
  (package
    (inherit mozjs)
    (name "mozjs")
    (version "38.2.1.rc0")
    (source (origin
              (method url-fetch)
              (uri (string-append
                    "https://anduin.linuxfromscratch.org/BLFS/mozjs/"
                    name "-" version ".tar.bz2"))
              (sha256
               (base32
                "0p4bmbpgkfsj54xschcny0a118jdrdgg0q29rwxigg3lh5slr681"))
              (patches
               (search-patches
                ;; See https://bugzilla.mozilla.org/show_bug.cgi?id=1269317 for
                ;; GCC 6 compatibility.

                "mozjs38-version-detection.patch" ; for 0ad
                "mozjs38-tracelogger.patch"

                ;; See https://bugzilla.mozilla.org/show_bug.cgi?id=1339931.
                "mozjs38-pkg-config-version.patch"
                "mozjs38-shell-version.patch"))
              (modules '((guix build utils)))
              (snippet
               '(begin
                  ;; Fix incompatibility with sed 4.4.
                  (substitute* "js/src/configure"
                    (("\\^\\[:space:\\]") "^[[:space:]]"))

                  ;; The headers are symlinks to files that are in /tmp, so they
                  ;; end up broken.  Copy them instead.
                  (substitute*
                      "python/mozbuild/mozbuild/backend/recursivemake.py"
                    (("\\['dist_include'\\].add_symlink")
                     "['dist_include'].add_copy"))

                  ;; Remove bundled libraries.
                  (for-each delete-file-recursively
                            '("intl"
                              "js/src/ctypes/libffi"
                              "js/src/ctypes/libffi-patches"
                              "modules/zlib"))
                  #t))))
    (arguments
     `(;; XXX: parallel build fails, lacking:
       ;;   mkdir -p "system_wrapper_js/"
       #:parallel-build? #f
       ;; See https://bugzilla.mozilla.org/show_bug.cgi?id=1008470.
       #:tests? #f
       #:phases
       (modify-phases %standard-phases
         (replace 'configure
           (lambda* (#:key outputs #:allow-other-keys)
             (let ((out (assoc-ref outputs "out")))
               (chdir "js/src")
               (setenv "SHELL" (which "sh"))
               (setenv "CONFIG_SHELL" (which "sh"))
               (invoke "./configure"
                       (string-append "--prefix=" out)
                       "--enable-ctypes"
                       "--enable-gcgenerational"
                       "--enable-optimize"
                       "--enable-pie"
                       "--enable-readline"
                       "--enable-shared-js"
                       "--enable-system-ffi"
                       "--enable-threadsafe"
                       "--enable-xterm-updates"
                       "--with-system-icu"
                       "--with-system-nspr"
                       "--with-system-zlib"

                       ;; Intl API requires bundled ICU.
                       "--without-intl-api")))))))
    (native-inputs
     `(("perl" ,perl)
       ("pkg-config" ,pkg-config)
       ("python-2" ,python-2)))
    (inputs
     (list libffi readline icu4c zlib))))

(define-public mozjs-52
  ;; No releases yet at <https://archive.mozilla.org/pub/spidermonkey/releases/>.
  ;; While we could take a snapshot of the complete mozilla-esr52 repository at
  ;; <https://treeherder.mozilla.org/#/jobs?repo=mozilla-esr52&filter-searchStr=sm-tc>,
  ;; we take the Debian version instead, because it is easier to work with.
  (let ((commit "6507e63cc416fd7a3269e390efe712f8b56f374a")
        (revision "1"))
    (package (inherit mozjs-38)
      (version (git-version "52.0" revision commit))
      (source (origin
                (method git-fetch)
                (uri (git-reference
                      (url "https://salsa.debian.org/gnome-team/mozjs52.git")
                      (commit commit)))
                (file-name (git-file-name "mozjs" version))
                (sha256
                 (base32
                  "1ny0s53r8wn4byys87h784xrq1xg767akmfm6gqrbvrz57mlm3q2"))))
      (arguments
       `(#:tests? #f ; depends on repository metadata
         #:configure-flags
         '("--enable-ctypes"
           "--enable-optimize"
           "--enable-pie"
           "--enable-readline"
           "--enable-shared-js"
           "--enable-system-ffi"
           "--with-system-icu"
           "--with-system-nspr"
           "--with-system-zlib"

           ;; Intl API requires bundled ICU.
           "--without-intl-api"

           ;; Without this gnome-shell will crash at runtime.
           "--disable-jemalloc")
         #:phases
         (modify-phases %standard-phases
           (add-after 'unpack 'patch-and-chdir
             (lambda* (#:key inputs #:allow-other-keys)
               ;; This patch prevents a segfault when executing JS_Init().
               ;; The build does not fail without this patch, but the
               ;; configure phase of the gjs package would fail.
               ;; See https://bugzilla.mozilla.org/show_bug.cgi?id=1176787
               (make-file-writable "js/src/old-configure.in")
               (make-file-writable "js/src/old-configure")
               (make-file-writable "mozglue/build/moz.build")
               (invoke "patch" "-p1" "--force"
                       "--input" "debian/patches/disable-mozglue.patch")
               (invoke "touch" "js/src/configure")
               (chdir "js/src")
               #t))
           (replace 'configure
             (lambda* (#:key inputs outputs configure-flags #:allow-other-keys)
               ;; The configure script does not accept environment variables
               ;; as arguments.
               (let ((out (assoc-ref outputs "out")))
                 (setenv "SHELL" (which "sh"))
                 (setenv "CONFIG_SHELL" (which "sh"))
                 (setenv "AUTOCONF" (which "autoconf"))
                 (apply invoke "./configure"
                        (cons (string-append "--prefix=" out)
                              configure-flags))))))))
      (native-inputs
       (modify-inputs (package-native-inputs mozjs-38)
         (prepend autoconf-2.13 automake))))))

(define-public mozjs-60
  ;; No releases yet at <https://archive.mozilla.org/pub/spidermonkey/releases/>.
  ;; While we could take a snapshot of the complete mozilla-esr60 repository at
  ;; <https://treeherder.mozilla.org/#/jobs?repo=mozilla-esr60&filter-searchStr=sm-tc>,
  ;; we take the Debian version instead, because it is easier to work with.
  (package
    (inherit mozjs-38)
    (version "60.2.3-4")
    (source (origin
              (method git-fetch)
              (uri (git-reference
                    (url "https://salsa.debian.org/gnome-team/mozjs60.git")
                    (commit (string-append "debian/" version))))
              (file-name (git-file-name "mozjs" version))
              (sha256
               (base32
                "1xl6avsj9gkgma71p56jzs7nasc767k3n1frnmri5pad4rj94bij"))))
    (arguments
     `(#:tests? #f ; FIXME: all tests pass, but then the check phase fails anyway.
       #:test-target "check-jstests"
       #:configure-flags
<<<<<<< HEAD
       ,#~`("--enable-ctypes"
=======
       ,#~(quasiquote
           ("--enable-ctypes"
>>>>>>> 1a530243
            "--enable-optimize"
            "--enable-pie"
            "--enable-readline"
            "--enable-shared-js"
            "--enable-system-ffi"
            "--with-system-nspr"
            #$@(if (%current-target-system)
                   #~(,(string-append "--with-nspr-prefix="
                                      #$(this-package-input "nspr")))
                   #~())
            "--with-system-zlib"
            "--with-system-icu"
            "--with-intl-api"
            ;; This is important because without it gjs will segfault during the
            ;; configure phase.  With jemalloc only the standalone mozjs console
            ;; will work.
            "--disable-jemalloc")
       #:phases
       (modify-phases %standard-phases
         ;; Make sure pkg-config will be found.
         ,@(if (%current-target-system)
               `((add-before 'configure 'set-PKG-CONFIG
                   (lambda _
                     (setenv "PKG_CONFIG" ,(pkg-config-for-target)))))
               '())
         (replace 'configure
           (lambda* (#:key inputs outputs configure-flags #:allow-other-keys)
             ;; The configure script does not accept environment variables as
             ;; arguments.  It also must be run from a different directory,
             ;; but not the root directory either.
             (let ((out (assoc-ref outputs "out")))
               (mkdir "run-configure-from-here")
               (chdir "run-configure-from-here")
               (setenv "SHELL" (which "sh"))
               (setenv "CONFIG_SHELL" (which "sh"))
               (setenv "AUTOCONF" (which "autoconf"))
               (apply invoke "../js/src/configure"
                      (cons (string-append "--prefix=" out)
                            configure-flags))
               #t)))
         (add-after 'unpack 'disable-broken-tests
           (lambda _
             ;; This test assumes that /bin exists and contains certain
             ;; executables.
             (delete-file "js/src/tests/shell/os.js")
             #t)))))
    (native-inputs
     `(("autoconf" ,autoconf)
       ("automake" ,automake)
       ("which" ,which)
       ("perl" ,perl)
       ("pkg-config" ,pkg-config)
       ("python" ,python-2)))))

(define-public mozjs-78
  (package
    (inherit mozjs-60)
    (version "78.15.0")
    (source (origin
              (method url-fetch)
              ;; TODO: Switch to IceCat source once available on ftp.gnu.org.
              (uri (string-append "https://archive.mozilla.org/pub/firefox"
                                  "/releases/" version "esr/source/firefox-"
                                  version "esr.source.tar.xz"))
              (sha256
               (base32
                "0l91cxdc5v9fps79ckb1kid4gw6v5qng1jd9zvaacwaiv628shx4"))))
    (arguments
     `(#:imported-modules ,%cargo-utils-modules ;for `generate-all-checksums'
       #:modules ((guix build cargo-utils)
                  ,@%gnu-build-system-modules)
       #:test-target "check-jstests"
       #:configure-flags
       '(;; Disable debugging symbols to save space.
         "--disable-debug"
         "--disable-debug-symbols"
         ;; This is important because without it gjs will segfault during the
         ;; configure phase.  With jemalloc only the standalone mozjs console
         ;; will work.
         "--disable-jemalloc"
         "--enable-tests"
         "--enable-hardening"
         "--enable-optimize"
         "--enable-release"
         ;; FIXME: rust-simd is disabled otherwise the build fails with
         ;; "error: `[u32; 64]` is forbidden as the type of a const generic
         ;; parameter".
         "--disable-rust-simd"
         "--enable-readline"
         "--enable-shared-js"
         "--with-system-icu"
         "--with-system-nspr"
         "--with-system-zlib"
         "--with-intl-api")
       #:phases
       (modify-phases %standard-phases
         (add-after 'patch-source-shebangs 'patch-cargo-checksums
           (lambda _
             (let ((null-hash
                    "e3b0c44298fc1c149afbf4c8996fb92427ae41e4649b934ca495991b7852b855"))
               (for-each (lambda (file)
                           (format #t "patching checksums in ~a~%" file)
                           (substitute* file
                             (("^checksum = \".*\"")
                              (string-append "checksum = \"" null-hash "\""))))
                         (find-files "." "Cargo\\.lock$"))
               (for-each generate-all-checksums
                         '("js" "third_party/rust"))
               #t)))
         (replace 'configure
           (lambda* (#:key inputs outputs configure-flags #:allow-other-keys)
             ;; The configure script does not accept environment variables as
             ;; arguments.  It also must be run from a different directory,
             ;; but not the root directory either.
             (let ((out (assoc-ref outputs "out")))
               (mkdir "run-configure-from-here")
               (chdir "run-configure-from-here")
               (setenv "SHELL" (which "sh"))
               (setenv "CONFIG_SHELL" (which "sh"))
               (setenv "AUTOCONF" (which "autoconf"))
               (apply invoke "../js/src/configure"
                      (cons (string-append "--prefix=" out)
                            configure-flags))
               #t)))
         (add-after 'unpack 'adjust-for-icu-68
           (lambda _
             (with-directory-excursion "js/src/tests"
               ;; The test suite expects a lightly patched ICU 67.  Since
               ;; Guix is about to switch to ICU 68, massage the tests to
               ;; work with that instead of patching ICU.  Try removing this
               ;; phase for newer versions of mozjs.

               ;; These tests look up locale names and expects to get
               ;; "GB" instead of "UK".
               (substitute* "non262/Intl/DisplayNames/language.js"
                 (("Traditionell, GB")
                  "Traditionell, UK"))
               (substitute* "non262/Intl/DisplayNames/region.js"
                 (("\"GB\": \"GB\"")
                  "\"GB\": \"UK\""))

               ;; XXX: Some localized time formats have changed, and
               ;; substitution fails for accented characters, even though
               ;; it works in the REPL(?).  Just delete these for now.
               (delete-file "non262/Intl/Date/toLocaleString_timeZone.js")
               (delete-file "non262/Intl/Date/toLocaleDateString_timeZone.js")

               ;; Similarly, these get an unexpected "A" suffix when looking
               ;; up a time in the "ar-MA-u-ca-islamicc" locale, which is
               ;; tricky to substitute.
               (delete-file "non262/Intl/DateTimeFormat/format_timeZone.js")
               (delete-file "non262/Intl/DateTimeFormat/format.js")

               ;; This file compares a generated list of ICU locale names
               ;; with actual lookups.  Some have changed slightly, i.e.
               ;; daf-Latn-ZZ -> daf-Latn-CI, so drop it for simplicity.
               (delete-file "non262/Intl/Locale/likely-subtags-generated.js"))

             #t))
         (add-before 'check 'pre-check
           (lambda _
             (with-directory-excursion "../js/src/tests"
               (substitute* "shell/os.js"
                 ;; FIXME: Why does the killed process have an exit status?
                 ((".*killed process should not have exitStatus.*")
                  ""))

               ;; XXX: Delete all tests that test time zone functionality,
               ;; because the test suite uses /etc/localtime to figure out
               ;; the offset from the hardware clock, which does not work
               ;; in the build container.  See <tests/non262/Date/shell.js>.
               (delete-file-recursively "non262/Date")
               (delete-file "non262/Intl/DateTimeFormat/tz-environment-variable.js")

               (setenv "JSTESTS_EXTRA_ARGS"
                       (string-join
                        (list
                         ;; Do not run tests marked as "random".
                         "--exclude-random"
                         ;; Exclude web platform tests.
                         "--wpt=disabled"
                         ;; Respect the daemons configured number of jobs.
                         (string-append "--worker-count="
                                        (number->string (parallel-job-count)))))))
             #t)))))
    (native-inputs
     `(("autoconf" ,autoconf-2.13)
       ("automake" ,automake)
       ("llvm" ,llvm)                   ;for llvm-objdump
       ("perl" ,perl)
       ("pkg-config" ,pkg-config)
       ("python" ,python-3)
       ("rust" ,rust)
       ("cargo" ,rust "cargo")))
    (inputs
     (list icu4c readline zlib))))

(define mozilla-compare-locales
  (origin
    (method hg-fetch)
    (uri (hg-reference
          (url "https://hg.mozilla.org/l10n/compare-locales/")
          (changeset "RELEASE_8_1_0")))
    (file-name "mozilla-compare-locales")
    (sha256 (base32 "00bpkaqf2ng1nn9ajyb5mli0jq58q5fm2n3yy90jy0hp4q2gbs50"))))

(define (mozilla-locale locale changeset hash-string)
  (origin
    (method hg-fetch)
    (uri (hg-reference
          (url (string-append "https://hg.mozilla.org/l10n-central/"
                              locale))
          (changeset changeset)))
    (file-name (string-append "mozilla-locale-" locale))
    (sha256 (base32 hash-string))))

(define-syntax-rule (mozilla-locales (hash-string changeset locale) ...)
  (list (mozilla-locale locale changeset hash-string)
        ...))

(define all-mozilla-locales
  (mozilla-locales
   ;;                      sha256                            changeset    locale
   ;;---------------------------------------------------------------------------
   ("0f2lkv79gqf46f74905mab3zwyz1532chxlf9d28s548p1hw6lv9" "8312cd2e0777" "ach")
   ("1v5jpmd0b04mizm9pjffp4r9q121vpq3yzkkxcgmrcwj4gc5jb2y" "21bf766c19d8" "af")
   ("1fqjiq2la543z5pbbvd9kfs0wdc2phmqjbxascfsak854qy1z9f9" "34b6a4f0790d" "an")
   ("0pl6j99xnali25glyr3g9fmj67v9vqmhd9k74i97f8q5n4xmv3ym" "513c3e8dac97" "ar")
   ("0d1fbk9jcai19pi8b7i4y4r0gscqi1inr9dbahd6h0xbxfwc0zif" "19ca0cd0d1bf" "ast")
   ("08f9b63wxxy28zaimjn1ab9w51bvrarc3pp75s7v6kzm5bk1jwic" "44aa0dad7964" "az")
   ("15pksy9bgaxcbcnvvp8jwqnqxvvhq9vnljpai6jlh52yyrsglbwi" "5e4499355167" "be")
   ("0gdg84jp1i4il4nc6gwaswdhc4ljbb9inyip7vhkng09v3pmwm0h" "98d006107851" "bg")
   ("0i6vl0ag74phj4l38cvds1ds3jjdal1c8d7hy6pf4aqrp4ai32mh" "2ca52cbb680a" "bn")
   ("16yavargwq8rhipzpmrrvyh68g3a6disz9g5m8xbhxvixhcsi5fr" "ce92556a0a90" "br")
   ("1512dzp394pj66i13nsz76qh6fmjpz7r7fmvk8d0h7pjk0d6n0dy" "1c79dabdb120" "bs")
   ("19wg0kbr2ihbn4lscsxg9agz04r8bsih4692vfgb6nyn1z8vx2i0" "a22912c01617" "ca")
   ("1ixpzjb7caq1d9c7c044rxg3ymxs3hjw120kq85v004jrrb4d9c6" "34bf3fd631d4" "ca-valencia")
   ("1abizdmd1c56syni1aanwwrfvmgzz25fmimbj2324bcw801ma9h0" "e2e4ba2c37bc" "cak")
   ("0wgrg2wiz1jcj52nd4zl4shfkjhbngfj6p1gw1ywj266hk8g6pvw" "a60792bff6ff" "cs")
   ("132f29111jd2z9yxpakkyri80mi2ggnik6zxaxqrp4vlcrd1fxd2" "66369fcad8c7" "cy")
   ("04lpic3cxdj1imcwjkbk81avp9dpa1c9b1zcchrr1a4vyy4yfjpy" "af198d43f7d6" "da")
   ("1h0rkwlsqls8k1qi1y68plw6xk0z2c5xc2y4nqywiirl71yz7fi5" "816fcef20c05" "de")
   ("11lzdyl1h42zb1x2yxiv3r0wih8jy1gr0gzs5d1isdq53sa9cqnq" "962e5a544415" "dsb")
   ("146jgrhl41k6zbxg58hxh1s088padsjz7ny8nm59i9i8d00jpv0a" "e7c49fd88463" "el")
   ("1qppr44hdnrb1z1igcd1p0w5sy9vpihzilkl2w44y0v0v9rigppv" "5a0e35b08a48" "en-CA")
   ("1v2irfms24cx9g5s6r1glmp2c000wi91axyca1pn37s7c01r0n4b" "72f8c5d8305d" "en-GB")
   ("1y0rbbmax1w6jy4jacy27xgy4aqnd43izysw8qjwm0qhhfjvf3xh" "40994fca693d" "eo")
   ("0kmjvinqpb3y81mqda1qq8k202aa36as9z1z775745bx6sbvkggz" "6cf3c836995d" "es-AR")
   ("06rvd1z3l0r7hwnsnw90i0f5j2ysbv6wd3cl64g0bgifmwjk75hi" "8727dda3935e" "es-CL")
   ("0gzw1rn9nzpgcrrc10indnbqqpax87azczrfxv8mn5n56j734hc0" "5351aba49895" "es-ES")
   ("0bnmgisxfkb6rb12avhipbsj1yr0dyv56qjj9471gnc2ppq7k3c9" "dd834a4af402" "es-MX")
   ("1951975h9w813qxanbk3frjz7c8knzx5rvq9i82j9i6x6a3fh6fi" "1f2150796079" "et")
   ("1vkb5rd0k6vh9dbll3fhyzg8rfpkxxkd2rxwf66b8l3hg4fqd7f2" "2911663f4a7c" "eu")
   ("1cj9zblfp94h86m7zd762bfmcfz0yxc1q4ra35s4wnnlqajarzwj" "04ec3c3bbe92" "fa")
   ("1ininsyzaj7xd8ppmklm3zglgw1i0nhdy43iiyva32hb592zxy4m" "0cf866f9bc4e" "ff")
   ("1hc308d71iygarrpliv7pxjz49gxwqg10d0pv8j4sbb2pw39bprl" "04a600fc54a4" "fi")
   ("02nl54db9130rg59wmrrnh0z726fg5ir1njfcnhxagb4g5b7s69f" "64a3576df276" "fr")
   ("1qbby23qlkxjz3vwlk8pd2w1w4cxdff8cq7j0ipk44mijkxkry0c" "c84177dfa254" "fy-NL")
   ("1x23pg36ld5qnrmdn149rkl85ia8lmiqbzcac2bm0iqprnjdszii" "31590cffac56" "ga-IE")
   ("005fpyr1lvw23dja3yrzx4y8wdih7vx6ljjpisf4pd3k5zai4x81" "ba4f274ac4a1" "gd")
   ("0kdlb5q74n0fl5fxfy873s392kry69dmdl8b4gvqdyh5sy66vsqm" "56b41bdcd401" "gl")
   ("0v8r8b0nrk1l4xipzhq16klmh0pinzcrma0s0gyhgzqqli6z7aym" "59e2afb65c08" "gn")
   ("1grb1lq1f9p5jxgh9v78jl1wswxmsqxkcssm35l30k6y24pglr0m" "33b4409fb615" "gu-IN")
   ("172fg55y8l90ix4c8s5x7f8mg6rc7779p6l852cnnkfqjgqa5a5f" "92f9f8238189" "he")
   ("0i52nmg0yv3y1y3rkinxcyh51mgjksk7c3jlc8014801m3zvyxj7" "00090f7a2a3f" "hi-IN")
   ("074q8n00yq54kzk632dwbs64r0sygvybbvwpd6hbvfpn38lz8hxf" "6e4a3fdc01f3" "hr")
   ("1jxiz8zyxbpnwgk5xkwfxlr5f1zfyc88jcsajy8wcaifdkld3cwn" "7fd9bc25e49d" "hsb")
   ("0ca11pmkzyd9ccrnrbmk0jrpcb03k88v4zivxblnxj4w03g0hyhq" "ce3b378ce950" "hu")
   ("1yszljbh8f7w6lckfw22jwximy3yhis4430lfynfb8lh9nm0fw59" "c91a4a3e8821" "hy-AM")
   ("0hhl8b8szqlhjdxhsa81zmgr303kr0jx5d6rzbi840qwf01h12sz" "4f235acc839e" "ia")
   ("063yfk3nz3kignbri7r9sr3jwr5p9yyqc6sckgqs94hx6lvc355p" "fface86a34e4" "id")
   ("1qszxkgliall4haaq6v0xayxikq43ddcdsn1d4m1mwyp7gdpbry5" "5978ae767b44" "is")
   ("1fsfz9iz5pdd5r9ckdal6grvddchsc4r3r8gn4w6f2bja6vpbs05" "0c7d2a0e1304" "it")
   ("1phkw0apiicgbw2nq3g392xncw1v2c4yac595h3nchs4q6rp9pd9" "1c923f3e88b9" "ja")
   ("1y4gc4l6g72nphhsw4aqhcl80a7wi9qdy61h66c6jc6h14i7278d" "66f700940cfa" "ja-JP-mac")
   ("0iqwj0y19zqcdclnn92z490s1g9vh2qr9gmkyfnpsz69llxidx1j" "49b4a7c6bb2c" "ka")
   ("111nm2khff0zxnqqfc68rbi3j0b1nx5r4xai7b8yymyv1i0qbsxd" "4854facbd60b" "kab")
   ("12p7lg2p6pcqdlb4bqbz5isxilw2r9vb8344sh8zrvv9cb9jq04f" "d2fda8a1b287" "kk")
   ("142vpw9npqgc8b5zcg5cy2lh07s4mg8xfbaymg44fb4j3s6agw88" "3a5a1cae9b93" "km")
   ("00v1sd2byj2ksxw1020z142cdlxa7ri2v1rzjrhay9l465bj3k8x" "6ed122b33cac" "kn")
   ("1s07yhwzpxj0l5vj5lzbvgw115sjx1g2zgbqca5wln95dds39npl" "49bc07645a47" "ko")
   ("1b4brfww0w7x1h3ff19i6xi8xq2cb1hxysilira6yq4rb6vhlmly" "93f04df12616" "lij")
   ("1i30my0bbgm9z02rxxi7x4vc69bs3bnjs9l2q6jd8xvs1ga3vc7n" "e1f4e0d87509" "lt")
   ("1bjh4xlx6562hxq527cqcn4b5295dsdpwn4c4y5ci902nlh6fc8l" "daea4ba4e7f4" "lv")
   ("0vig42slcx6bhpisyc1bnyklr95lbv7vqd1ckiywp5c5qzfa9afi" "0c4ca0f4fc17" "mk")
   ("10qfnkqi2snmgvm4vcrmp2489klchv3hn2c4rmkdhi5bilfk42jx" "9be8d5951976" "mr")
   ("1bkn8ds3fyz710ck4gg4g5vpv23bi573ssm9xbiyl8y59pvbig9b" "0f44d0bcfda2" "ms")
   ("1j9af3axbijn0s8y96310mvgaq5a36m0r3ij550jv5bv52862crj" "ccbf0c4355d6" "my")
   ("0lspnp9jn3rrgz3djnmc0qrb6ymigvqnr3fb0jbhmf83r4yfs8z1" "a6cf2c6e3594" "nb-NO")
   ("1xp2884m9gqm9gaakc747bd9j55wssrh3qsf4y4k02ijh08sfmwb" "c1636a1a7507" "ne-NP")
   ("0y1fxp9pxia6x2wxdharh2ynvzdqcmzpya1gdb89pcv5qyrzqgcl" "60ed1c2397a6" "nl")
   ("1nbp924p7fp2c76ym71wp34vk96z89i4g2rfgpsi54cgv42a6vgq" "a7f9a3d35875" "nn-NO")
   ("1yrmhyvb6skypcyvi6j3py51sdkq9vn35zkryx6rdp8ygqwm1va7" "9ac29828960e" "oc")
   ("0rn2414ji1icar627arf5rjwl9r9vxhznbfsyxgrmrf0p6dp72fv" "87720cc32205" "pa-IN")
   ("09lam6yaprc8zyisq0pcdj4afpg930c2x3x47gdxnqfyhmcfygs7" "56b2c592ffba" "pl")
   ("0mbc1a8wvjs3k928qh0k800d230251i0rw0myhdpc6mk3xjna7i5" "89f1b173c9b1" "pt-BR")
   ("1v1qa5slllz78222rlqr4b8k7c8dapmx8d7s5nb90wdffic0zcqy" "27adc5dad781" "pt-PT")
   ("04k6h5d7c740lz1hx1vavj6p0fmhgn9mm3nwvk4p9iccy5nw5pmf" "83e2e4833fc3" "rm")
   ("0f0hz792wr17mgi6n190dliqx67479aqg3y2ak0jg0fiz2c8qr7p" "69cdc288966f" "ro")
   ("17yngj0v30687m7fa1ls0g86vjg8jzxs7bnsca91jpxf3ij44xp6" "03046775600f" "ru")
   ("1fvz23nphs9i4gdkx9fcy5ahdk2f879281pchclwi0qlciq7digr" "61ea93a50fff" "sco")
   ("0yc1iwqbnpnf1i7yz3zqrx6g8pinc7l53pvbczywfkq3rz6wmmf5" "2b134d24c046" "si")
   ("0kizljksn2vn4yw7qlv7c8h2m75f7n9ddg6n6ag3hwxxip83hn4y" "6d69c24dc8db" "sk")
   ("1ll936b18wy464623jc5smf3c6dpimh0qwn28a991h7zcw31n3kp" "29e195d1d160" "sl")
   ("14w9n994z9gf0wx7vrqisyxkngvhmmnayx8r0vwiq8k7jy81sxlm" "60a3b235fe1d" "son")
   ("0z7bcfvq6x6dxf4d4bbjsg36r5npkr89087b0j360ljampk6c2fn" "8588cbc89847" "sq")
   ("1fcq9g89lhzckzr2qb6x0w0z6q486n9jdqfi6h70dx8b069b3jfj" "198f7e89f10d" "sr")
   ("0ap3m1sbibnaj9s2l139m7l8cc8s2ky4jlxwgzbxdzvqxfz7n954" "b098e2ebc049" "sv-SE")
   ("0k93gnwfs5mahb9vz1c65ddcbkav0cwhxnrww3qk7gcmn7q88gqk" "25951b964d5b" "szl")
   ("0b0v5pcwvhvhg8vlzy26g3j0m1r8svrpq07hq0q7lxldwlb48phz" "94659c83c9d8" "ta")
   ("1v35cl6m3ikzsriq6zkjzjs3p9bhl8zmbp2gl14mga1f1zy4kcah" "eb59646a5d36" "te")
   ("0y3r30mjgxngjraqmf5cm00kgqx2pvhbvy8sfxb3fhypv9vda3yr" "10d257301a2d" "th")
   ("1inyqk495py20jwjvs4yl0n5ncf3hhb896bs1lwfsgpvbvr5hbq1" "9be6adca0e51" "tl")
   ("0vsirjs655cia9n8dys2r84bvg303hcxkk2w6a9j3dkbifq5ymk6" "51354c936bf6" "tr")
   ("050x882c0ywil290k4g861njw70ffw2y55dqk3w0kffi972mm909" "d7510f2d01dc" "trs")
   ("001ykwxkwibavbi1k42b1hmysb3gmrwcs68zmw96m1vc80p29nz1" "4d1fa878042b" "uk")
   ("0lsz6jlmmsqdg47pdx8b1djjvcavi0wlyr0mkpyhjgpginag21zx" "ad3035f28183" "ur")
   ("0d3ggm3q76pkpg4n3lz2ji4pbb47n885byqxbp7sk6n9vlgzir7l" "8ea7a5a051db" "uz")
   ("0v7d8y6xsr6yf2s1sjxnsjmw0hdnj91f0w2da6spkifb52lmbv6v" "67fe2acb306f" "vi")
   ("0j8l09vzqlw4zlkyp6wkh44c5gr1xgbcmnawks1zj7xz02ambwii" "abc22dfb6d84" "xh")
   ("1c01pbyswixkjg42714fvfy33b09mpdbf4d8f8kcs88c86jpf07z" "d6d6f9bb6113" "zh-CN")
   ("0yq8fqdz862pnlbvfsqfc152rhpsqgncvp8bqkd653mdfv4qkwr4" "0cbdc5f1a048" "zh-TW")))

;; XXXX: Workaround 'snippet' limitations.
(define computed-origin-method (@@ (guix packages) computed-origin-method))

(define %icecat-version "91.5.0-guix0-preview1")
(define %icecat-build-id "20220111000000") ;must be of the form YYYYMMDDhhmmss

;; 'icecat-source' is a "computed" origin that generates an IceCat tarball
;; from the corresponding upstream Firefox ESR tarball, using the 'makeicecat'
;; script from the upstream IceCat project.
(define icecat-source
  (let* ((base-version (first (string-split %icecat-version #\-)))

         (major-version (first  (string-split base-version #\.)))
         (minor-version (second (string-split base-version #\.)))
         (sub-version   (third  (string-split base-version #\.)))

         (upstream-firefox-version (string-append base-version "esr"))
         (upstream-firefox-source
          (origin
            (method url-fetch)
            (uri (string-append
                  "https://ftp.mozilla.org/pub/firefox/releases/"
                  upstream-firefox-version "/source/"
                  "firefox-" upstream-firefox-version ".source.tar.xz"))
            (sha256
             (base32
              "04y8nj1f065b3dn354f1ns3cm9xp4kljr5ippvmfdqr7cb4xjp7l"))))

         (upstream-icecat-base-version "91.5.0") ; maybe older than base-version
         ;;(gnuzilla-commit (string-append "v" upstream-icecat-base-version))
         (gnuzilla-commit "c0a504578cb694522c65bb6c36396df8142d4a2a")
         (gnuzilla-source
          (origin
            (method git-fetch)
            (uri (git-reference
                  (url "git://git.savannah.gnu.org/gnuzilla.git")
                  (commit gnuzilla-commit)))
            (file-name (git-file-name "gnuzilla"
                                      ;;upstream-icecat-base-version
                                      (string-take gnuzilla-commit 8)))
            (sha256
             (base32
              "016g8vdr6w6six4f705cmbdrfknmy4bk1qjjrvsdpah4bf6c2s2c"))))

         ;; 'search-patch' returns either a valid file name or #f, so wrap it
         ;; in 'assume-valid-file-name' to avoid 'local-file' warnings.
         (gnuzilla-fixes-patch
          (local-file (assume-valid-file-name
                       (search-patch "icecat-use-older-reveal-hidden-html.patch"))))
         (makeicecat-patch
          (local-file (assume-valid-file-name
                       (search-patch "icecat-makeicecat.patch")))))

    (origin
      (method computed-origin-method)
      (file-name (string-append "icecat-" %icecat-version ".tar.xz"))
      (sha256 #f)
      (uri
       (delay
        (with-imported-modules '((guix build utils))
          #~(begin
              (use-modules (guix build utils))
              (let ((firefox-dir
                     (string-append "firefox-" #$base-version))
                    (icecat-dir
                     (string-append "icecat-" #$%icecat-version)))

                (set-path-environment-variable
                 "PATH" '("bin")
                 (list #+rename
                       #+python
                       #+(canonical-package bash)
                       #+(canonical-package coreutils)
                       #+(canonical-package findutils)
                       #+(canonical-package patch)
                       #+(canonical-package xz)
                       #+(canonical-package sed)
                       #+(canonical-package grep)
                       #+(canonical-package bzip2)
                       #+(canonical-package gzip)
                       #+(canonical-package tar)))

                (set-path-environment-variable
                 "PYTHONPATH"
                 (list #+(format #f "lib/python~a/site-packages"
                                 (version-major+minor
                                  (package-version python))))
                 '#+(cons python-jsonschema
                          (map second
                               (package-transitive-propagated-inputs
                                python-jsonschema))))

                ;; Needed by the 'makeicecat' script.
                (setenv "RENAME_CMD" "rename")

                ;; We copy the gnuzilla source directory because it is
                ;; read-only in 'gnuzilla-source', and the makeicecat script
                ;; uses "cp -a" to copy parts of it and assumes that the
                ;; copies will be writable.
                (copy-recursively #+gnuzilla-source "/tmp/gnuzilla"
                                  #:log (%make-void-port "w"))

                (with-directory-excursion "/tmp/gnuzilla"
                  (make-file-writable "makeicecat")
                  (invoke "patch" "--force" "--no-backup-if-mismatch"
                          "-p1" "--input" #+gnuzilla-fixes-patch)
                  (invoke "patch" "--force" "--no-backup-if-mismatch"
                          "-p1" "--input" #+makeicecat-patch)
                  (patch-shebang "makeicecat")
                  (substitute* "makeicecat"
                    (("^readonly FFMAJOR=(.*)" all ffmajor)
                     (unless (string=? #$major-version
                                       (string-trim-both ffmajor))
                       ;; The makeicecat script cannot be expected to work
                       ;; properly on a different version of Firefox, even if
                       ;; no errors occur during execution.
                       (error "makeicecat major version mismatch"))
                     (string-append "readonly FFMAJOR=" #$major-version "\n"))
                    (("^readonly FFMINOR=.*")
                     (string-append "readonly FFMINOR=" #$minor-version "\n"))
                    (("^readonly FFSUB=.*")
                     (string-append "readonly FFSUB=" #$sub-version "\n"))
                    (("^readonly DATADIR=.*")
                     "readonly DATADIR=/tmp/gnuzilla/data\n")
                    (("^readonly SOURCEDIR=.*")
                     (string-append "readonly SOURCEDIR=" icecat-dir "\n"))
                    (("/bin/sed")
                     #+(file-append (canonical-package sed) "/bin/sed"))))

                (format #t "Unpacking upstream firefox tarball...~%")
                (force-output)
                (invoke "tar" "xf" #+upstream-firefox-source)
                (rename-file firefox-dir icecat-dir)

                (with-directory-excursion icecat-dir
                  (format #t "Populating l10n directory...~%")
                  (force-output)
                  (mkdir "l10n")
                  (with-directory-excursion "l10n"
                    (for-each
                     (lambda (locale-dir)
                       (let ((locale
                              (string-drop (basename locale-dir)
                                           (+ 32  ; length of hash
                                              (string-length "-mozilla-locale-")))))
                         (format #t "  ~a~%" locale)
                         (force-output)
                         (copy-recursively locale-dir locale
                                           #:log (%make-void-port "w"))
                         (for-each make-file-writable (find-files locale))
                         (with-directory-excursion locale
                           (when (file-exists? ".hgtags")
                             (delete-file ".hgtags"))
                           (mkdir-p "browser/chrome/browser/preferences")
                           (call-with-output-file
                               "browser/chrome/browser/preferences/advanced-scripts.dtd"
                             (lambda (port) #f)))))
                     '#+all-mozilla-locales)
                    (copy-recursively #+mozilla-compare-locales
                                      "compare-locales"
                                      #:log (%make-void-port "w"))
                    (delete-file "compare-locales/.gitignore")
                    (delete-file "compare-locales/.hgignore")
                    (delete-file "compare-locales/.hgtags")))

                (format #t "Running makeicecat script...~%")
                (force-output)
                (invoke "bash" "/tmp/gnuzilla/makeicecat")

                (format #t "Packing IceCat source tarball...~%")
                (force-output)
                (setenv "XZ_DEFAULTS" (string-join (%xz-parallel-args)))
                (invoke "tar" "cfa" #$output
                        ;; Avoid non-determinism in the archive.  We set the
                        ;; mtime of files in the archive to early 1980 because
                        ;; the build process fails if the mtime of source
                        ;; files is pre-1980, due to the creation of zip
                        ;; archives.
                        "--mtime=@315619200" ; 1980-01-02 UTC
                        "--owner=root:0"
                        "--group=root:0"
                        "--sort=name"
                        icecat-dir)))))))))

(define-public icecat
  (package
    (name "icecat")
    (version %icecat-version)
    (source icecat-source)
    (build-system mozilla-build-system)
    (inputs
     `(("alsa-lib" ,alsa-lib)
       ("bzip2" ,bzip2)
       ("cups" ,cups)
       ("dbus-glib" ,dbus-glib)
       ("gdk-pixbuf" ,gdk-pixbuf)
       ("glib" ,glib)
       ("gtk+" ,gtk+)
       ("gtk+-2" ,gtk+-2)
       ;; UNBUNDLE-ME! ("graphite2" ,graphite2)
       ("cairo" ,cairo)
       ("pango" ,pango)
       ("freetype" ,freetype)
       ("font-dejavu" ,font-dejavu)
       ;; UNBUNDLE-ME! ("harfbuzz" ,harfbuzz)
       ("libcanberra" ,libcanberra)
       ("libgnome" ,libgnome)
       ("libjpeg-turbo" ,libjpeg-turbo)
       ("libpng-apng" ,libpng-apng)
       ;; UNBUNDLE-ME! ("libogg" ,libogg)
       ;; UNBUNDLE-ME! ("libtheora" ,libtheora) ; wants theora-1.2, not yet released
       ;; UNBUNDLE-ME! ("libvorbis" ,libvorbis)
       ("libxft" ,libxft)
       ("libevent" ,libevent)
       ("libxinerama" ,libxinerama)
       ("libxscrnsaver" ,libxscrnsaver)
       ("libxcomposite" ,libxcomposite)
       ("libxt" ,libxt)
       ("libffi" ,libffi)
       ("ffmpeg" ,ffmpeg)
       ("libvpx" ,libvpx)
       ("icu4c" ,icu4c)
       ("pixman" ,pixman)
       ("pulseaudio" ,pulseaudio)
       ("mesa" ,mesa)
       ("pciutils" ,pciutils)
       ("mit-krb5" ,mit-krb5)
       ("hunspell" ,hunspell)
       ("libnotify" ,libnotify)
       ;; See <https://bugs.gnu.org/32833>
       ;;   and related comments in the 'remove-bundled-libraries' phase.
       ;; UNBUNDLE-ME! ("nspr" ,nspr)
       ;; UNBUNDLE-ME! ("nss" ,nss)
       ("shared-mime-info" ,shared-mime-info)
       ("sqlite" ,sqlite)
       ("eudev" ,eudev)
       ("unzip" ,unzip)
       ("zip" ,zip)
       ("zlib" ,zlib)))
    (native-inputs
     ;; The following patches are specific to the Guix packaging of IceCat,
     ;; and therefore we prefer to leave them out of 'source', which should be
     ;; a tarball suitable for compilation on any system that IceCat supports.
     ;; (Bug fixes and security fixes, however, should go in 'source').
     `(;; XXX TODO: Adapt these patches to IceCat 91.
       ;; ("icecat-avoid-bundled-libraries.patch"
       ;;  ,(search-patch "icecat-avoid-bundled-libraries.patch"))
       ;; ("icecat-use-system-graphite2+harfbuzz.patch"
       ;;  ,(search-patch "icecat-use-system-graphite2+harfbuzz.patch"))
       ;; ("icecat-use-system-media-libs.patch"
       ;;  ,(search-patch "icecat-use-system-media-libs.patch"))

       ("patch" ,(canonical-package patch))

       ("rust" ,rust)
       ("cargo" ,rust "cargo")
       ("rust-cbindgen" ,rust-cbindgen-0.19)
       ("llvm" ,llvm-11)
       ("clang" ,clang-11)
       ("perl" ,perl)
       ("node" ,node)
       ("python" ,python)
       ("python-2" ,python-2)
       ("python2-pysqlite" ,python2-pysqlite)
       ("yasm" ,yasm)
       ("nasm" ,nasm)  ; XXX FIXME: only needed on x86_64 and i686
       ("pkg-config" ,pkg-config)
       ("m4" ,m4)
       ("which" ,which)))
    (arguments
     `(#:tests? #f  ;not worth the cost

       ;; Some dynamic lib was determined at runtime, so rpath check may fail.
       #:validate-runpath? #f

       #:configure-flags `("--enable-application=browser"
                           "--with-distribution-id=org.gnu"
                           "--enable-geckodriver"
                           ;; Do not require addons in the global app or
                           ;; system directories to be signed by Mozilla.
                           "--with-unsigned-addon-scopes=app,system"
                           "--allow-addon-sideload"

                           "--enable-pulseaudio"

                           "--disable-tests"
                           "--disable-updater"
                           "--disable-crashreporter"
                           "--disable-eme"

                           ;; Building with debugging symbols takes ~5GiB, so
                           ;; disable it.
                           "--disable-debug"
                           "--disable-debug-symbols"

                           "--enable-rust-simd"
                           "--enable-release"
                           "--enable-optimize"
                           "--enable-strip"
                           "--disable-elf-hack"

                           ;; Clang is needed to build Stylo, Mozilla's new
                           ;; CSS engine.  We must specify the clang paths
                           ;; manually, because otherwise the Mozilla build
                           ;; system looks in the directories returned by
                           ;; llvm-config --bindir and llvm-config --libdir,
                           ;; which return paths in the llvm package where
                           ;; clang is not found.
                           ,(string-append "--with-clang-path="
                                           (assoc-ref %build-inputs "clang")
                                           "/bin/clang")
                           ,(string-append "--with-libclang-path="
                                           (assoc-ref %build-inputs "clang")
                                           "/lib")

                           ;; Hack to work around missing
                           ;; "unofficial" branding in icecat.
                           "--enable-official-branding"

                           ;; Avoid bundled libraries.
                           "--with-system-jpeg"        ; must be libjpeg-turbo
                           "--with-system-png"         ; must be libpng-apng
                           "--with-system-zlib"
                           ;; UNBUNDLE-ME! "--with-system-bz2"
                           ;; UNBUNDLE-ME! "--with-system-libevent"
                           ;; UNBUNDLE-ME! "--with-system-ogg"
                           ;; UNBUNDLE-ME! "--with-system-vorbis"
                           ;; UNBUNDLE-ME! "--with-system-theora" ; wants theora-1.2, not yet released
                           ;; UNBUNDLE-ME! "--with-system-libvpx"
                           "--with-system-icu"

                           ;; See <https://bugs.gnu.org/32833>
                           ;;   and related comments in the
                           ;;   'remove-bundled-libraries' phase below.
                           ;; UNBUNDLE-ME! "--with-system-nspr"
                           ;; UNBUNDLE-ME! "--with-system-nss"

                           ;; UNBUNDLE-ME! "--with-system-harfbuzz"
                           ;; UNBUNDLE-ME! "--with-system-graphite2"
                           "--enable-system-pixman"
                           "--enable-system-ffi"
                           ;; UNBUNDLE-ME! "--enable-system-sqlite"
                           )

       #:imported-modules ,%cargo-utils-modules ;for `generate-all-checksums'

       #:modules ((ice-9 ftw)
                  (ice-9 match)
                  (srfi srfi-1)
                  (srfi srfi-26)
                  (rnrs bytevectors)
                  (rnrs io ports)
                  (guix elf)
                  (guix build gremlin)
                  ,@%gnu-build-system-modules)
       #:phases
       (modify-phases %standard-phases
         (add-after 'unpack 'apply-guix-specific-patches
           (lambda* (#:key inputs native-inputs #:allow-other-keys)
             (let ((patch (string-append (assoc-ref (or native-inputs inputs)
                                                    "patch")
                                         "/bin/patch")))
               (for-each (match-lambda
                           ((label . file)
                            (when (and (string-prefix? "icecat-" label)
                                       (string-suffix? ".patch" label))
                              (format #t "applying '~a'...~%" file)
                              (invoke patch "--force" "--no-backup-if-mismatch"
                                      "-p1" "--input" file))))
                         (or native-inputs inputs)))))
         (add-after 'apply-guix-specific-patches 'remove-bundled-libraries
           (lambda _
             ;; Remove bundled libraries that we don't use, since they may
             ;; contain unpatched security flaws, they waste disk space and
             ;; memory, and may cause confusion.
             (for-each (lambda (file)
                         (format #t "deleting '~a'...~%" file)
                         (delete-file-recursively file))
                       '(;; FIXME: Removing the bundled icu breaks configure.
                         ;;   * The bundled icu headers are used in some places.
                         ;;   * The version number is taken from the bundled copy.
                         ;;"intl/icu"
                         ;;
                         ;; FIXME: A script from the bundled nspr is used.
                         ;;"nsprpub"
                         ;;
                         ;; FIXME: With the update to IceCat 60, using system NSS
                         ;;        broke certificate validation.  See
                         ;;        <https://bugs.gnu.org/32833>.  For now, we use
                         ;;        the bundled NSPR and NSS.  TODO: Investigate,
                         ;;        and try to unbundle these libraries again.
                         ;; UNBUNDLE-ME! "security/nss"
                         ;;
                         ;; TODO: Use more system media libraries.  See:
                         ;; <https://bugzilla.mozilla.org/show_bug.cgi?id=517422>
                         ;;   * libtheora: esr60 wants v1.2, not yet released.
                         ;;   * soundtouch: avoiding the bundled library would
                         ;;     result in some loss of functionality.  There's
                         ;;     also an issue with exception handling
                         ;;     configuration.  It seems that this is needed in
                         ;;     some moz.build:
                         ;;       DEFINES['ST_NO_EXCEPTION_HANDLING'] = 1
                         ;;   * libopus
                         ;;   * speex
                         ;;
                         "modules/freetype2"
                         ;; "media/libjpeg"  ; needed for now, because media/libjpeg/moz.build is referenced from config/external/moz.build
                         ;; UNBUNDLE-ME! "modules/zlib"
                         ;; UNBUNDLE-ME! "ipc/chromium/src/third_party/libevent"
                         ;; UNBUNDLE-ME! "media/libvpx"
                         ;; UNBUNDLE-ME! "media/libogg"
                         ;; UNBUNDLE-ME! "media/libvorbis"
                         ;; UNBUNDLE-ME! "media/libtheora" ; wants theora-1.2, not yet released
                         ;; UNBUNDLE-ME! "media/libtremor"
                         ;; UNBUNDLE-ME! "gfx/harfbuzz"
                         ;; UNBUNDLE-ME! "gfx/graphite2"
                         "js/src/ctypes/libffi"
                         ;; UNBUNDLE-ME! "db/sqlite3"
                         ))))
         (add-after 'remove-bundled-libraries 'fix-ffmpeg-runtime-linker
           (lambda* (#:key inputs #:allow-other-keys)
             (let* ((ffmpeg (assoc-ref inputs "ffmpeg"))
                    (libavcodec (string-append ffmpeg "/lib/libavcodec.so")))
               ;; Arrange to load libavcodec.so by its absolute file name.
               (substitute* "dom/media/platforms/ffmpeg/FFmpegRuntimeLinker.cpp"
                 (("libavcodec\\.so")
                  libavcodec)))))
         (add-after 'fix-ffmpeg-runtime-linker 'build-sandbox-whitelist
           (lambda* (#:key inputs #:allow-other-keys)
             (define (runpath-of lib)
               (call-with-input-file lib
                 (compose elf-dynamic-info-runpath
                          elf-dynamic-info
                          parse-elf
                          get-bytevector-all)))
             (define (runpaths-of-input label)
               (let* ((dir (string-append (assoc-ref inputs label) "/lib"))
                      (libs (find-files dir "\\.so$")))
                 (append-map runpath-of libs)))
             ;; Populate the sandbox read-path whitelist as needed by ffmpeg.
             (let* ((whitelist
                     (map (cut string-append <> "/")
                          (delete-duplicates
                           `(,(string-append (assoc-ref inputs "shared-mime-info")
                                             "/share/mime")
                             ,(string-append (assoc-ref inputs "font-dejavu")
                                             "/share/fonts")
                             "/run/current-system/profile/share/fonts"
                             ,@(append-map runpaths-of-input
                                           '("mesa" "ffmpeg"))))))
                    (whitelist-string (string-join whitelist ","))
                    (port (open-file "browser/app/profile/icecat.js" "a")))
               (format #t "setting 'security.sandbox.content.read_path_whitelist' to '~a'~%"
                       whitelist-string)
               (format port "~%pref(\"security.sandbox.content.read_path_whitelist\", ~S);~%"
                       whitelist-string)
               (close-output-port port))))
         (add-after 'patch-source-shebangs 'patch-cargo-checksums
           (lambda _
             (use-modules (guix build cargo-utils))
             (let ((null-hash "e3b0c44298fc1c149afbf4c8996fb92427ae41e4649b934ca495991b7852b855"))
               (for-each (lambda (file)
                           (format #t "patching checksums in ~a~%" file)
                           (substitute* file
                             (("^checksum = \".*\"")
                              (string-append "checksum = \"" null-hash "\""))))
                         (find-files "." "Cargo.lock$"))
               (for-each generate-all-checksums
                         '("services"
                           "js"
                           "third_party/rust"
                           "dom/media"
                           "dom/webauthn"
                           "toolkit"
                           "gfx"
                           "storage"
                           "modules"
                           "xpcom/rust"
                           "media"
                           "mozglue/static/rust"
                           "netwerk"
                           "remote"
                           "intl"
                           "servo"
                           "security/manager/ssl"
                           "build")))))
         (delete 'bootstrap)
         (replace 'configure
           ;; configure does not work followed by both "SHELL=..." and
           ;; "CONFIG_SHELL=..."; set environment variables instead
           (lambda* (#:key outputs configure-flags #:allow-other-keys)
             (let* ((out (assoc-ref outputs "out"))
                    (bash (which "bash"))
                    (abs-srcdir (getcwd))
                    (flags `(,(string-append "--prefix=" out)
                             ,(string-append "--with-l10n-base="
                                             abs-srcdir "/l10n")
                             ,@configure-flags)))
               (setenv "SHELL" bash)
               (setenv "CONFIG_SHELL" bash)

               (setenv "AR" "llvm-ar")
               (setenv "NM" "llvm-nm")
               (setenv "CC" "clang")
               (setenv "CXX" "clang++")
               (setenv "LDFLAGS" (string-append "-Wl,-rpath="
                                                (assoc-ref outputs "out")
                                                "/lib/icecat"))

               (setenv "MACH_USE_SYSTEM_PYTHON" "1")
               (setenv "MOZ_NOSPAM" "1")
               (setenv "MOZ_BUILD_DATE" ,%icecat-build-id) ; avoid timestamp

               (format #t "build directory: ~s~%" (getcwd))
               (format #t "configure flags: ~s~%" flags)

               (call-with-output-file "mozconfig"
                 (lambda (out)
                   (for-each (lambda (flag)
                               (format out "ac_add_options ~a\n" flag))
                             flags)))

               (invoke "./mach" "configure"))))
         (replace 'build
           (lambda* (#:key (make-flags '()) (parallel-build? #t)
                     #:allow-other-keys)
             (apply invoke "./mach" "build"
                    ;; mach will use parallel build if possible by default
                    `(,@(if parallel-build?
                            '()
                            '("-j1"))
                      ,@make-flags))))
         (add-after 'build 'neutralise-store-references
           (lambda _
             ;; Mangle the store references to compilers & other build tools in
             ;; about:buildconfig, reducing IceCat's closure by 1 GiB on x86-64.
             (let* ((obj-dir (match (scandir "." (cut string-prefix? "obj-" <>))
                               ((dir) dir)))
                    (file (string-append
                           obj-dir
                           "/dist/bin/chrome/toolkit/content/global/buildconfig.html")))
               (substitute* file
                 (("[0-9a-df-np-sv-z]{32}" hash)
                  (string-append (string-take hash 8)
                                 "<!-- Guix: not a runtime dependency -->"
                                 (string-drop hash 8)))))))
         (replace 'install
           (lambda* (#:key outputs #:allow-other-keys)
             (invoke "./mach" "install")
             ;; The geckodriver binary is not installed by the above, for some
             ;; reason.  Use 'find-files' to avoid having to deal with the
             ;; system/architecture-specific file name.
             (install-file (first (find-files "." "geckodriver"))
                           (string-append (assoc-ref outputs "out") "/bin"))))
         (add-after 'install 'wrap-program
           (lambda* (#:key inputs outputs #:allow-other-keys)
             (let* ((out (assoc-ref outputs "out"))
                    (lib (string-append out "/lib"))
                    (gtk (assoc-ref inputs "gtk+"))
                    (gtk-share (string-append gtk "/share"))
                    (ld-libs (map (lambda (label)
                                    (string-append (assoc-ref inputs label)
                                                   "/lib"))
                              '("libpng-apng"
                                "libxscrnsaver"
                                "mesa"
                                "pciutils"
                                "mit-krb5"
                                "eudev"
                                "pulseaudio"
                                ;; For the integration of native notifications
                                "libnotify"))))
               (wrap-program (car (find-files lib "^icecat$"))
                 `("XDG_DATA_DIRS" prefix (,gtk-share))
                 ;; The following line is commented out because the icecat
                 ;; package on guix has been observed to be unstable when
                 ;; using wayland, and the bundled extensions stop working.
                 ;;   `("MOZ_ENABLE_WAYLAND" = ("1"))
                 `("LD_LIBRARY_PATH" prefix ,ld-libs)))))
         (add-after 'wrap-program 'install-desktop-entry
           (lambda* (#:key outputs #:allow-other-keys)
             ;; Install the '.desktop' file.
             (let* ((desktop-file "taskcluster/docker/icecat-snap/icecat.desktop")
                    (out          (assoc-ref outputs "out"))
                    (applications (string-append out "/share/applications")))
               (substitute* desktop-file
                 (("^Exec=icecat")     (string-append "Exec=" out "/bin/icecat"))
                 (("IceCat")           "GNU IceCat")
                 (("Icon=.*")          "Icon=icecat\n")
                 (("NewWindow")        "new-window")
                 (("NewPrivateWindow") "new-private-window"))
               (install-file desktop-file applications))))
         (add-after 'install-desktop-entry 'install-icons
           (lambda* (#:key outputs #:allow-other-keys)
             (let ((out (assoc-ref outputs "out")))
               (with-directory-excursion "browser/branding/official"
                 (for-each
                  (lambda (file)
                    (let* ((size (string-filter char-numeric? file))
                           (icons (string-append out "/share/icons/hicolor/"
                                                 size "x" size "/apps")))
                      (mkdir-p icons)
                      (copy-file file (string-append icons "/icecat.png"))))
                  '("default16.png" "default22.png" "default24.png"
                    "default32.png" "default48.png" "content/icon64.png"
                    "mozicon128.png" "default256.png")))))))))
    (home-page "https://www.gnu.org/software/gnuzilla/")
    (synopsis "Entirely free browser derived from Mozilla Firefox")
    (description
     "IceCat is the GNU version of the Firefox browser.  It is entirely free
software, which does not recommend non-free plugins and addons.  It also
features built-in privacy-protecting features.  This package also includes the
@command{geckodriver} command, which can be useful for automated web
testing.

WARNING: IceCat 91 has not yet been released by the upstream IceCat project.
This is a preview release, and does not currently meet the privacy-respecting
standards of the IceCat project.")
    (license license:mpl2.0)     ;and others, see toolkit/content/license.html
    (properties
     `((ftp-directory . "/gnu/gnuzilla")
       (cpe-name . "firefox_esr")
       (cpe-version . ,(first (string-split version #\-)))))))

;; Update this together with icecat!
(define %icedove-build-id "20220111000000") ;must be of the form YYYYMMDDhhmmss
(define-public icedove
  (package
    (name "icedove")
    (version "91.5")
    (source icecat-source)
    (properties
     `((cpe-name . "thunderbird_esr")))
    (build-system gnu-build-system)
    (arguments
     `(#:tests? #f                              ; no check target
       #:imported-modules ,%cargo-utils-modules ;for `generate-all-checksums'
       #:modules ((guix build utils)    ;find-files
                  (sxml simple)
                  (ice-9 regex)
                  ,@%gnu-build-system-modules)
       #:phases
       (modify-phases %standard-phases
         (add-after 'unpack 'prepare-thunderbird-sources
           (lambda* (#:key inputs #:allow-other-keys)
             (mkdir "comm")
             (copy-recursively (assoc-ref inputs "thunderbird-sources")
                               "comm")
             (delete-file "sourcestamp.txt")
             #t))
         (add-after 'patch-source-shebangs 'patch-cargo-checksums
           (lambda _
             (use-modules (guix build cargo-utils))
             (let ((null-hash "e3b0c44298fc1c149afbf4c8996fb92427ae41e4649b934ca495991b7852b855"))
               (for-each (lambda (file)
                           (format #t "patching checksums in ~a~%" file)
                           (substitute* file
                             (("^checksum = \".*\"")
                              (string-append "checksum = \"" null-hash "\""))))
                         (find-files "." "Cargo.lock$"))
               (for-each generate-all-checksums
                         '("third_party/rust"
                           "toolkit/library/rust")))
             #t))
         ;; Fixes issue where each installation directory generates its own profile.
         ;; See e.g. https://trac.torproject.org/projects/tor/ticket/31457
         (add-after 'patch-source-shebangs 'fix-profile-setting
           (lambda _
             (substitute* "comm/mail/moz.configure"
               (("MOZ_DEDICATED_PROFILES, True")
                "MOZ_DEDICATED_PROFILES, False"))
             #t))
         (add-after 'prepare-thunderbird-sources 'rename-to-icedove
           (lambda _
             (substitute* "comm/mail/confvars.sh"
               (("MOZ_APP_NAME=thunderbird")
                "MOZ_APP_NAME=icedove")
               (("MOZ_UPDATER=1")
                "MOZ_UPDATER=0"))
             ;; Remove branding to comply with Mozilla's trademark policy
             (with-directory-excursion "comm/mail/branding/nightly"
               (delete-file "content/about-wordmark.svg")
               (call-with-output-file "content/about-wordmark.svg"
                 (lambda (port)
                   (sxml->xml '(svg (@ (xmlns "http://www.w3.org/2000/svg")
                                       (viewBox "0 0 789.1 90.78")
                                       (width "333")
                                       (height "48")
                                       (fill "#fff"))
                                    (text (@ (x "400") (y "70")
                                             (text-anchor "middle")
                                             (font-size "90"))
                                          "Icedove Daily"))
                              port)))
               (substitute* '("locales/en-US/brand.properties"
                              "locales/en-US/brand.ftl"
                              "locales/en-US/brand.dtd"
                              "configure.sh")
                 (("Thunderbird") "Icedove")
                 (("mozilla.org") "guix.gnu.org")))
             ;; Remove other mentions of Thunderbird in user-visible text.
             (with-directory-excursion "comm/mail/base/content"
               (substitute* '("overrides/app-license-name.html")
                 (("Thunderbird") "Icedove")))
             (with-directory-excursion "comm/mail/components/"
               (substitute* '("MailGlue.jsm"
                              "extensions/schemas/addressBook.json"
                              "extensions/schemas/tabs.json"
                              "extensions/schemas/cloudFile.json"
                              "extensions/schemas/chrome_settings_overrides.json"
                              "extensions/schemas/windows.json"
                              "extensions/parent/ext-mail.js"
                              "im/messages/mail/Info.plist"
                              "enterprisepolicies/moz.build"
                              "enterprisepolicies/helpers/moz.build"
                              "enterprisepolicies/schemas/moz.build")
                 (("Thunderbird") "Icedove")))
             (substitute* '("comm/mailnews/base/prefs/content/accountUtils.js"
                            "comm/mail/base/content/customizeToolbar.js"
                            "comm/suite/components/customizeToolbar.js")
               (("AppConstants.MOZ_APP_NAME (.)= \"thunderbird" _ e)
                (format #f "AppConstants.MOZ_APP_NAME ~a= \"icedove" e)))

             ;; Override addon URLs and settings
             (substitute* "comm/mail/app/profile/all-thunderbird.js"
               (("(pref\\(\"extensions.webservice.discoverURL\").*" _ m)
                (string-append m ", \"https://directory.fsf.org/wiki/Icedove\");"))
               (("(pref\\(\"extensions.getAddons.search.url\").*" _ m)
                (string-append m ", \"https://guix.gnu.org/packages\");"))
               (("(pref\\(\"extensions.update.enabled\").*" _ m)
                (string-append m ", false);"))
               (("(pref\\(\"extensions.systemAddon.update.enabled\").*" _ m)
                (string-append m ", false);"))
               (("(pref\\(\"lightweightThemes.update.enabled\").*" _ m)
                (string-append m ", false);")))
             #t))
         (add-after 'build 'neutralize-store-references
           (lambda _
             ;; Mangle the store references to compilers & other build tools in
             ;; about:buildconfig, reducing Icedove's closure significant.
             ;; The resulting files are saved in lib/thunderbird/omni.ja
             (substitute*
                 ;; Use find because the path "obj-x86_64-pc-linux-gnu" contains
                 ;; the architecture and the system -> more complicated.
                 (find-files "." "buildconfig.html")
               (((format #f "(~a/)([0-9a-df-np-sv-z]{32})"
                         (regexp-quote (%store-directory)))
                 _ store hash)
                (string-append store
                               (string-take hash 8)
                               "<!-- Guix: not a runtime dependency -->"
                               (string-drop hash 8))))
             #t))
         (delete 'bootstrap)
         (replace 'configure
           (lambda* (#:key inputs outputs configure-flags #:allow-other-keys)
             (let* ((out (assoc-ref outputs "out"))
                    (bash (which "bash"))
                    (abs-srcdir (getcwd))
                    (srcdir (string-append "../" (basename abs-srcdir)))
                    (flags `(,(string-append "--prefix=" out)
                             ,@configure-flags))
                    (mozconfig (string-append (getcwd) "/.mozconfig")))
               (setenv "SHELL" bash)
               (setenv "CONFIG_SHELL" bash)
               (setenv "QA_CONFIGURE_OPTIONS" ".*")
               (setenv "MOZBUILD_STATE_PATH"
                       (string-append (getcwd) "/mach_state"))
               (setenv "MOZCONFIG"
                       (string-append (getcwd) "/.mozconfig"))

               (setenv "AR" "llvm-ar")
               (setenv "NM" "llvm-nm")
               (setenv "CC" "clang")
               (setenv "CXX" "clang++")

               (setenv "MOZ_NOSPAM" "1")
               (setenv "MACH_USE_SYSTEM_PYTHON" "1")
               (setenv "PYTHON"
                       (search-input-file inputs "/bin/python"))
               (setenv "MOZ_BUILD_DATE" ,%icedove-build-id) ; avoid timestamp
               (setenv "MOZ_APP_NAME" "icedove")
               (setenv "LDFLAGS" (string-append "-Wl,-rpath="
                                                (assoc-ref outputs "out")
                                                "/lib/icedove"))
               (mkdir-p (string-append (getcwd) "/builddir"))
               (with-output-to-file mozconfig
                 (lambda ()
                   (display
                    (string-append
                     "ac_add_options --disable-crashreporter\n"
                     "ac_add_options --disable-debug\n"
                     "ac_add_options --disable-debug-symbols\n"
                     "ac_add_options --disable-elf-hack\n"
                     "ac_add_options --disable-jit\n"
                     "ac_add_options --disable-necko-wifi\n"
                     "ac_add_options --disable-official-branding\n"
                     "ac_add_options --disable-tests\n"
                     "ac_add_options --disable-updater\n"
                     "ac_add_options --disable-webrtc\n"
                     "ac_add_options --enable-application=comm/mail\n"
                     "ac_add_options --enable-default-toolkit=\"cairo-gtk3\"\n"
                     "ac_add_options --enable-optimize\n"
                     "ac_add_options --enable-pulseaudio\n"
                     "ac_add_options --enable-release\n"
                     "ac_add_options --enable-strip\n"
                     "ac_add_options --enable-system-ffi\n"
                     "ac_add_options --enable-system-pixman\n"
                     "ac_add_options --prefix=" out "\n"
                     "ac_add_options --with-clang-path=" (assoc-ref %build-inputs "clang") "/bin/clang\n"
                     "ac_add_options --with-distribution-id=org.gnu\n"
                     "ac_add_options --with-libclang-path=" (assoc-ref %build-inputs "clang") "/lib\n"
                     "ac_add_options --with-system-bz2\n"
                     "ac_add_options --with-system-icu\n"
                     "ac_add_options --with-system-jpeg\n"
                     "ac_add_options --with-system-libevent\n"
                     "ac_add_options --with-system-nspr\n"
                     ;"ac_add_options --with-system-nss\n"
                     "ac_add_options --with-system-zlib\n"
                     "ac_add_options --with-user-appdir=\\.icedove\n"
                     "mk_add_options MOZ_MAKE_FLAGS=-j"
                     (number->string (parallel-job-count)) "\n"))))
               (display (getcwd))
               (newline)
               (display "mach configure")
               (invoke "./mach" "configure"))))
         (replace 'build
           (lambda _ (invoke "./mach" "build")))
         (replace 'install
           (lambda _ (invoke "./mach" "install")))
         ;; Thunderbird doesn't provide any .desktop file.
         ;; See https://bugzilla.mozilla.org/show_bug.cgi?id=1637575
         (add-after 'install 'install-desktop-file
           (lambda* (#:key outputs #:allow-other-keys)
             (let* ((out (assoc-ref outputs "out"))
                    (apps (string-append out "/share/applications")))
               (mkdir-p apps)
               (with-output-to-file (string-append apps "/icedove.desktop")
                 (lambda _
                   (format #t
                           "[Desktop Entry]~@
                            Name=Icedove~@
                            Exec=~a/bin/icedove~@
                            Icon=icedove~@
                            GenericName=Mail/News Client~@
                            Categories=Network;Email;~@
                            Terminal=false~@
                            StartupNotify=true~@
                            MimeType=x-scheme-handler/mailto;~@
                            Type=Application~@
                            Actions=ComposeMessage;~@
                            [Desktop Action ComposeMessage]~@
                            Name=Write new message~@
                            Exec=~@*~a/bin/icedove -compose~%"
                           out))))
             #t))
         (add-after 'install 'wrap-program
           (lambda* (#:key inputs outputs #:allow-other-keys)
             (let* ((out (assoc-ref outputs "out"))
                    (lib (string-append out "/lib"))
                    (gtk (assoc-ref inputs "gtk+"))
                    (gtk-share (string-append gtk "/share"))
                    (pulseaudio (assoc-ref inputs "pulseaudio"))
                    (pulseaudio-lib (string-append pulseaudio "/lib"))
                    (eudev (assoc-ref inputs "eudev"))
                    (eudev-lib (string-append eudev "/lib")))
               (wrap-program (car (find-files lib "^icedove$"))
                 `("XDG_DATA_DIRS" prefix (,gtk-share))
                 `("LD_LIBRARY_PATH" prefix (,pulseaudio-lib ,eudev-lib)))
               #t))))))
    (inputs
     `(("bzip2" ,bzip2)
       ("cairo" ,cairo)
       ("cups" ,cups)
       ("dbus-glib" ,dbus-glib)
       ("ffmpeg" ,ffmpeg)
       ("freetype" ,freetype)
       ("gdk-pixbuf" ,gdk-pixbuf)
       ("glib" ,glib)
       ("gtk+" ,gtk+)
       ("gtk+-2" ,gtk+-2)
       ("hunspell" ,hunspell)
       ("icu4c" ,icu4c)
       ("libcanberra" ,libcanberra)
       ("libevent" ,libevent)
       ("libffi" ,libffi)
       ("libgnome" ,libgnome)
       ("libjpeg-turbo" ,libjpeg-turbo)
       ("libpng-apng" ,libpng-apng)
       ("libvpx" ,libvpx)
       ("libxcomposite" ,libxcomposite)
       ("libxft" ,libxft)
       ("libxinerama" ,libxinerama)
       ("libxscrnsaver" ,libxscrnsaver)
       ("libxt" ,libxt)
       ("mesa" ,mesa)
       ("mit-krb5" ,mit-krb5)
       ("nspr" ,nspr-4.32)
       ; FIXME: create nss >= 3.68 after core-updates merge
       ;("nss" ,nss)
       ("pango" ,pango)
       ("pixman" ,pixman)
       ("pulseaudio" ,pulseaudio)
       ("sqlite" ,sqlite)
       ("startup-notification" ,startup-notification)
       ("eudev" ,eudev)
       ("unzip" ,unzip)
       ("zip" ,zip)
       ("zlib" ,zlib)))
    (native-inputs
     `(("thunderbird-sources"
        ;; The changeset identifier is taken from the file "sourcestamp.txt"
        ;; in the Thunderbird release tarball.  We don't use the release
        ;; tarball because it duplicates the Icecat sources and only adds the
        ;; "comm" directory, which is provided by this repository.
        ,(let ((changeset "bcd2aab51cd0889d506d29455210d65602b97430"))
           (origin
             (method hg-fetch)
             (uri (hg-reference
                   (url "https://hg.mozilla.org/releases/comm-esr91")
                   (changeset changeset)))
             (file-name (string-append "thunderbird-" version "-checkout"))
             (sha256
              (base32
               "0aj8a8qbm71n34yi58y04bn4h9zz2rciz0cm3hh58rsmcqs1s9ym")))))
       ("cargo" ,rust "cargo")
       ("clang" ,clang-11)
       ("llvm" ,llvm-11)
       ("m4" ,m4)
       ("nasm" ,nasm)
       ("node" ,node)
       ("perl" ,perl)
       ("pkg-config" ,pkg-config)
       ("python" ,python)
       ("python2" ,python-2.7)
       ("rust" ,rust)
       ("rust-cbindgen" ,rust-cbindgen-0.19)
       ("which" ,which)
       ("yasm" ,yasm)))
    (home-page "https://www.thunderbird.net")
    (synopsis "Rebranded Mozilla Thunderbird email client")
    (description
     "This package provides an email client built based on Mozilla
Thunderbird.  It supports email, news feeds, chat, calendar and contacts.")
    (license license:mpl2.0)))

(define-public icedove/wayland
  (package
    (inherit icedove)
    (name "icedove-wayland")
    (native-inputs '())
    (inputs
     `(("bash" ,bash-minimal)
       ("icedove" ,icedove)))
    (build-system trivial-build-system)
    (arguments
      '(#:modules ((guix build utils))
        #:builder
        (begin
          (use-modules (guix build utils))
          (let* ((bash    (assoc-ref %build-inputs "bash"))
                 (icedove (assoc-ref %build-inputs "icedove"))
                 (out     (assoc-ref %outputs "out"))
                 (exe     (string-append out "/bin/icedove")))
            (mkdir-p (dirname exe))

            (call-with-output-file exe
              (lambda (port)
                (format port "#!~a
 MOZ_ENABLE_WAYLAND=1 exec ~a $@"
                        (string-append bash "/bin/bash")
                        (string-append icedove "/bin/icedove"))))
            (chmod exe #o555)

            ;; Provide the manual and .desktop file.
            (copy-recursively (string-append icedove "/share")
                              (string-append out "/share"))
            (substitute* (string-append
                          out "/share/applications/icedove.desktop")
              ((icedove) out))
            #t))))))

(define-public firefox-decrypt
  (package
    (name "firefox-decrypt")
    (version "0.7.0")
    (source (origin
              (method git-fetch)
              (uri (git-reference
                    (url "https://github.com/Unode/firefox_decrypt")
                    (commit version)))
              (file-name (git-file-name name version))
              (sha256
               (base32
                "17yyyxp47z4m8hnflcq34rc1y871515kr3f1y42j1l0yx3g0il07"))))
    (build-system trivial-build-system)
    (inputs
     (list nss python))
    (arguments
     `(#:modules ((guix build utils))
       #:builder
       (begin
         (use-modules (guix build utils))
         (setenv "PATH"
                 (string-append
                  (assoc-ref %build-inputs "python") "/bin"))
         (copy-file (string-append (assoc-ref %build-inputs "source")
                                   "/firefox_decrypt.py")
                    "firefox_decrypt.py")
         (substitute* "firefox_decrypt.py"
           (("/usr/bin/env python") (which "python3"))
           (("libnss3.so") (string-append (assoc-ref %build-inputs "nss")
                                          "/lib/nss/libnss3.so")))
         (install-file "firefox_decrypt.py" (string-append %output "/bin"))
         #t)))
    (home-page "https://github.com/Unode/firefox_decrypt/")
    (synopsis "Tool to extract passwords from Mozilla profiles")
    (description "Firefox Decrypt is a tool to extract passwords from
Mozilla (Firefox, Waterfox, Thunderbird, SeaMonkey) profiles.")
    (license license:gpl3+)))

(define-public lz4json
  (package
    (name "lz4json")
    (version "2")
    (source
     (origin
       (method git-fetch)
       (uri
        (git-reference
         (url "https://github.com/andikleen/lz4json")
         (commit (string-append "v" version))))
       (file-name (git-file-name name version))
       (sha256
        (base32 "1xxn8yzr6j8j6prmbj6mxspdczigarfiv3vlm9k70yxmky65ijh3"))))
    (build-system gnu-build-system)
    (native-inputs (list pkg-config))
    (inputs (list lz4))
    (arguments
     `(#:tests? #f                              ; no check target
       #:phases
       (modify-phases %standard-phases
         (delete 'configure)                    ; no configure script
         (replace 'install                      ; no install target
           (lambda* (#:key outputs #:allow-other-keys)
             (let* ((out (assoc-ref outputs "out"))
                    (bin (string-append out "/bin"))
                    (man (string-append out "/share/man/man1")))
               (install-file "lz4jsoncat" bin)
               (install-file "lz4jsoncat.1" man)))))
       #:make-flags `(,(string-append "CC=" ,(cc-for-target)))))
    (home-page "https://github.com/andikleen/lz4json")
    (synopsis "C decompress tool for mozilla lz4json format")
    (description
     "@code{lz4json} is a little utility to unpack lz4json files as generated
by Firefox's bookmark backups and session restore.  This is a different format
from what the normal lz4 utility expects.  The data is dumped to stdout.")
    (license license:bsd-2)))<|MERGE_RESOLUTION|>--- conflicted
+++ resolved
@@ -370,12 +370,8 @@
      `(#:tests? #f ; FIXME: all tests pass, but then the check phase fails anyway.
        #:test-target "check-jstests"
        #:configure-flags
-<<<<<<< HEAD
-       ,#~`("--enable-ctypes"
-=======
        ,#~(quasiquote
            ("--enable-ctypes"
->>>>>>> 1a530243
             "--enable-optimize"
             "--enable-pie"
             "--enable-readline"
@@ -392,7 +388,7 @@
             ;; This is important because without it gjs will segfault during the
             ;; configure phase.  With jemalloc only the standalone mozjs console
             ;; will work.
-            "--disable-jemalloc")
+            "--disable-jemalloc"))
        #:phases
        (modify-phases %standard-phases
          ;; Make sure pkg-config will be found.
