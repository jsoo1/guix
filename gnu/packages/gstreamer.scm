--- conflicted
+++ resolved
@@ -806,8 +806,6 @@
                             "'elements/viewfinderbin.c'], true, ],"))
                          '())
 
-<<<<<<< HEAD
-=======
                   ;; This test is flaky on at least some architectures.
                   ;; https://gitlab.freedesktop.org/gstreamer/gstreamer/-/issues/1244
                   #$@(if (member (%current-system)
@@ -816,7 +814,6 @@
                             "'elements/camerabin.c'], true, ],"))
                          '())
 
->>>>>>> 4a0549be
                   ;; https://gitlab.freedesktop.org/gstreamer/gst-plugins-bad/-/issues/1412
                   ((".*elements/dtls\\.c.*") ""))
                 (substitute* "tests/check/elements/zxing.c"
