;;; GNU Guix --- Functional package management for GNU
;;; Copyright © 2013 Andreas Enge <andreas@enge.fr>
;;; Copyright © 2013, 2014, 2015, 2016, 2017 Ludovic Courtès <ludo@gnu.org>
;;; Copyright © 2014, 2015, 2017 Mark H Weaver <mhw@netris.org>
;;; Copyright © 2014 Eric Bavier <bavier@member.fsf.org>
;;; Copyright © 2015 Federico Beffa <beffa@fbengineering.ch>
;;; Copyright © 2015 Paul van der Walt <paul@denknerd.org>
;;; Copyright © 2015 Sou Bunnbu <iyzsong@gmail.com>
;;; Copyright © 2015 Andy Wingo <wingo@igalia.com>
;;; Copyright © 2015 David Hashe <david.hashe@dhashe.com>
<<<<<<< HEAD
;;; Coypright © 2015, 2016, 2017 Ricardo Wurmus <rekado@elephly.net>
;;; Copyright © 2016, 2017 Efraim Flashner <efraim@flashner.co.il>
=======
;;; Copyright © 2015, 2016, 2017 Ricardo Wurmus <rekado@elephly.net>
;;; Copyright © 2016 Efraim Flashner <efraim@flashner.co.il>
>>>>>>> 138c0889
;;; Copyright © 2016 Fabian Harfert <fhmgufs@web.de>
;;; Copyright © 2016 Kei Kebreau <kkebreau@posteo.net>
;;; Copyright © 2016 Patrick Hetu <patrick.hetu@auf.org>
;;; Copyright © 2016 ng0 <ng0@we.make.ritual.n0.is>
;;; Copyright © 2017 Roel Janssen <roel@gnu.org>
;;; Copyright © 2017, 2018 Tobias Geerinckx-Rice <me@tobias.gr>
;;; Copyright © 2017 Marius Bakke <mbakke@fastmail.com>
;;;
;;; This file is part of GNU Guix.
;;;
;;; GNU Guix is free software; you can redistribute it and/or modify it
;;; under the terms of the GNU General Public License as published by
;;; the Free Software Foundation; either version 3 of the License, or (at
;;; your option) any later version.
;;;
;;; GNU Guix is distributed in the hope that it will be useful, but
;;; WITHOUT ANY WARRANTY; without even the implied warranty of
;;; MERCHANTABILITY or FITNESS FOR A PARTICULAR PURPOSE.  See the
;;; GNU General Public License for more details.
;;;
;;; You should have received a copy of the GNU General Public License
;;; along with GNU Guix.  If not, see <http://www.gnu.org/licenses/>.

(define-module (gnu packages gtk)
  #:use-module ((guix licenses) #:prefix license:)
  #:use-module (guix utils)
  #:use-module (guix packages)
  #:use-module (guix download)
  #:use-module (guix git-download)
  #:use-module (guix build-system gnu)
  #:use-module (guix build-system python)
  #:use-module (guix build-system waf)
  #:use-module (gnu packages)
  #:use-module (gnu packages algebra)
  #:use-module (gnu packages autotools)
  #:use-module (gnu packages base)
  #:use-module (gnu packages texinfo)
  #:use-module (gnu packages check)
  #:use-module (gnu packages compression)
  #:use-module (gnu packages docbook)
  #:use-module (gnu packages enchant)
  #:use-module (gnu packages fontutils)
  #:use-module (gnu packages freedesktop)
  #:use-module (gnu packages gettext)
  #:use-module (gnu packages ghostscript)
  #:use-module (gnu packages gl)
  #:use-module (gnu packages glib)
  #:use-module (gnu packages gnome)
  #:use-module (gnu packages icu4c)
  #:use-module (gnu packages image)
  #:use-module (gnu packages libffi)
  #:use-module (gnu packages pdf)
  #:use-module (gnu packages perl)
  #:use-module (gnu packages pkg-config)
  #:use-module (gnu packages pretty-print)
  #:use-module (gnu packages python)
  #:use-module (gnu packages guile)
  #:use-module (gnu packages cups)
  #:use-module (gnu packages xml)
  #:use-module (gnu packages xorg)
  #:use-module (gnu packages xdisorg))

(define-public atk
  (package
   (name "atk")
   (version "2.26.1")
   (source (origin
            (method url-fetch)
            (uri (string-append "mirror://gnome/sources/" name "/"
                                (version-major+minor version)  "/"
                                name "-" version ".tar.xz"))
            (sha256
             (base32
              "1jwpx8az0iifw176dc2hl4mmg6gvxzxdkd1qvg4ds7c5hdmzy07g"))))
   (build-system gnu-build-system)
   (outputs '("out" "doc"))
   (arguments
    `(#:configure-flags
      (list (string-append "--with-html-dir="
                           (assoc-ref %outputs "doc")
                           "/share/gtk-doc/html"))))
   (propagated-inputs `(("glib" ,glib))) ; required by atk.pc
   (native-inputs
    `(("pkg-config" ,pkg-config)
      ("glib" ,glib "bin")                               ; glib-mkenums, etc.
      ("gobject-introspection" ,gobject-introspection))) ; g-ir-compiler, etc.
   (synopsis "GNOME accessibility toolkit")
   (description
    "ATK provides the set of accessibility interfaces that are implemented
by other toolkits and applications.  Using the ATK interfaces, accessibility
tools have full access to view and control running applications.")
   (license license:lgpl2.0+)
   (home-page "https://developer.gnome.org/atk/")))

(define-public cairo
  (package
   (name "cairo")
   (version "1.14.10")
   (source (origin
            (method url-fetch)
            (uri (string-append "https://cairographics.org/releases/cairo-"
                                version ".tar.xz"))
            (sha256
             (base32
              "02banr0wxckq62nbhc3mqidfdh2q956i2r7w2hd9bjgjb238g1vy"))
            (patches (search-patches "cairo-CVE-2016-9082.patch"))))
   (build-system gnu-build-system)
   (propagated-inputs
    `(("fontconfig" ,fontconfig)
      ("freetype" ,freetype)
      ("glib" ,glib)
      ("libpng" ,libpng)
      ("libx11" ,libx11)
      ("libxext" ,libxext)
      ("libxrender" ,libxrender)
      ("pixman" ,pixman)))
   (inputs
    `(("ghostscript" ,ghostscript)
      ("libspectre" ,libspectre)
      ("poppler" ,poppler)
      ("xextproto" ,xextproto)
      ("zlib" ,zlib)))
   (native-inputs
     `(("pkg-config" ,pkg-config)
      ("python" ,python-wrapper)))
    (arguments
     `(#:tests? #f  ; see http://lists.gnu.org/archive/html/bug-guix/2013-06/msg00085.html
       #:configure-flags '("--enable-tee")))  ; needed for GNU Icecat
   (synopsis "2D graphics library")
   (description
    "Cairo is a 2D graphics library with support for multiple output devices.
Currently supported output targets include the X Window System (via both
Xlib and XCB), Quartz, Win32, image buffers, PostScript, PDF, and SVG file
output.  Experimental backends include OpenGL, BeOS, OS/2, and DirectFB.

Cairo is designed to produce consistent output on all output media while
taking advantage of display hardware acceleration when available
eg. through the X Render Extension).

The cairo API provides operations similar to the drawing operators of
PostScript and PDF.  Operations in cairo including stroking and filling cubic
Bézier splines, transforming and compositing translucent images, and
antialiased text rendering.  All drawing operations can be transformed by any
affine transformation (scale, rotation, shear, etc.).")
   (license license:lgpl2.1) ; or Mozilla Public License 1.1
   (home-page "https://cairographics.org/")))

(define-public cairo-xcb
  (package
    (inherit cairo)
    (name "cairo-xcb")
    (inputs
     `(("mesa" ,mesa)
       ,@(package-inputs cairo)))
    (arguments
     `(#:tests? #f
       #:configure-flags
       '("--enable-xlib-xcb" "--enable-gl" "--enable-egl")))
    (synopsis "2D graphics library (with X11 support)")))

(define-public harfbuzz
  (package
   (name "harfbuzz")
   (version "1.7.3")
   (source (origin
             (method url-fetch)
             (uri (string-append "https://www.freedesktop.org/software/"
                                 "harfbuzz/release/harfbuzz-"
                                 version ".tar.bz2"))
             (sha256
              (base32
               "1zh5n3q3mb6y6kr5m7zz1ags9z1vjwai57d6warx8qhzfrwn8lyd"))))
   (build-system gnu-build-system)
   (outputs '("out"
              "bin")) ; 160K, only hb-view depend on cairo
   (inputs
    `(("cairo" ,cairo)))
   (propagated-inputs
    ;; There are all in the Requires or Requires.private field of '.pc'.
    `(("glib" ,glib)
      ("graphite2" ,graphite2)
      ("icu4c" ,icu4c)))
   (native-inputs
    `(("gobject-introspection" ,gobject-introspection)
      ("pkg-config" ,pkg-config)
      ("python" ,python-2))) ; incompatible with Python 3 (print syntax)
   (arguments
    `(#:configure-flags `("--with-graphite2"
                          "--with-gobject"
                          ,(string-append
                            "--bindir=" (assoc-ref %outputs "bin") "/bin"))))
   (synopsis "OpenType text shaping engine")
   (description
    "HarfBuzz is an OpenType text shaping engine.")
   (license (license:x11-style "file://COPYING"
                       "See 'COPYING' in the distribution."))
   (home-page "https://www.freedesktop.org/wiki/Software/HarfBuzz/")))

(define-public pango
  (package
   (name "pango")
   (version "1.40.14")
   (source (origin
            (method url-fetch)
            (uri (string-append "mirror://gnome/sources/pango/"
                                (version-major+minor version) "/"
                                name "-" version ".tar.xz"))
            (sha256
             (base32
              "1qqpd8x1pl483ynj3mc5q4n8y2pxqhg2bv19vd94r7mzlzm1pbwh"))))
   (build-system gnu-build-system)
   (propagated-inputs
    `(("cairo" ,cairo)
      ("harfbuzz" ,harfbuzz)))
   (inputs
    `(("zlib" ,zlib)

      ;; Some packages, such as Openbox, expect Pango to be built with the
      ;; optional libxft support.
      ("libxft" ,libxft)))
   (native-inputs
    `(("pkg-config" ,pkg-config)
      ("glib" ,glib "bin")                               ; glib-mkenums, etc.
      ("gobject-introspection" ,gobject-introspection))) ; g-ir-compiler, etc.
   (synopsis "GNOME text and font handling library")
   (description
    "Pango is the core text and font handling library used in GNOME
applications.  It has extensive support for the different writing systems
used throughout the world.")
   (license license:lgpl2.0+)
   (home-page "https://developer.gnome.org/pango/")))

(define-public pangox-compat
  (package
    (name "pangox-compat")
    (version "0.0.2")
    (source (origin
             (method url-fetch)
             (uri (string-append "mirror://gnome/sources/" name "/"
                                 (version-major+minor version)  "/"
                                 name "-" version ".tar.xz"))
             (sha256
              (base32
               "0ip0ziys6mrqqmz4n71ays0kf5cs1xflj1gfpvs4fgy2nsrr482m"))))
    (build-system gnu-build-system)
    (inputs
     `(("glib" ,glib)
       ("pango" ,pango)))
    (native-inputs
     `(("intltool" ,intltool)
       ("pkg-config" ,pkg-config)))
    (home-page "https://developer.gnome.org/pango")
    (synopsis "Obsolete pango functions")
    (description  "Pangox was a X backend to pango.  It is now obsolete and no
longer provided by recent pango releases.  pangox-compat provides the
functions which were removed.")
    (license license:lgpl2.0+)))

(define-public ganv
  (package
    (name "ganv")
    (version "1.4.2")
    (source (origin
              (method url-fetch)
              (uri (string-append "http://download.drobilla.net/ganv-"
                                  version ".tar.bz2"))
              (sha256
               (base32
                "0g7s5mp14qgbfjdql0k1s8464r21g47ssn5dws6jazsnw6njhl0l"))))
    (build-system waf-build-system)
    (arguments
     `(#:phases
       (modify-phases %standard-phases
         (add-before 'configure 'set-flags
           (lambda* (#:key outputs #:allow-other-keys)
             ;; Compile with C++11, required by gtkmm.
             (setenv "CXXFLAGS" "-std=c++11")
             ;; Allow 'bin/ganv_bench' to find libganv-1.so.
             (setenv "LDFLAGS"
                     (string-append "-Wl,-rpath="
                                    (assoc-ref outputs "out") "/lib"))
             #t)))
       #:tests? #f)) ; no check target
    (inputs
     `(("gtk" ,gtk+-2)
       ("gtkmm" ,gtkmm-2)))
    (native-inputs
     `(("glib" ,glib "bin")             ; for glib-genmarshal, etc.
       ("pkg-config" ,pkg-config)))
    (home-page "http://drobilla.net/software/ganv/")
    (synopsis "GTK+ widget for interactive graph-like environments")
    (description
     "Ganv is an interactive GTK+ widget for interactive “boxes and lines” or
graph-like environments, e.g. modular synths or finite state machine
diagrams.")
    (license license:gpl3+)))

(define-public ganv-devel
  (let ((commit "12f7d6b0438c94dd87f773a92eee3453d971846e")
        (revision "1"))
    (package
      (inherit ganv)
      (name "ganv")
      (version (string-append "1.5.4-" revision "."
                              (string-take commit 9)))
      (source (origin
                (method git-fetch)
                (uri (git-reference
                      (url "http://git.drobilla.net/ganv.git")
                      (commit commit)))
                (sha256
                 (base32
                  "1cr8w02lr6bk9mkxa12j3imq721b2an2yn4bj5wnwmpm91ddn2gi")))))))

(define-public gtksourceview-2
  (package
    (name "gtksourceview")
    (version "2.10.5") ; This is the last version which builds against gtk+2
    (source (origin
              (method url-fetch)
              (uri (string-append "mirror://gnome/sources/" name "/"
                                  (version-major+minor version)  "/"
                                  name "-" version ".tar.bz2"))
              (sha256
               (base32
                "07hrabhpl6n8ajz10s0d960jdwndxs87szxyn428mpxi8cvpg1f5"))))
    (build-system gnu-build-system)
    (native-inputs
     `(("intltool" ,intltool)
       ("glib" ,glib "bin")             ; for glib-genmarshal, etc.
       ("pkg-config" ,pkg-config)
       ;; For testing.
       ("xorg-server" ,xorg-server)
       ("shared-mime-info" ,shared-mime-info)))
    (propagated-inputs
     ;; As per the pkg-config file.
     `(("gtk" ,gtk+-2)
       ("libxml2" ,libxml2)))
    (arguments
     `(#:phases
       ;; Unfortunately, some of the tests in "make check" are highly dependent
       ;; on the environment therefore, some black magic is required.
       (modify-phases %standard-phases
         (add-before 'check 'start-xserver
           (lambda* (#:key inputs #:allow-other-keys)
             (let ((xorg-server (assoc-ref inputs "xorg-server"))
                   (mime (assoc-ref inputs "shared-mime-info")))

               ;; There must be a running X server and make check doesn't start one.
               ;; Therefore we must do it.
               (system (format #f "~a/bin/Xvfb :1 &" xorg-server))
               (setenv "DISPLAY" ":1")

               ;; The .lang files must be found in $XDG_DATA_HOME/gtksourceview-2.0
               (system "ln -s gtksourceview gtksourceview-2.0")
               (setenv "XDG_DATA_HOME" (getcwd))

               ;; Finally, the mimetypes must be available.
               (setenv "XDG_DATA_DIRS" (string-append mime "/share/")))
             #t)))))
    (synopsis "Widget that extends the standard GTK+ 2.x 'GtkTextView' widget")
    (description
     "GtkSourceView is a portable C library that extends the standard GTK+
framework for multiline text editing with support for configurable syntax
highlighting, unlimited undo/redo, search and replace, a completion framework,
printing and other features typical of a source code editor.")
    (license license:lgpl2.0+)
    (home-page "https://developer.gnome.org/gtksourceview/")))

(define-public gtksourceview
 (package
   (name "gtksourceview")
   (version "3.24.6")
   (source (origin
             (method url-fetch)
             (uri (string-append "mirror://gnome/sources/" name "/"
                                 (version-major+minor version) "/"
                                 name "-" version ".tar.xz"))
             (sha256
              (base32
               "1261fwjpwn3qizmvjns9z3k3a264j3ql5anyvmisfwywpkzbv9ks"))))
   (build-system gnu-build-system)
   (arguments
    '(#:phases
      (modify-phases %standard-phases
        (add-before
         'check 'pre-check
         (lambda* (#:key inputs #:allow-other-keys)
           (let ((xorg-server (assoc-ref inputs "xorg-server")))
             ;; Tests require a running X server.
             (system (format #f "~a/bin/Xvfb :1 &" xorg-server))
             (setenv "DISPLAY" ":1")
             ;; For the missing /etc/machine-id.
             (setenv "DBUS_FATAL_WARNINGS" "0")
             #t))))))
   (native-inputs
    `(("glib:bin" ,glib "bin") ; for glib-genmarshal, etc.
      ("intltool" ,intltool)
      ("itstool" ,itstool)
      ("gobject-introspection" ,gobject-introspection)
      ("pkg-config" ,pkg-config)
      ("vala" ,vala)
      ;; For testing.
      ("xorg-server" ,xorg-server)
      ("shared-mime-info" ,shared-mime-info)))
   (propagated-inputs
    ;; gtksourceview-3.0.pc refers to all these.
    `(("glib" ,glib)
      ("gtk+" ,gtk+)
      ("libxml2" ,libxml2)))
   (home-page "https://wiki.gnome.org/Projects/GtkSourceView")
   (synopsis "GNOME source code widget")
   (description "GtkSourceView is a text widget that extends the standard
GTK+ text widget GtkTextView.  It improves GtkTextView by implementing syntax
highlighting and other features typical of a source code editor.")
   (license license:lgpl2.1+)))

(define-public gdk-pixbuf
  (package
   (name "gdk-pixbuf")
   (version "2.36.11")
   (source (origin
            (method url-fetch)
            (uri (string-append "mirror://gnome/sources/" name "/"
                                (version-major+minor version)  "/"
                                name "-" version ".tar.xz"))
            (sha256
             (base32
              "1wz2vpciwdpdv612s8kbww08q80hgcs5dxrfsxp1a4q44n3snqmf"))))
   (build-system gnu-build-system)
   (arguments
    '(#:configure-flags '("--with-x11")
      #:phases
      (modify-phases %standard-phases
        (add-after
         'unpack 'disable-failing-tests
         (lambda _
           (substitute* "tests/Makefile.in"
             ;; XXX FIXME: This test fails on armhf machines with:
             ;; SKIP Not enough memory to load bitmap image
             ;; ERROR: cve-2015-4491 - too few tests run (expected 4, got 2)
             (("cve-2015-4491\\$\\(EXEEXT\\) ") "")
             ;; XXX FIXME: This test fails with:
             ;; ERROR:pixbuf-jpeg.c:74:test_type9_rotation_exif_tag:
             ;; assertion failed (error == NULL): Data differ
             ;; (gdk-pixbuf-error-quark, 0)
             (("pixbuf-jpeg\\$\\(EXEEXT\\) ") ""))
           #t)))))
   (propagated-inputs
    `(;; Required by gdk-pixbuf-2.0.pc
      ("glib" ,glib)
      ("libpng" ,libpng)
      ;; Used for testing and required at runtime.
      ("shared-mime-info" ,shared-mime-info)))
   (inputs
    `(("libjpeg" ,libjpeg)
      ("libtiff" ,libtiff)
      ("libx11"  ,libx11)))
   (native-inputs
     `(("pkg-config" ,pkg-config)
       ("glib" ,glib "bin")                               ; glib-mkenums, etc.
       ("gobject-introspection" ,gobject-introspection))) ; g-ir-compiler, etc.
   (synopsis "GNOME image loading and manipulation library")
   (description
    "GdkPixbuf is a library for image loading and manipulation developed
in the GNOME project.")
   (license license:lgpl2.0+)
   (home-page "https://developer.gnome.org/gdk-pixbuf/")))

;; To build gdk-pixbuf with SVG support, we need librsvg, and librsvg depends
;; on gdk-pixbuf, so this new varibale.  Also, librsvg adds 90MiB to the
;; closure size.
(define-public gdk-pixbuf+svg
  (package (inherit gdk-pixbuf)
    (name "gdk-pixbuf+svg")
    (inputs
     `(("librsvg" ,librsvg)
       ,@(package-inputs gdk-pixbuf)))
    (arguments
     '(#:configure-flags '("--with-x11")
       #:tests? #f ; tested by the gdk-pixbuf package already
       #:phases
       (modify-phases %standard-phases
         (add-after 'install 'register-svg-loader
           (lambda* (#:key inputs outputs #:allow-other-keys)
             (let* ((out     (assoc-ref outputs "out"))
                    (librsvg (assoc-ref inputs "librsvg"))
                    (loaders
                     (append
                      (find-files out "^libpixbufloader-.*\\.so$")
                      (find-files librsvg "^libpixbufloader-.*\\.so$")))
                    (gdk-pixbuf-query-loaders
                     (string-append out "/bin/gdk-pixbuf-query-loaders")))
               (zero? (apply system* `(,gdk-pixbuf-query-loaders
                                       "--update-cache" ,@loaders)))))))))
    (synopsis
     "GNOME image loading and manipulation library, with SVG support")))

(define-public at-spi2-core
  (package
   (name "at-spi2-core")
   (version "2.26.2")
   (source (origin
            (method url-fetch)
            (uri (string-append "mirror://gnome/sources/" name "/"
                                (version-major+minor version)  "/"
                                name "-" version ".tar.xz"))
            (sha256
             (base32
              "0596ghkamkxgv08r4a1pdhm06qd5zzgcfqsv64038w9xbvghq3n8"))))
   (build-system gnu-build-system)
   (outputs '("out" "doc"))
   (arguments
    '(#:configure-flags
      (list (string-append "--with-html-dir="
                           (assoc-ref %outputs "doc")
                           "/share/gtk-doc/html"))
      #:phases
      (modify-phases %standard-phases
        (replace 'check
                 ;; Run test-suite under a dbus session.
                 (lambda _
                   ;; Don't fail on missing  '/etc/machine-id'.
                   (setenv "DBUS_FATAL_WARNINGS" "0")
                   (zero? (system* "dbus-launch" "make" "check")))))))
   (propagated-inputs
    ;; atspi-2.pc refers to all these.
    `(("dbus" ,dbus)
      ("glib" ,glib)))
   (inputs
    `(("libxi" ,libxi)
      ("libxtst" ,libxtst)))
   (native-inputs
    `(("gobject-introspection" ,gobject-introspection)
      ("intltool" ,intltool)
      ("pkg-config" ,pkg-config)))
   (synopsis "Assistive Technology Service Provider Interface, core components")
   (description
    "The Assistive Technology Service Provider Interface, core components,
is part of the GNOME accessibility project.")
   (license license:lgpl2.0+)
   (home-page "https://projects.gnome.org/accessibility/")))

(define-public at-spi2-atk
  (package
   (name "at-spi2-atk")
   (version "2.26.1")
   (source (origin
            (method url-fetch)
            (uri (string-append "mirror://gnome/sources/" name "/"
                                (version-major+minor version)  "/"
                                name "-" version ".tar.xz"))
            (sha256
             (base32
              "0x9vc99ni46fg5dzlx67vbw0zqffr24gz8jvbdxbmzyvc5xw5w5l"))))
   (build-system gnu-build-system)
   (arguments
    '(#:phases
      (modify-phases %standard-phases
        (replace 'check
                 ;; Run test-suite under a dbus session.
                 (lambda _
                   (setenv "DBUS_FATAL_WARNINGS" "0")
                   (zero? (system* "dbus-launch" "make" "check")))))))
   (propagated-inputs
    `(("at-spi2-core" ,at-spi2-core))) ; required by atk-bridge-2.0.pc
   (inputs
    `(("atk" ,atk)))
   (native-inputs
    `(("dbus" ,dbus) ; for testing
      ("pkg-config" ,pkg-config)))
   (synopsis "Assistive Technology Service Provider Interface, ATK bindings")
   (description
    "The Assistive Technology Service Provider Interface
is part of the GNOME accessibility project.")
   (license license:lgpl2.0+)
   (home-page "https://projects.gnome.org/accessibility/")))

(define-public gtk+-2
  (package
   (name "gtk+")
   (version "2.24.31")
   (source (origin
            (method url-fetch)
            (uri (string-append "mirror://gnome/sources/" name "/"
                                (version-major+minor version)  "/"
                                name "-" version ".tar.xz"))
            (sha256
             (base32
              "0n26jm09n03nqbd00d2ij63xrby3vik56sk5yj6w1vy768kr5hb8"))
            (patches (search-patches "gtk2-respect-GUIX_GTK2_PATH.patch"
                                     "gtk2-respect-GUIX_GTK2_IM_MODULE_FILE.patch"
                                     "gtk2-theme-paths.patch"
                                     "gtk2-fix-failing-test.patch"))))
   (build-system gnu-build-system)
   (outputs '("out" "doc"))
   (propagated-inputs
    `(("atk" ,atk)
      ("gdk-pixbuf" ,gdk-pixbuf+svg)
      ("pango" ,pango)))
   (inputs
    `(("cups" ,cups)
      ("libxcomposite" ,libxcomposite)
      ("libxcursor" ,libxcursor)
      ("libxdamage" ,libxdamage)
      ("libxi" ,libxi)
      ("libxinerama" ,libxinerama)
      ("libxrandr" ,libxrandr)))
   (native-inputs
    `(("perl" ,perl)
      ("gettext" ,gettext-minimal)
      ("glib" ,glib "bin")
      ("gobject-introspection" ,gobject-introspection)
      ("pkg-config" ,pkg-config)
      ("python-wrapper" ,python-wrapper)))
   (arguments
    `(#:configure-flags
      (list "--with-xinput=yes"
            (string-append "--with-html-dir="
                           (assoc-ref %outputs "doc")
                           "/share/gtk-doc/html"))
      #:phases
      (alist-cons-before
       'configure 'disable-tests
       (lambda _
         ;; FIXME: re-enable tests requiring an X server
         (substitute* "gtk/Makefile.in"
           (("SUBDIRS = theme-bits . tests") "SUBDIRS = theme-bits .")))
       %standard-phases)))
   (native-search-paths
    (list (search-path-specification
           (variable "GUIX_GTK2_PATH")
           (files '("lib/gtk-2.0")))))
   (synopsis "Cross-platform toolkit for creating graphical user interfaces")
   (description
    "GTK+, or the GIMP Toolkit, is a multi-platform toolkit for creating
graphical user interfaces.  Offering a complete set of widgets, GTK+ is
suitable for projects ranging from small one-off tools to complete
application suites.")
   (license license:lgpl2.0+)
   (home-page "http://www.gtk.org/")))

(define-public gtk+
  (package (inherit gtk+-2)
   (name "gtk+")
   ;; NOTE: When updating the version of 'gtk+', the hash of 'mate-themes' in
   ;;       mate.scm will also need to be updated.
   (version "3.22.26")
   (source (origin
            (method url-fetch)
            (uri (string-append "mirror://gnome/sources/" name "/"
                                (version-major+minor version)  "/"
                                name "-" version ".tar.xz"))
            (sha256
             (base32
              "0rxrsh6bcp13hihxxs8f0m9xwniby4lmfi7y5mp9fhg5439z1vk1"))
            (patches (search-patches "gtk3-respect-GUIX_GTK3_PATH.patch"
                                     "gtk3-respect-GUIX_GTK3_IM_MODULE_FILE.patch"))))
   (outputs '("out" "bin" "doc"))
   (propagated-inputs
    `(("at-spi2-atk" ,at-spi2-atk)
      ("atk" ,atk)
      ("gdk-pixbuf" ,gdk-pixbuf+svg)
      ("libepoxy" ,libepoxy)
      ("libxcursor" ,libxcursor)
      ("libxi" ,libxi)
      ("libxinerama" ,libxinerama)
      ("libxkbcommon" ,libxkbcommon)
      ("libxdamage" ,libxdamage)
      ("mesa" ,mesa)
      ("pango" ,pango)
      ("wayland" ,wayland)
      ("wayland-protocols" ,wayland-protocols)))
   (inputs
    `(("libxml2" ,libxml2)
      ;; XXX: colord depends on mozjs (through polkit), which fails on
      ;;      on non-intel systems now.
      ;;("colord" ,colord)
      ("cups" ,cups)                            ;for printing support
      ;; XXX: rest depends on p11-kit, which fails on mips64el now.
      ;;("rest" ,rest)
      ("json-glib" ,json-glib)))
   (native-inputs
    `(("perl" ,perl)
      ("glib" ,glib "bin")
      ("gettext" ,gettext-minimal)
      ("pkg-config" ,pkg-config)
      ("gobject-introspection" ,gobject-introspection)
      ("python-wrapper" ,python-wrapper)
      ;; By using a special xorg-server for GTK+'s tests, we reduce the impact
      ;; of updating xorg-server directly on the master branch.
      ("xorg-server" ,xorg-server-1.19.3)))
   (arguments
    `(#:disallowed-references (,xorg-server-1.19.3)
      ;; 47 MiB goes to "out" (24 of which is locale data!), and 26 MiB goes
      ;; to "doc".
      #:configure-flags (list (string-append "--with-html-dir="
                                             (assoc-ref %outputs "doc")
                                             "/share/gtk-doc/html")
                              ;; The header file <gdk/gdkwayland.h> is required
                              ;; by gnome-control-center
                              "--enable-wayland-backend"
                              ;; This is necessary to build both backends.
                              "--enable-x11-backend"
                              ;; This enables the HTML5 websocket backend.
                              "--enable-broadway-backend")
      #:phases (modify-phases %standard-phases
        (add-before 'configure 'pre-configure
          (lambda _
            ;; Disable most tests, failing in the chroot with the message:
            ;; D-Bus library appears to be incorrectly set up; failed to read
            ;; machine uuid: Failed to open "/etc/machine-id": No such file or
            ;; directory.
            ;; See the manual page for dbus-uuidgen to correct this issue.
            (substitute* "testsuite/Makefile.in"
              (("SUBDIRS = gdk gtk a11y css reftests")
               "SUBDIRS = gdk"))
            #t))
        (add-after 'install 'move-desktop-files
          ;; Move desktop files into 'bin' to avoid cycle references.
          (lambda* (#:key outputs #:allow-other-keys)
            (let ((out (assoc-ref outputs "out"))
                  (bin (assoc-ref outputs "bin")))
              (mkdir-p (string-append bin "/share"))
              (rename-file (string-append out "/share/applications")
                           (string-append bin "/share/applications"))
              #t))))))
   (native-search-paths
    (list (search-path-specification
           (variable "GUIX_GTK3_PATH")
           (files '("lib/gtk-3.0")))))))

;;;
;;; Guile bindings.
;;;

(define-public guile-cairo
  (package
    (name "guile-cairo")
    (version "1.4.1")
    (source (origin
              (method url-fetch)
              (uri (string-append
                    "http://download.gna.org/guile-cairo/guile-cairo-"
                    version
                    ".tar.gz"))
              (sha256
               (base32
                "1f5nd9n46n6cwfl1byjml02q3y2hgn7nkx98km1czgwarxl7ws3x"))))
    (build-system gnu-build-system)
    (arguments
     '(#:modules ((guix build utils)
                  (guix build gnu-build-system)
                  (ice-9 popen)
                  (ice-9 rdelim))

       #:phases (modify-phases %standard-phases
                  (add-before 'configure 'set-module-directory
                    (lambda* (#:key outputs #:allow-other-keys)
                      ;; Install modules under $out/share/guile/site/2.0.
                      (let ((out (assoc-ref outputs "out"))
                            (effective
                             (read-line
                              (open-pipe* OPEN_READ "guile" "-c"
                                          "(display (effective-version))"))))
                        (substitute* "Makefile.in"
                          (("scmdir = ([[:graph:]]+).*" _ value)
                           (string-append "scmdir = " value "/" effective "\n")))
                        (substitute* "cairo/Makefile.in"
                          (("moduledir = ([[:graph:]]+).*" _ value)
                           (string-append "moduledir = "
                                          "$(prefix)/share/guile/site/"
                                          effective "/cairo\n'")))
                        #t)))
                  (add-after 'install 'install-missing-file
                    (lambda* (#:key outputs #:allow-other-keys)
                      ;; By default 'vector-types.scm' is not installed, so do
                      ;; it here.
                      (let ((out (assoc-ref outputs "out"))
                            (effective
                             (read-line
                              (open-pipe* OPEN_READ "guile" "-c"
                                          "(display (effective-version))"))))
                        (install-file "cairo/vector-types.scm"
                                      (string-append out "/share/guile/site/"
                                                     effective "/cairo"))
                        #t))))))
    (inputs
     `(("guile-lib" ,guile-lib)
       ("expat" ,expat)
       ("guile" ,guile-2.2)))
    (propagated-inputs
     ;; The .pc file refers to 'cairo'.
     `(("cairo" ,cairo)))
    (native-inputs
     `(("pkg-config" ,pkg-config)))
    (home-page "http://www.nongnu.org/guile-cairo/")
    (synopsis "Cairo bindings for GNU Guile")
    (description
     "Guile-Cairo wraps the Cairo graphics library for Guile Scheme.
Guile-Cairo is complete, wrapping almost all of the Cairo API.  It is API
stable, providing a firm base on which to do graphics work.  Finally, and
importantly, it is pleasant to use.  You get a powerful and well-maintained
graphics library with all of the benefits of Scheme: memory management,
exceptions, macros, and a dynamic programming environment.")
    (license license:lgpl3+)))

(define-public guile-rsvg
  ;; Use a recent snapshot that supports Guile 2.2 and beyond.
  (let ((commit "05c6a2fd67e4fea1a7c3ff776729dc931bae6678")
        (revision "0"))
    (package
      (name "guile-rsvg")
      (version (string-append "2.18.1-" revision "."
                              (string-take commit 7)))
      (source (origin
                (method url-fetch)
                (uri (string-append "https://gitlab.com/wingo/guile-rsvg/"
                                    "repository/archive.tar.gz?ref="
                                    commit))
                (sha256
                 (base32
                  "0vdzjx8l5nc4y2xjqs0g1rqn1zrwfsm30brh5gz00r1x41a2pvv2"))
                (patches (search-patches "guile-rsvg-pkgconfig.patch"))
                (modules '((guix build utils)))
                (snippet
                 '(substitute* (find-files "." "Makefile\\.am")
                    (("/share/guile/site")
                     "/share/guile/site/@GUILE_EFFECTIVE_VERSION@")))
                (file-name (string-append name "-" version ".tar.gz"))))
      (build-system gnu-build-system)
      (arguments
       `(#:phases (modify-phases %standard-phases
                    (add-after 'unpack 'bootstrap
                      (lambda _
                        (zero? (system* "autoreconf" "-vfi")))))))
      (native-inputs `(("pkg-config" ,pkg-config)
                       ("autoconf" ,autoconf)
                       ("automake" ,automake)
                       ("libtool" ,libtool)
                       ("texinfo" ,texinfo)))
      (inputs `(("guile" ,guile-2.2)
                ("librsvg" ,librsvg)
                ("guile-lib" ,guile-lib)))        ;for (unit-test)
      (propagated-inputs `(("guile-cairo" ,guile-cairo)))
      (synopsis "Render SVG images using Cairo from Guile")
      (description
       "Guile-RSVG wraps the RSVG library for Guile, allowing you to render SVG
images onto Cairo surfaces.")
      (home-page "http://wingolog.org/projects/guile-rsvg/")
      (license license:lgpl2.1+))))

(define-public guile-present
  (package
    (name "guile-present")
    (version "0.3.0")
    (source (origin
              (method url-fetch)
              (uri (string-append "http://wingolog.org/pub/guile-present/"
                                  "guile-present-" version ".tar.gz"))
              (sha256
               (base32
                "1qam447m05sxxv6x8dlzg7qnyfc4dh8apjw1idpfhpns671gfr6m"))
              (patches (search-patches "guile-present-coding.patch"))
              (modules '((guix build utils)))
              (snippet
               '(substitute* "Makefile.in"
                  (("godir = .*$")
                   "godir = $(moddir)\n")))))
    (build-system gnu-build-system)
    (arguments
     '(#:phases
       (modify-phases %standard-phases
         (add-after 'install 'post-install
           (lambda* (#:key inputs outputs #:allow-other-keys)
             (let* ((out   (assoc-ref outputs "out"))
                    (bin   (string-append out "/bin"))
                    (guile (assoc-ref inputs "guile")))
               (substitute* (find-files bin ".*")
                 (("guile")
                  (string-append guile "/bin/guile -L "
                                 out "/share/guile/site/2.0 -C "
                                 out "/share/guile/site/2.0 "))))
             #t)))))
    (native-inputs `(("pkg-config" ,pkg-config)))
    (inputs `(("guile" ,guile-2.2)))
    (propagated-inputs
     ;; These are used by the (present …) modules.
     `(("guile-lib" ,guile-lib)
       ("guile-cairo" ,guile-cairo)
       ("guile-rsvg" ,guile-rsvg)))
    (home-page "http://wingolog.org/software/guile-present/")
    (synopsis "Create SVG or PDF presentations in Guile")
    (description
     "Guile-Present defines a declarative vocabulary for presentations,
together with tools to render presentation documents as SVG or PDF.
Guile-Present can be used to make presentations programmatically, but also
includes a tools to generate PDF presentations out of Org mode and Texinfo
documents.")
    (license license:lgpl3+)))

(define-public guile-gnome
   (package
    (name "guile-gnome")
    (version "2.16.5")
    (source (origin
              (method url-fetch)
              (uri
               (string-append "mirror://gnu/" name
                              "/guile-gnome-platform/guile-gnome-platform-"
                              version ".tar.gz"))
             (sha256
              (base32
               "1gnf3j96nip5kl99a268i0dy1hj7s1cfs66sps3zwysnkd7qr399"))))
    (build-system gnu-build-system)
    (native-inputs
     `(("pkg-config" ,pkg-config)
       ("atk" ,atk)
       ;;("corba" ,corba) ; not packaged yet
       ("gconf" ,gconf)
       ("gobject-introspection" ,gobject-introspection)
       ;;("gthread" ,gthread) ; not packaged yet
       ("gnome-vfs" ,gnome-vfs)
       ("gdk-pixbuf" ,gdk-pixbuf)
       ("gtk+" ,gtk+-2)
       ("libglade" ,libglade)
       ("libgnome" ,libgnome)
       ("libgnomecanvas" ,libgnomecanvas)
       ("libgnomeui" ,libgnomeui)
       ("pango" ,pango)
       ("libffi" ,libffi)
       ("glib" ,glib)))
    (inputs `(("guile" ,guile-2.2)))
    (propagated-inputs
     `(("guile-cairo" ,guile-cairo)
       ("g-wrap" ,g-wrap)
       ("guile-lib" ,guile-lib)))
    (arguments
      `(#:tests? #f                               ;FIXME
        #:phases (modify-phases %standard-phases
                   (add-before 'configure 'pre-configure
                     (lambda* (#:key outputs #:allow-other-keys)
                       (let ((out (assoc-ref outputs "out")))
                         (substitute* (find-files "." "^Makefile.in$")
                           (("guilesite :=.*guile/site" all)
                            (string-append all "/@GUILE_EFFECTIVE_VERSION@")))
                         #t))))))
    (outputs '("out" "debug"))
    (synopsis "Guile interface for GTK+ programming for GNOME")
    (description
     "Includes guile-clutter, guile-gnome-gstreamer,
guile-gnome-platform (GNOME developer libraries), and guile-gtksourceview.")
    (home-page "https://www.gnu.org/software/guile-gnome/")
    (license license:gpl2+)
    (properties '((upstream-name . "guile-gnome-platform")
                  (ftp-directory . "/gnu/guile-gnome/guile-gnome-platform")))))

;;;
;;; C++ bindings.
;;;

(define-public cairomm
  (package
    (name "cairomm")
    (version "1.12.2")
    (source (origin
              (method url-fetch)
              (uri (string-append "https://www.cairographics.org/releases/"
                                  name "-" version ".tar.gz"))
              (sha256
               (base32
                "16fmigxsaz85c3lgcls7biwyz8zy8c8h3jndfm54cxxas3a7zi25"))))
    (build-system gnu-build-system)
    (arguments
     ;; The examples lack -lcairo.
     '(#:make-flags '("LDFLAGS=-lcairo")))
    (native-inputs `(("pkg-config" ,pkg-config)))
    (propagated-inputs
     `(("libsigc++" ,libsigc++)
       ("freetype" ,freetype)
       ("fontconfig" ,fontconfig)
       ("cairo" ,cairo)))
    (home-page "https://cairographics.org/")
    (synopsis "C++ bindings to the Cairo 2D graphics library")
    (description
     "Cairomm provides a C++ programming interface to the Cairo 2D graphics
library.")
    (license license:lgpl2.0+)))

(define-public pangomm
  (package
    (name "pangomm")
    (version "2.40.1")
    (source (origin
             (method url-fetch)
             (uri (string-append "mirror://gnome/sources/" name "/"
                                 (version-major+minor version)  "/"
                                 name "-" version ".tar.xz"))
             (sha256
              (base32
               "1bz3gciff23bpw9bqc4v2l3lkq9w7394v3a4jxkvx0ap5lmfwqlp"))))
    (build-system gnu-build-system)
    (native-inputs `(("pkg-config" ,pkg-config)))
    (propagated-inputs
     `(("cairo" ,cairo)
       ("cairomm" ,cairomm)
       ("glibmm" ,glibmm)
       ("pango" ,pango)))
    (home-page "http://www.pango.org/")
    (synopsis "C++ interface to the Pango text rendering library")
    (description
     "Pangomm provides a C++ programming interface to the Pango text rendering
library.")
    (license license:lgpl2.1+)))

(define-public atkmm
  (package
    (name "atkmm")
    (version "2.24.2")
    (source (origin
             (method url-fetch)
             (uri (string-append "mirror://gnome/sources/" name "/"
                                 (version-major+minor version)  "/"
                                 name "-" version ".tar.xz"))
             (sha256
              (base32
               "1gaqwhviadsmy0fsr47686yglv1p4mpkamj0in127bz2b5bki5gz"))))
    (build-system gnu-build-system)
    (native-inputs `(("pkg-config" ,pkg-config)))
    (propagated-inputs
     `(("glibmm" ,glibmm) ("atk" ,atk)))
    (home-page "http://www.gtkmm.org")
    (synopsis "C++ interface to the ATK accessibility library")
    (description
     "ATKmm provides a C++ programming interface to the ATK accessibility
toolkit.")
    (license license:lgpl2.1+)))

(define-public gtkmm
  (package
    (name "gtkmm")
    (version "3.22.0")
    (source (origin
             (method url-fetch)
             (uri (string-append "mirror://gnome/sources/" name "/"
                                 (version-major+minor version)  "/"
                                 name "-" version ".tar.xz"))
             (sha256
              (base32
               "1x8l0ny6r3ym53z82q9d5fan4m9vi93xy3b3hj1hrclgc95lvnh5"))))
    (build-system gnu-build-system)
    (native-inputs `(("pkg-config" ,pkg-config)
                     ("glib" ,glib "bin")        ;for 'glib-compile-resources'
                     ("xorg-server" ,xorg-server)))
    (propagated-inputs
     `(("pangomm" ,pangomm)
       ("cairomm" ,cairomm)
       ("atkmm" ,atkmm)
       ("gtk+" ,gtk+)
       ("glibmm" ,glibmm)))
    (arguments
     '(#:phases (modify-phases %standard-phases
                  (add-before 'check 'run-xvfb
                    (lambda* (#:key inputs #:allow-other-keys)
                      (let ((xorg-server (assoc-ref inputs "xorg-server")))
                        ;; Tests such as 'object_move/test' require a running
                        ;; X server.
                        (system (string-append xorg-server "/bin/Xvfb :1 &"))
                        (setenv "DISPLAY" ":1")
                        ;; Don't fail because of the missing /etc/machine-id.
                        (setenv "DBUS_FATAL_WARNINGS" "0")
                        #t))))))
    (home-page "http://gtkmm.org/")
    (synopsis
     "C++ interface to the GTK+ graphical user interface library")
    (description
     "gtkmm is the official C++ interface for the popular GUI library GTK+.
Highlights include typesafe callbacks, and a comprehensive set of widgets that
are easily extensible via inheritance.  You can create user interfaces either
in code or with the Glade User Interface designer, using libglademm.  There's
extensive documentation, including API reference and a tutorial.")
    (license license:lgpl2.1+)))


(define-public gtkmm-2
  (package (inherit gtkmm)
    (name "gtkmm")
    (version "2.24.5")
    (source (origin
             (method url-fetch)
             (uri (string-append "mirror://gnome/sources/" name "/"
                                 (version-major+minor version)  "/"
                                 name "-" version ".tar.xz"))
             (sha256
              (base32
               "0wkbzvsx4kgw16f6xjdc1dz7f77ldngdila4yi5lw2zrgcxsb006"))))
    (arguments
     '(#:configure-flags '("CPPFLAGS=-std=c++11"))) ; required by libsigc++
    (native-inputs `(("pkg-config" ,pkg-config)))
    (propagated-inputs
     `(("pangomm" ,pangomm)
       ("cairomm" ,cairomm)
       ("atkmm" ,atkmm)
       ("gtk+" ,gtk+-2)
       ("glibmm" ,glibmm)))))

(define-public python-pycairo
  (package
    (name "python-pycairo")
    (version "1.10.0")
    (source
     (origin
      (method url-fetch)
      (uri (string-append "http://cairographics.org/releases/pycairo-"
                          version ".tar.bz2"))
      (sha256
       (base32
        "1gjkf8x6hyx1skq3hhwcbvwifxvrf9qxis5vx8x5igmmgs70g94s"))
      (patches (search-patches "pycairo-wscript.patch"))))
    (build-system waf-build-system)
    (native-inputs
     `(("pkg-config" ,pkg-config)
       ("python-waf" ,python-waf)))
    (propagated-inputs                  ;pycairo.pc references cairo
     `(("cairo" ,cairo)))
    (arguments
     `(#:tests? #f
       #:phases
       (modify-phases %standard-phases
         (add-before
          'configure 'patch-waf
          (lambda* (#:key inputs #:allow-other-keys)
            ;; The bundled `waf' doesn't work with python-3.4.x.
            (copy-file (assoc-ref %build-inputs "python-waf") "./waf"))))))
    (home-page "http://cairographics.org/pycairo/")
    (synopsis "Python bindings for cairo")
    (description
     "Pycairo is a set of Python bindings for the Cairo graphics library.")
    (license license:lgpl3+)
    (properties `((python2-variant . ,(delay python2-pycairo))))))

(define-public python2-pycairo
  (package (inherit (strip-python2-variant python-pycairo))
    (name "python2-pycairo")
    (version "1.10.0")
    (source
     (origin
      (method url-fetch)
      (uri (string-append "http://cairographics.org/releases/py2cairo-"
                          version ".tar.bz2"))
      (sha256
       (base32
        "0cblk919wh6w0pgb45zf48xwxykfif16qk264yga7h9fdkq3j16k"))))
    (arguments
     `(#:python ,python-2
       ,@(substitute-keyword-arguments (package-arguments python-pycairo)
           ((#:phases phases)
            `(modify-phases ,phases (delete 'patch-waf)))
           ((#:native-inputs native-inputs)
            `(alist-delete "python-waf" ,native-inputs)))))
    ;; Dual-licensed under LGPL 2.1 or Mozilla Public License 1.1
    (license (list license:lgpl2.1 license:mpl1.1))))

(define-public python2-pygtk
  (package
    (name "python2-pygtk")
    (version "2.24.0")
    (source
     (origin
      (method url-fetch)
      (uri (string-append "mirror://gnome/sources"
                          "/pygtk/" (version-major+minor version)
                          "/pygtk-" version ".tar.bz2"))
      (sha256
       (base32
        "04k942gn8vl95kwf0qskkv6npclfm31d78ljkrkgyqxxcni1w76d"))))
    (build-system gnu-build-system)
    (outputs '("out"
               "doc"))                            ;13 MiB of gtk-doc HTML
    (native-inputs
     `(("pkg-config" ,pkg-config)))
    (inputs
     `(("python" ,python-2)
       ("libglade" ,libglade)
       ("glib"   ,glib)))
    (propagated-inputs
     `(("python-pycairo"   ,python2-pycairo)     ;loaded at runtime
       ("python-pygobject" ,python2-pygobject-2) ;referenced in pc file
       ("gtk+"             ,gtk+-2)))
    (arguments
     `(#:tests? #f
       #:phases (modify-phases %standard-phases
                  (add-before 'configure 'set-gtk-doc-directory
                    (lambda* (#:key outputs #:allow-other-keys)
                      ;; Install documentation to "doc".
                      (let ((doc (assoc-ref outputs "doc")))
                        (substitute* "docs/Makefile.in"
                          (("TARGET_DIR = \\$\\(datadir\\)")
                           (string-append "TARGET_DIR = " doc))))))
                  (add-after 'configure 'fix-codegen
                    (lambda* (#:key inputs #:allow-other-keys)
                      (substitute* "pygtk-codegen-2.0"
                        (("^prefix=.*$")
                         (string-append
                          "prefix="
                          (assoc-ref inputs "python-pygobject") "\n")))))
                  (add-after 'install 'install-pth
                    (lambda* (#:key inputs outputs #:allow-other-keys)
                      ;; pygtk's modules are stored in a subdirectory of
                      ;; python's site-packages directory.  Add a .pth file so
                      ;; that python will add that subdirectory to its module
                      ;; search path.
                      (let* ((out    (assoc-ref outputs "out"))
                             (site   (string-append out "/lib/python"
                                                    ,(version-major+minor
                                                      (package-version python-2))
                                                    "/site-packages")))
                        (call-with-output-file (string-append site "/pygtk.pth")
                          (lambda (port)
                            (format port "gtk-2.0~%")))))))))
    (home-page "http://www.pygtk.org/")
    (synopsis "Python bindings for GTK+")
    (description
     "PyGTK allows you to write full featured GTK programs in Python.  It is
targeted at GTK 2.x, and can be used in conjunction with gnome-python to
write GNOME applications.")
    (license license:lgpl2.1+)))

(define-public girara
  (package
    (name "girara")
    (version "0.2.8")
    (source (origin
              (method url-fetch)
              (uri
               (string-append "https://pwmt.org/projects/girara/download/girara-"
                              version ".tar.gz"))
              (sha256
               (base32
                "18wss3sak3djip090v2vdbvq1mvkwcspfswc87zbvv3magihan98"))))
    (native-inputs `(("pkg-config" ,pkg-config)
                     ("check" ,check)
                     ("gettext" ,gettext-minimal)
                     ("glib:bin" ,glib "bin")
                     ("xorg-server" ,xorg-server)))
    ;; Listed in 'Requires.private' of 'girara.pc'.
    (propagated-inputs `(("gtk+" ,gtk+)))
    (arguments
     `(#:make-flags
       `(,(string-append "PREFIX=" (assoc-ref %outputs "out"))
         "COLOR=0" "CC=gcc")
       #:test-target "test"
       #:phases (modify-phases %standard-phases
                  (delete 'configure)
                  (add-before 'check 'start-xserver
                    ;; Tests require a running X server.
                    (lambda* (#:key inputs #:allow-other-keys)
                      (let ((xorg-server (assoc-ref inputs "xorg-server"))
                            (display ":1"))
                        (setenv "DISPLAY" display)
                        ;; Don't fail due to missing '/etc/machine-id'.
                        (setenv "DBUS_FATAL_WARNINGS" "0")
                        (zero? (system (string-append xorg-server "/bin/Xvfb "
                                                      display " &")))))))))
    (build-system gnu-build-system)
    (home-page "https://pwmt.org/projects/girara/")
    (synopsis "Library for minimalistic gtk+3 user interfaces")
    (description "Girara is a library that implements a user interface that
focuses on simplicity and minimalism.  Currently based on GTK+, a
cross-platform widget toolkit, it provides an interface that focuses on three
main components: a so-called view widget that represents the actual
application, an input bar that is used to execute commands of the
application and the status bar which provides the user with current
information.")
    (license license:zlib)))

(define-public gtk-doc
  (package
    (name "gtk-doc")
    (version "1.25")
    (source (origin
              (method url-fetch)
              (uri (string-append "mirror://gnome/sources/" name "/"
                                  (version-major+minor version) "/"
                                  name "-" version ".tar.xz"))
              (sha256
               (base32
                "0hpxcij9xx9ny3gs9p0iz4r8zslw8wqymbyababiyl7603a6x90y"))))
    (build-system gnu-build-system)
    (arguments
     `(#:parallel-tests? #f
       #:phases
       (modify-phases %standard-phases
         (add-before 'build 'set-HOME
           (lambda _
             ;; FIXME: dblatex with texlive-union does not find the built
             ;; metafonts, so it tries to generate them in HOME.
             (setenv "HOME" "/tmp")
             #t))
         (add-before 'configure 'fix-docbook
           (lambda* (#:key inputs #:allow-other-keys)
             (substitute* "configure"
               ;; The configure check is overzealous about making sure that
               ;; things are in place -- it uses the xmlcatalog tool to make
               ;; sure that docbook-xsl is available, but this tool can only
               ;; look in one catalog file, unlike the $XML_CATALOG_FILES
               ;; variable that Guix defines.  Fool the test by using the
               ;; docbook-xsl catalog explicitly and get on with life.
               (("\"\\$XML_CATALOG_FILE\" \
\"http://docbook.sourceforge.net/release/xsl/")
                (string-append (car (find-files (assoc-ref inputs "docbook-xsl")
                                                "^catalog.xml$"))
                               " \"http://docbook.sourceforge.net/release/xsl/")))
             #t)))
       #:configure-flags
       (list (string-append "--with-xml-catalog="
                            (assoc-ref %build-inputs "docbook-xml")
                            "/xml/dtd/docbook/catalog.xml"))))
    (native-inputs
     `(("pkg-config" ,pkg-config)
       ("itstool" ,itstool)
       ("libxml" ,libxml2)
       ("gettext" ,gettext-minimal)
       ("bc" ,bc)))
    (inputs
     `(("perl" ,perl)
       ("python" ,python)
       ("xsltproc" ,libxslt)
       ("dblatex" ,dblatex)
       ("docbook-xml" ,docbook-xml-4.3)
       ("docbook-xsl" ,docbook-xsl)
       ("source-highlight" ,source-highlight)
       ("glib" ,glib)))
    (home-page "http://www.gtk.org/gtk-doc/")
    (synopsis "Documentation generator from C source code")
    (description
     "GTK-Doc generates API documentation from comments added to C code.  It is
typically used to document the public API of GTK+ and GNOME libraries, but it
can also be used to document application code.")
    (license license:gpl2+)))

(define-public gtk-engines
  (package
    (name "gtk-engines")
    (version "2.20.2")
    (source (origin
              (method url-fetch)
              (uri (string-append "mirror://gnome/sources/" name "/"
                                  (version-major+minor version) "/"
                                  name "-" version ".tar.bz2"))
              (sha256
               (base32
                "1db65pb0j0mijmswrvpgkdabilqd23x22d95hp5kwxvcramq1dhm"))))
    (build-system gnu-build-system)
    (arguments
     `(#:configure-flags
       `("--enable-animation")))
    (native-inputs
     `(("pkg-config" ,pkg-config)
       ("intltool" ,intltool)))
    (inputs
     ;; Don't propagate GTK+ to reduce "profile pollution".
     `(("gtk+" ,gtk+-2))) ; required by gtk-engines-2.pc
    (home-page "https://live.gnome.org/GnomeArt")
    (synopsis "Theming engines for GTK+ 2.x")
    (description
     "This package contains the standard GTK+ 2.x theming engines including
Clearlooks, Crux, High Contrast, Industrial, LighthouseBlue, Metal, Mist,
Redmond95 and ThinIce.")
    (license (list license:gpl2+ license:lgpl2.1+))))

(define-public murrine
  (package
    (name "murrine")
    (version "0.98.2")
    (source (origin
              (method url-fetch)
              (uri (string-append "mirror://gnome/sources/" name "/"
                                  (version-major+minor version) "/"
                                  name "-" version ".tar.xz"))
              (sha256
               (base32
                "129cs5bqw23i76h3nmc29c9mqkm9460iwc8vkl7hs4xr07h8mip9"))))
    (build-system gnu-build-system)
    (arguments
     `(#:configure-flags
       `("--enable-animation"
         "--enable-animationrtl")))
    (native-inputs
     `(("pkg-config" ,pkg-config)
       ("intltool" ,intltool)))
    (propagated-inputs
     `(("gtk+" ,gtk+-2)))
    (home-page "https://live.gnome.org/GnomeArt")
    (synopsis "Cairo-based theming engine for GTK+ 2.x")
    (description
     "Murrine is a cairo-based GTK+ theming engine.  It is named after the
glass artworks done by Venicians glass blowers.")
    (license license:gpl2+)))

(define-public gtkspell3
  (package
    (name "gtkspell3")
    (version "3.0.9")
    (source (origin
              (method url-fetch)
              (uri (string-append "mirror://sourceforge/gtkspell/"
                                  version "/" name "-" version ".tar.xz"))
              (sha256
               (base32
                "09jdicmpipmj4v84gnkqwbmj4lh8v0i6pn967rb9jx4zg2ia9x54"))))
    (build-system gnu-build-system)
    (native-inputs
     `(("intltool" ,intltool)
       ("pkg-config" ,pkg-config)))
    (inputs
     `(("enchant" ,enchant)
       ("gobject-introspection" ,gobject-introspection)
       ("gtk+" ,gtk+)
       ("pango" ,pango)))
    (home-page "http://gtkspell.sourceforge.net")
    (synopsis "Spell-checking addon for GTK's TextView widget")
    (description
     "GtkSpell provides word-processor-style highlighting and replacement of
misspelled words in a GtkTextView widget.")
    (license license:gpl2+)))

(define-public clipit
  (package
    (name "clipit")
    (version "1.4.2")
    (source (origin
              (method url-fetch)
              (uri (string-append
                    "https://github.com/downloads/ClipIt/clipit-"
                    version ".tar.gz"))
              (sha256
               (base32
                "0jrwn8qfgb15rwspdp1p8hb1nc0ngmpvgr87d4k3lhlvqg2cfqva"))))
    (build-system gnu-build-system)
    (native-inputs
     `(("intltool" ,intltool)
       ("pkg-config" ,pkg-config)))
    (inputs
     `(("gtk+" ,gtk+-2)))
    (home-page "https://github.com/CristianHenzel/ClipIt")
    (synopsis "Lightweight GTK+ clipboard manager")
    (description
     "ClipIt is a clipboard manager with features such as a history, search
thereof, global hotkeys and clipboard item actions.  It was forked from
Parcellite and adds bugfixes and features.")
    (license license:gpl2+)))

(define-public graphene
  (package
    (name "graphene")
    (version "1.6.0")
    (source (origin
              (method url-fetch)
              (uri (string-append
                    "https://github.com/ebassi/graphene/archive/"
                    version ".tar.gz"))
              (file-name (string-append name "-" version ".tar.gz"))
              (sha256
               (base32 "1zd2daj7y590wnzn4jw0niyc4fnzgxrcl9i7nwhy8b25ks2hz5wq"))))
    (build-system gnu-build-system)
    (arguments
     `(#:configure-flags '("--enable-introspection=yes")
       #:phases
       (modify-phases %standard-phases
         (add-before 'configure 'autogen
           (lambda _
             (zero? (system* "./autogen.sh")))))))
    (native-inputs
     `(("autoconf" ,autoconf)
       ("which" ,which)
       ("pkg-config" ,pkg-config)
       ("automake" ,automake)
       ("libtool" ,libtool)))
    (inputs
     `(("python" ,python)
       ("python-2" ,python-2)
       ("glib" ,glib)
       ("gobject-introspection" ,gobject-introspection)))
    (home-page "http://ebassi.github.io/graphene")
    (synopsis "Thin layer of graphic data types")
    (description "This library provides graphic types and their relative API;
it does not deal with windowing system surfaces, drawing, scene graphs, or
input.")
    (license license:expat)))<|MERGE_RESOLUTION|>--- conflicted
+++ resolved
@@ -8,13 +8,8 @@
 ;;; Copyright © 2015 Sou Bunnbu <iyzsong@gmail.com>
 ;;; Copyright © 2015 Andy Wingo <wingo@igalia.com>
 ;;; Copyright © 2015 David Hashe <david.hashe@dhashe.com>
-<<<<<<< HEAD
 ;;; Coypright © 2015, 2016, 2017 Ricardo Wurmus <rekado@elephly.net>
 ;;; Copyright © 2016, 2017 Efraim Flashner <efraim@flashner.co.il>
-=======
-;;; Copyright © 2015, 2016, 2017 Ricardo Wurmus <rekado@elephly.net>
-;;; Copyright © 2016 Efraim Flashner <efraim@flashner.co.il>
->>>>>>> 138c0889
 ;;; Copyright © 2016 Fabian Harfert <fhmgufs@web.de>
 ;;; Copyright © 2016 Kei Kebreau <kkebreau@posteo.net>
 ;;; Copyright © 2016 Patrick Hetu <patrick.hetu@auf.org>
