--- conflicted
+++ resolved
@@ -24,12 +24,8 @@
 ;;; Copyright © 2019 Giacomo Leidi <goodoldpaul@autistici.org>
 ;;; Copyright © 2020 Brendan Tildesley <mail@brendan.scot>
 ;;; Copyright © 2020 Guillaume Le Vaillant <glv@posteo.net>
-<<<<<<< HEAD
 ;;; Copyright © 2020, 2021 Maxim Cournoyer <maxim.cournoyer@gmail.com>
-=======
-;;; Copyright © 2020 Maxim Cournoyer <maxim.cournoyer@gmail.com>
 ;;; Copyright © 2021 Leo Famulari <leo@famulari.name>
->>>>>>> c762df54
 ;;;
 ;;; This file is part of GNU Guix.
 ;;;
@@ -569,7 +565,6 @@
 
 (define-public gdk-pixbuf
   (package
-<<<<<<< HEAD
     (name "gdk-pixbuf")
     (version "2.40.0")
     (source (origin
@@ -625,56 +620,6 @@
        ("libtiff" ,libtiff)
        ("libx11"  ,libx11)))
     (native-inputs
-=======
-   (name "gdk-pixbuf")
-   (version "2.40.0")
-   (replacement gdk-pixbuf/fixed)
-   (source (origin
-            (method url-fetch)
-            (uri (string-append "mirror://gnome/sources/" name "/"
-                                (version-major+minor version)  "/"
-                                name "-" version ".tar.xz"))
-            (sha256
-             (base32
-              "1rnlx9yfw970maxi2x6niaxmih5la11q1ilr7gzshz2kk585k0hm"))))
-   (build-system meson-build-system)
-   (arguments
-    `(#:configure-flags '("-Dinstalled_tests=false")
-      #:phases
-      (modify-phases %standard-phases
-        (add-after
-         'unpack 'disable-failing-tests
-         (lambda _
-           (substitute* "tests/meson.build"
-             ;; XXX FIXME: This test fails on armhf machines with:
-             ;; SKIP Not enough memory to load bitmap image
-             ;; ERROR: cve-2015-4491 - too few tests run (expected 4, got 2)
-             ((".*'cve-2015-4491'.*") "")
-             ;; XXX FIXME: This test fails with:
-             ;; ERROR:pixbuf-jpeg.c:74:test_type9_rotation_exif_tag:
-             ;; assertion failed (error == NULL): Data differ
-             ;; (gdk-pixbuf-error-quark, 0)
-             ((".*'pixbuf-jpeg'.*") ""))
-           #t))
-        ;; The slow tests take longer than the specified timeout.
-        ,@(if (any (cute string=? <> (%current-system))
-                   '("armhf-linux" "aarch64-linux"))
-            '((replace 'check
-              (lambda _
-                (invoke "meson" "test" "--timeout-multiplier" "5"))))
-            '()))))
-   (propagated-inputs
-    `(;; Required by gdk-pixbuf-2.0.pc
-      ("glib" ,glib)
-      ("libpng" ,libpng)
-      ;; Used for testing and required at runtime.
-      ("shared-mime-info" ,shared-mime-info)))
-   (inputs
-    `(("libjpeg" ,libjpeg-turbo)
-      ("libtiff" ,libtiff)
-      ("libx11"  ,libx11)))
-   (native-inputs
->>>>>>> c762df54
      `(("pkg-config" ,pkg-config)
        ("gettext" ,gettext-minimal)
        ("glib" ,glib "bin")                               ; glib-mkenums, etc.
@@ -699,12 +644,7 @@
 ;; on gdk-pixbuf, so this new variable.  Also, librsvg adds 90MiB to the
 ;; closure size.
 (define-public gdk-pixbuf+svg
-<<<<<<< HEAD
-  (package
-    (inherit gdk-pixbuf)
-=======
   (package/inherit gdk-pixbuf
->>>>>>> c762df54
     (name "gdk-pixbuf+svg")
     (inputs
      `(("librsvg" ,librsvg)
