--- conflicted
+++ resolved
@@ -4,12 +4,8 @@
 ;;; Copyright © 2016, 2017 Efraim Flashner <efraim@flashner.co.il>
 ;;; Copyright © 2017 Clément Lassieur <clement@lassieur.org>
 ;;; Copyright © 2017 Ricardo Wurmus <rekado@elephly.net>
-<<<<<<< HEAD
-;;; Copyright © 2019 Marius Bakke <mbakke@fastmail.com>
+;;; Copyright © 2019, 2020 Marius Bakke <mbakke@fastmail.com>
 ;;; Copyright © 2019 Mathieu Othacehe <m.othacehe@gmail.com>
-=======
-;;; Copyright © 2019, 2020 Marius Bakke <mbakke@fastmail.com>
->>>>>>> bad368b0
 ;;;
 ;;; This file is part of GNU Guix.
 ;;;
