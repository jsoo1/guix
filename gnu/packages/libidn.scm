--- conflicted
+++ resolved
@@ -55,12 +55,7 @@
 (define-public libidn2
   (package
     (name "libidn2")
-<<<<<<< HEAD
     (version "2.0.4")
-=======
-    (version "2.0.2")
-    (replacement libidn2-2.0.4)
->>>>>>> 0ef1c223
     (source (origin
               (method url-fetch)
               (uri (string-append "mirror://gnu/libidn/" name "-" version
@@ -82,17 +77,4 @@
     (properties '((ftp-directory . "/gnu/libidn")))
     ;; The command-line tool 'idn2' is GPL3+, while the library is dual-licensed
     ;; GPL2+ or LGPL3+.
-    (license (list gpl2+ gpl3+ lgpl3+))))
-
-(define-public libidn2-2.0.4
-  (package
-    (inherit libidn2)
-    (name "libidn2")
-    (version "2.0.4")
-    (source (origin
-              (method url-fetch)
-              (uri (string-append "mirror://gnu/libidn/" name "-" version
-                                  ".tar.lz"))
-              (sha256
-               (base32
-                "00f2fyw5kwr9is3cdn5h9arzxp0lnvg0z9bb9zyfs0dq81gaqim4"))))))+    (license (list gpl2+ gpl3+ lgpl3+))))