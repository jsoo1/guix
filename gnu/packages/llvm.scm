--- conflicted
+++ resolved
@@ -490,11 +490,7 @@
     (build-system cmake-build-system)
     (outputs '("out" "opt-viewer"))
     (native-inputs
-<<<<<<< HEAD
      `(("python" ,python-wrapper)
-=======
-     `(("python" ,python)
->>>>>>> 069399ee
        ("perl"   ,perl)))
     (inputs
      `(("libffi" ,libffi)))
@@ -575,11 +571,7 @@
       (uri (llvm-uri "llvm" version))
       (sha256
        (base32
-        "0s94lwil98w7zb7cjrbnxli0z7gklb312pkw74xs1d6zk346hgwi"))))
-    (native-inputs
-     `(;; TODO: Switch to Python 3 in the next rebuild cycle.
-       ("python" ,python-2)
-       ("perl"   ,perl)))))
+        "0s94lwil98w7zb7cjrbnxli0z7gklb312pkw74xs1d6zk346hgwi"))))))
 
 (define-public clang-runtime-11
   (clang-runtime-from-llvm
