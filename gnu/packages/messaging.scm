--- conflicted
+++ resolved
@@ -1261,39 +1261,6 @@
            python-setuptools
            xorg-server-for-tests))
     (inputs
-<<<<<<< HEAD
-     `(("avahi" ,avahi)
-       ("dbus" ,dbus)
-       ("farstream" ,farstream)
-       ("geoclue" ,geoclue)
-       ("glib" ,glib)
-       ("glib-networking" ,glib-networking)
-       ("gsettings-desktop-schemas" ,gsettings-desktop-schemas)
-       ("gsound",gsound)
-       ("gspell" ,gspell)
-       ("gstreamer" ,gstreamer)
-       ("gst-plugins-base" ,gst-plugins-base)
-       ("gtk+" ,gtk+)
-       ("gtksourceview" ,gtksourceview-4)
-       ("gupnp-igd" ,gupnp-igd)
-       ("libappindicator" ,libappindicator)
-       ("libnice" ,libnice)
-       ("libsecret" ,libsecret)
-       ("libsoup" ,libsoup)
-       ("libxss" ,libxscrnsaver)
-       ("network-manager" ,network-manager)
-       ("python-css-parser" ,python-css-parser)
-       ("python-dbus" ,python-dbus)
-       ("python-gssapi" ,python-gssapi)
-       ("python-keyring" ,python-keyring)
-       ("python-nbxmpp" ,python-nbxmpp)
-       ("python-packaging" ,python-packaging)
-       ("python-pillow" ,python-pillow)
-       ("python-precis-i18n" ,python-precis-i18n)
-       ("python-pycairo" ,python-pycairo)
-       ("python-pygobject" ,python-pygobject)
-       ("python-pyopenssl" ,python-pyopenssl)))
-=======
      (list avahi
            dbus
            farstream
@@ -1325,7 +1292,6 @@
            python-pycairo
            python-pygobject
            python-pyopenssl))
->>>>>>> 2266ec5e
     (propagated-inputs
      (list dconf))
     (synopsis "Fully-featured XMPP client")
