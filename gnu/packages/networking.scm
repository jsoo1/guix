--- conflicted
+++ resolved
@@ -296,18 +296,11 @@
           "-Dgtk_doc=enabled")
          #:phases
          (modify-phases %standard-phases
-<<<<<<< HEAD
-           (add-after 'unpack 'disable-failing-test
-=======
            (add-after 'unpack 'disable-failing-tests
->>>>>>> 070b8a89
              (lambda _
                (substitute* "tests/meson.build"
                  ;; ‘test-set-port-range.c:66:main: assertion failed:
                  ;; (nice_agent_gather_candidates (agent, stream1))’
-<<<<<<< HEAD
-                 (("'test-set-port-range'") "#"))))
-=======
                  (("'test-set-port-range'" all)
                   (string-append "# " all))
                  ;; The following test is disabled as it fails in a
@@ -321,7 +314,6 @@
                  ;; https://gitlab.freedesktop.org/libnice/libnice/-/issues/150).
                  (("'bind', ")
                   ""))))
->>>>>>> 070b8a89
            (add-after 'install 'move-docs
              (lambda* (#:key outputs #:allow-other-keys)
                (let* ((out (assoc-ref outputs "out"))
@@ -333,18 +325,6 @@
       (native-inputs
        `(("glib:bin" ,glib "bin")
          ("gobject-introspection" ,gobject-introspection)
-<<<<<<< HEAD
-         ("gtk-doc" ,gtk-doc/stable)
-         ("pkg-config" ,pkg-config)))
-      (inputs
-       `(("gstreamer" ,gstreamer)
-         ("gst-plugins-base" ,gst-plugins-base)
-         ("libnsl" ,libnsl)))
-      (propagated-inputs
-       `(("glib" ,glib)
-         ("glib-networking" ,glib-networking)
-         ("gnutls" ,gnutls)))
-=======
          ("graphviz" ,graphviz)
          ("gtk-doc" ,gtk-doc/stable)
          ("pkg-config" ,pkg-config)))
@@ -352,7 +332,6 @@
        (list gstreamer gst-plugins-base libnsl))
       (propagated-inputs
        (list glib glib-networking gnutls))
->>>>>>> 070b8a89
       (synopsis "GLib ICE implementation")
       (description "LibNice is a library that implements the Interactive
 Connectivity Establishment (ICE) standard (RFC 5245 & RFC 8445).  It provides a
