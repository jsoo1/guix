;;; GNU Guix --- Functional package management for GNU
;;; Copyright © 2014 Cyrill Schenkel <cyrill.schenkel@gmail.com>
;;; Copyright © 2015 Andreas Enge <andreas@enge.fr>
;;; Copyright © 2015, 2016 David Thompson <davet@gnu.org>
;;; Copyright © 2016, 2021 Ludovic Courtès <ludo@gnu.org>
;;; Copyright © 2017 Mike Gerwitz <mtg@gnu.org>
;;; Copyright © 2018 Tobias Geerinckx-Rice <me@tobias.gr>
;;; Copyright © 2018, 2019, 2020, 2021 Marius Bakke <marius@gnu.org>
;;; Copyright © 2020, 2021 Pierre Langlois <pierre.langlois@gmx.com>
;;; Copyright © 2020 Ricardo Wurmus <rekado@elephly.net>
;;; Copyright © 2021 Simon Tournier <zimon.toutoune@gmail.com>
;;;
;;; This file is part of GNU Guix.
;;;
;;; GNU Guix is free software; you can redistribute it and/or modify it
;;; under the terms of the GNU General Public License as published by
;;; the Free Software Foundation; either version 3 of the License, or (at
;;; your option) any later version.
;;;
;;; GNU Guix is distributed in the hope that it will be useful, but
;;; WITHOUT ANY WARRANTY; without even the implied warranty of
;;; MERCHANTABILITY or FITNESS FOR A PARTICULAR PURPOSE.  See the
;;; GNU General Public License for more details.
;;;
;;; You should have received a copy of the GNU General Public License
;;; along with GNU Guix.  If not, see <http://www.gnu.org/licenses/>.

(define-module (gnu packages node)
  #:use-module ((guix licenses) #:prefix license:)
  #:use-module ((guix build utils) #:select (alist-replace))
  #:use-module (guix packages)
  #:use-module (guix derivations)
  #:use-module (guix download)
  #:use-module (guix git-download)
  #:use-module (guix utils)
  #:use-module (guix build-system gnu)
  #:use-module (guix build-system node)
  #:use-module (gnu packages)
  #:use-module (gnu packages adns)
  #:use-module (gnu packages base)
  #:use-module (gnu packages bash)
  #:use-module (gnu packages compression)
  #:use-module (gnu packages gcc)
  #:use-module (gnu packages icu4c)
  #:use-module (gnu packages libevent)
  #:use-module (gnu packages linux)
  #:use-module (gnu packages node-xyz)
  #:use-module (gnu packages perl)
  #:use-module (gnu packages pkg-config)
  #:use-module (gnu packages python)
  #:use-module (gnu packages tls)
  #:use-module (gnu packages web)
  #:use-module (ice-9 match)
  #:use-module (srfi srfi-26))

(define-public node
  (package
    (name "node")
    (version "10.24.0")
    (source (origin
              (method url-fetch)
              (uri (string-append "https://nodejs.org/dist/v" version
                                  "/node-v" version ".tar.xz"))
              (sha256
               (base32
                "1k1srdis23782hnd1ymgczs78x9gqhv77v0am7yb54gqcspp70hm"))
              (modules '((guix build utils)))
              (snippet
               `(begin
                  ;; Patch for compatibility with ICU 68 and newer, which
                  ;; removed the public TRUE and FALSE macros.
                  (substitute* '("deps/v8/src/objects/intl-objects.cc"
                                 "deps/v8/src/runtime/runtime-intl.cc")
                    (("TRUE") "true")
                    (("FALSE") "false"))

                  ;; Remove bundled software.
                  (for-each delete-file-recursively
                            '("deps/cares"
                              "deps/http_parser"
                              "deps/icu-small"
                              "deps/nghttp2"
                              "deps/openssl"
                              "deps/uv"
                              "deps/zlib"))
                  (substitute* "Makefile"
                    ;; Remove references to bundled software.
                    (("deps/http_parser/http_parser.gyp") "")
                    (("deps/uv/include/\\*.h") "")
                    (("deps/uv/uv.gyp") "")
                    (("deps/zlib/zlib.gyp") ""))
                  #t))))
    (build-system gnu-build-system)
    (arguments
     `(#:configure-flags '("--shared-cares"
                           "--shared-http-parser"
                           "--shared-libuv"
                           "--shared-nghttp2"
                           "--shared-openssl"
                           "--shared-zlib"
                           "--without-snapshot"
                           "--with-intl=system-icu")
       ;; Run only the CI tests.  The default test target requires additional
       ;; add-ons from NPM that are not distributed with the source.
       #:test-target "test-ci-js"
       #:phases
       (modify-phases %standard-phases
         (add-before 'configure 'patch-files
           (lambda* (#:key inputs #:allow-other-keys)
             ;; Fix hardcoded /bin/sh references.
             (substitute* '("lib/child_process.js"
                            "lib/internal/v8_prof_polyfill.js"
                            "test/parallel/test-child-process-spawnsync-shell.js"
                            "test/parallel/test-stdio-closed.js"
                            "test/sequential/test-child-process-emfile.js")
               (("'/bin/sh'")
                (string-append "'" (assoc-ref inputs "bash") "/bin/sh'")))

             ;; Fix hardcoded /usr/bin/env references.
             (substitute* '("test/parallel/test-child-process-default-options.js"
                            "test/parallel/test-child-process-env.js"
                            "test/parallel/test-child-process-exec-env.js")
               (("'/usr/bin/env'")
                (string-append "'" (assoc-ref inputs "coreutils")
                               "/bin/env'")))

             ;; FIXME: These tests fail in the build container, but they don't
             ;; seem to be indicative of real problems in practice.
             (for-each delete-file
                       '("test/parallel/test-cluster-master-error.js"
                         "test/parallel/test-cluster-master-kill.js"
                         ;; See also <https://github.com/nodejs/node/issues/25903>.
                         "test/sequential/test-performance.js"))

             ;; This requires a DNS resolver.
             (delete-file "test/parallel/test-dns.js")

             ;; FIXME: This test fails randomly:
             ;; https://github.com/nodejs/node/issues/31213
             (delete-file "test/parallel/test-net-listen-after-destroying-stdin.js")

             ;; FIXME: These tests fail on armhf-linux:
             ;; https://github.com/nodejs/node/issues/31970
             ,@(if (string-prefix? "arm" (%current-system))
                   '((for-each delete-file
                               '("test/parallel/test-zlib.js"
                                 "test/parallel/test-zlib-brotli.js"
                                 "test/parallel/test-zlib-brotli-flush.js"
                                 "test/parallel/test-zlib-brotli-from-brotli.js"
                                 "test/parallel/test-zlib-brotli-from-string.js"
                                 "test/parallel/test-zlib-convenience-methods.js"
                                 "test/parallel/test-zlib-random-byte-pipes.js"
                                 "test/parallel/test-zlib-write-after-flush.js")))
                   '())

             ;; These tests have an expiry date: they depend on the validity of
             ;; TLS certificates that are bundled with the source.  We want this
             ;; package to be reproducible forever, so remove those.
             ;; TODO: Regenerate certs instead.
             (for-each delete-file
                       '("test/parallel/test-tls-passphrase.js"
                         "test/parallel/test-tls-server-verify.js"))))
         (add-before 'configure 'set-bootstrap-host-rpath
           (lambda* (#:key native-inputs inputs #:allow-other-keys)
             (let* ((inputs      (or native-inputs inputs))
                    (c-ares      (assoc-ref inputs "c-ares"))
                    (http-parser (assoc-ref inputs "http-parser"))
                    (icu4c       (assoc-ref inputs "icu4c"))
                    (nghttp2     (assoc-ref inputs "nghttp2"))
                    (openssl     (assoc-ref inputs "openssl"))
                    (libuv       (assoc-ref inputs "libuv"))
                    (zlib        (assoc-ref inputs "zlib")))
               (substitute* "deps/v8/gypfiles/v8.gyp"
                 (("'target_name': 'torque'," target)
                  (string-append target
                                 "'ldflags': ['-Wl,-rpath="
                                 c-ares "/lib:"
                                 http-parser "/lib:"
                                 icu4c "/lib:"
                                 nghttp2 "/lib:"
                                 openssl "/lib:"
                                 libuv "/lib:"
                                 zlib "/lib"
                                 "'],"))))))
         (replace 'configure
           ;; Node's configure script is actually a python script, so we can't
           ;; run it with bash.
           (lambda* (#:key outputs (configure-flags '()) native-inputs inputs
                     #:allow-other-keys)
             (let* ((prefix (assoc-ref outputs "out"))
                    (xflags ,(if (%current-target-system)
                                 `'("--cross-compiling"
                                    ,(string-append
                                      "--dest-cpu="
                                      (match (%current-target-system)
                                        ((? (cut string-prefix? "arm" <>))
                                         "arm")
                                        ((? (cut string-prefix? "aarch64" <>))
                                         "arm64")
                                        ((? (cut string-prefix? "i686" <>))
                                         "ia32")
                                        ((? (cut string-prefix? "x86_64" <>))
                                         "x64")
                                        ((? (cut string-prefix? "powerpc64" <>))
                                         "ppc64")
                                        (_ "unsupported"))))
                                 ''()))
                    (flags (cons (string-append "--prefix=" prefix)
                                 (append xflags configure-flags))))
               (format #t "build directory: ~s~%" (getcwd))
               (format #t "configure flags: ~s~%" flags)
               ;; Node's configure script expects the CC environment variable to
               ;; be set.
<<<<<<< HEAD
               (setenv "CC" (search-input-file inputs "/bin/gcc"))
               (apply invoke
                      (search-input-file inputs "/bin/python")
=======
               (setenv "CC_host" "gcc")
               (setenv "CXX_host" "g++")
               (setenv "CC" ,(cc-for-target))
               (setenv "CXX" ,(cxx-for-target))
               (setenv "PKG_CONFIG" ,(pkg-config-for-target))
               (apply invoke
                      (string-append (assoc-ref (or native-inputs inputs)
                                                "python")
                                     "/bin/python")
>>>>>>> 49922efb
                      "configure" flags))))
         (add-after 'patch-shebangs 'patch-npm-shebang
           (lambda* (#:key outputs #:allow-other-keys)
             (let* ((bindir (string-append (assoc-ref outputs "out")
                                           "/bin"))
                    (npm    (string-append bindir "/npm"))
                    (target (readlink npm)))
               (with-directory-excursion bindir
                 (patch-shebang target (list bindir))))))
         (add-after 'install 'patch-node-shebang
           (lambda* (#:key outputs #:allow-other-keys)
             (let* ((bindir (string-append (assoc-ref outputs "out")
                                           "/bin"))
                    (npx    (readlink (string-append bindir "/npx"))))
               (with-directory-excursion bindir
                 (patch-shebang npx (list bindir)))))))))
    (native-inputs
     `(;; Runtime dependencies for binaries used as a bootstrap.
       ("c-ares" ,c-ares)
       ("http-parser" ,http-parser)
       ("icu4c" ,icu4c)
       ("libuv" ,libuv)
       ("nghttp2" ,nghttp2 "lib")
       ("openssl" ,openssl)
       ("zlib" ,zlib)
       ;; Regular build-time dependencies.
       ("perl" ,perl)
       ("pkg-config" ,pkg-config)
       ("procps" ,procps)
       ("python" ,python-2)
       ("util-linux" ,util-linux)))
    (native-search-paths
     (list (search-path-specification
            (variable "NODE_PATH")
            (files '("lib/node_modules")))))
    (inputs
     `(("bash" ,bash)
       ("coreutils" ,coreutils)
       ("c-ares" ,c-ares)
       ("http-parser" ,http-parser)
       ("icu4c" ,icu4c)
       ("libuv" ,libuv)
       ("nghttp2" ,nghttp2 "lib")
       ("openssl" ,openssl)
       ("zlib" ,zlib)))
    (synopsis "Evented I/O for V8 JavaScript")
    (description "Node.js is a platform built on Chrome's JavaScript runtime
for easily building fast, scalable network applications.  Node.js uses an
event-driven, non-blocking I/O model that makes it lightweight and efficient,
perfect for data-intensive real-time applications that run across distributed
devices.")
    (home-page "https://nodejs.org/")
    (license license:expat)
    (properties '((max-silent-time . 7200)     ;2h, needed on ARM
                  (timeout . 21600)))))        ;6h

;; This should be the latest version of node that still builds without
;; depending on llhttp.
(define-public node-bootstrap
  (hidden-package node))

;; Duplicate of node-semver
(define-public node-semver-bootstrap
  (package
    (name "node-semver")
    (version "7.2.1")
    (source (origin
              (method git-fetch)
              (uri (git-reference
                    (url "https://github.com/npm/node-semver")
                    (commit (string-append "v" version))))
              (file-name (git-file-name name version))
              (sha256
               (base32
                "06biknqb05r9xsmcflm3ygh50pjvdk84x6r79w43kmck4fn3qn5p"))))
    (build-system node-build-system)
    (arguments
     `(#:node ,node-bootstrap
       #:tests? #f
       #:phases
       (modify-phases %standard-phases
         (delete 'configure))))
    (home-page "https://github.com/npm/node-semver")
    (properties '((hidden? . #t)))
    (synopsis "Parses semantic versions strings")
    (description
     "@code{node-semver} is a JavaScript implementation of the
@uref{https://semver.org/, SemVer.org} specification.")
    (license license:isc)))

(define-public node-ms-bootstrap
  (package
    (name "node-ms")
    (version "2.1.2")
    (source
     (origin
       (method git-fetch)
       (uri (git-reference
             (url "https://github.com/vercel/ms.git")
             (commit version)))
       (file-name (git-file-name name version))
       (sha256
        (base32
         "1pjxzbi4j8pinlsc7yxvfrh0b47kb2dc4lfc2rjq4wx5bdwl33fj"))))
    (build-system node-build-system)
    (arguments
     `(#:node ,node-bootstrap
       #:tests? #f
       #:phases
       (modify-phases %standard-phases
         (delete 'configure))))
    (home-page "https://github.com/zeit/ms#readme")
    (properties '((hidden? . #t)))
    (synopsis "Tiny millisecond conversion utility")
    (description "Use this package to easily convert various time
formats to milliseconds.")
    (license license:expat)))

(define-public node-binary-search-bootstrap
  (package
    (name "node-binary-search")
    (version "1.3.6")
    (source
     (origin
       (method git-fetch)
       (uri (git-reference
             (url "https://github.com/darkskyapp/binary-search.git")
             (commit (string-append "v" version))))
       (file-name (git-file-name name version))
       (sha256
        (base32
         "1xr2msdc143cd3xwgq7n3rhzy7j8wrnaidxl0r6l6b6g3mpbpjig"))))
    (build-system node-build-system)
    (arguments
     `(#:node ,node-bootstrap
       #:tests? #f
       #:phases
       (modify-phases %standard-phases
         (delete 'configure))))
    (home-page "https://github.com/darkskyapp/binary-search#readme")
    (properties '((hidden? . #t)))
    (synopsis "Tiny binary search function with comparators")
    (description "This package is a binary search function for Node.js.")
    (license license:cc0)))

(define-public node-debug-bootstrap
  (package
    (name "node-debug")
    (version "4.3.0")
    (source
     (origin
       (method git-fetch)
       (uri (git-reference
             (url "https://github.com/visionmedia/debug.git")
             (commit version)))
       (file-name (git-file-name name version))
       (sha256
        (base32
         "08g52r1d4yqcsfdfb7n5if33d4cghaq75gx5n9hj6m6fd8jfp2pi"))))
    (build-system node-build-system)
    (arguments
     `(#:node ,node-bootstrap
       #:tests? #f
       #:phases
       (modify-phases %standard-phases
         (delete 'configure))))
    (inputs `(("node-ms" ,node-ms-bootstrap)))
    (home-page "https://github.com/visionmedia/debug#readme")
    (properties '((hidden? . #t)))
    (synopsis "Small debugging utility")
    (description "This package contains a tiny JavaScript debugging
utility modelled after Node.js core's debugging technique.  It works in
Node.js and web browsers.")
    (license license:expat)))

(define-public node-llparse-builder-bootstrap
  (package
    (name "node-llparse-builder")
    (version "1.5.2")
    (source
     (origin
       (method git-fetch)
       (uri (git-reference
             (url "https://github.com/indutny/llparse-builder.git")
             (commit (string-append "v" version))))
       (file-name (git-file-name name version))
       (sha256
        (base32
         "0r82iiwqsb73k2fxw7842rjjiixllxpyc6yl9cq4ma6ybkf6xmzm"))
       (modules '((guix build utils)))
       (snippet
        '(begin
           ;; FIXME: Unneeded runtime dependency.
           ;; https://github.com/indutny/llparse-builder/pull/2
           (substitute* "package.json"
             (("\"@types/debug.*,") ""))
           ;; Fix imports for esbuild.
           ;; https://github.com/evanw/esbuild/issues/477
           (substitute* '("src/node/invoke.ts"
                          "src/node/base.ts"
                          "src/node/consume.ts"
                          "src/node/match.ts"
                          "src/node/error.ts"
                          "src/node/pause.ts"
                          "src/edge.ts"
                          "src/utils.ts"
                          "src/loop-checker/index.ts"
                          "src/loop-checker/lattice.ts"
                          "src/code/field.ts"
                          "src/span-allocator.ts")
             (("\\* as assert") "assert")
             (("\\* as debugAPI") "debugAPI"))
           #t))))
    (build-system node-build-system)
    (arguments
     `(#:node ,node-bootstrap
       #:tests? #f
       #:phases
       (modify-phases %standard-phases
         (delete 'configure)
         (replace 'build
           (lambda* (#:key inputs #:allow-other-keys)
             (let ((esbuild (search-input-file inputs "/bin/esbuild")))
               (invoke esbuild
                       "--platform=node"
                       "--outfile=lib/builder.js"
                       "--bundle"
                       "src/builder.ts")))))))
    (inputs
     `(("node-binary-search" ,node-binary-search-bootstrap)
       ("node-debug" ,node-debug-bootstrap)))
    (native-inputs
     `(("esbuild" ,esbuild)))
    (home-page "https://github.com/indutny/llparse-builder#readme")
    (properties '((hidden? . #t)))
    (synopsis "Graph builder for consumption by llparse")
    (description "This package builds graphs for consumption by llparse.")
    (license license:expat)))

(define-public node-llparse-frontend-bootstrap
  (package
    (name "node-llparse-frontend")
    (version "3.0.0")
    (source
     (origin
       (method git-fetch)
       (uri (git-reference
             (url "https://github.com/indutny/llparse-frontend.git")
             (commit (string-append "v" version))))
       (file-name (git-file-name name version))
       (sha256
        (base32 "1rm9g4ifyip30svm5cgnf0gx7d45jgh4mpf2hkd092xhngmfvicc"))
       (modules '((guix build utils)))
       (snippet
        '(begin
           ;; Fix imports for esbuild.
           ;; https://github.com/evanw/esbuild/issues/477
           (substitute* '("src/frontend.ts"
                          "src/code/field-value.ts"
                          "src/container/index.ts"
                          "src/container/wrap.ts"
                          "src/node/sequence.ts"
                          "src/node/single.ts"
                          "src/node/table-lookup.ts"
                          "src/trie/index.ts")
             (("\\* as assert") "assert")
             (("\\* as debugAPI") "debugAPI"))
           #t))))
    (build-system node-build-system)
    (arguments
     `(#:node ,node-bootstrap
       #:tests? #f
       #:phases
       (modify-phases %standard-phases
         (delete 'configure)
         (replace 'build
           (lambda* (#:key inputs #:allow-other-keys)
             (let ((esbuild (search-input-file inputs "/bin/esbuild")))
               (invoke esbuild
                       "--platform=node"
                       "--outfile=lib/frontend.js"
                       "--bundle"
                       "src/frontend.ts")))))))
    (inputs
     `(("node-debug" ,node-debug-bootstrap)
       ("node-llparse-builder" ,node-llparse-builder-bootstrap)))
    (native-inputs
     `(("esbuild" ,esbuild)))
    (home-page "https://github.com/indutny/llparse-frontend#readme")
    (properties '((hidden? . #t)))
    (synopsis "Frontend for the llparse compiler")
    (description "This package is a frontend for the llparse compiler.")
    (license license:expat)))

(define-public node-llparse-bootstrap
  (package
    (name "node-llparse")
    (version "7.1.0")
    (source
     (origin
       (method git-fetch)
       (uri (git-reference
             (url "https://github.com/indutny/llparse.git")
             (commit (string-append "v" version))))
       (file-name (git-file-name name version))
       (sha256
        (base32
         "10da273iy2if88hp79cwms6c8qpsl1fkgzll6gmqyx5yxv5mkyp6"))
       (modules '((guix build utils)))
       (snippet
        '(begin
           ;; Fix imports for esbuild.
           ;; https://github.com/evanw/esbuild/issues/477
           (substitute* '("src/compiler/index.ts"
                          "src/implementation/c/node/base.ts"
                          "src/implementation/c/node/table-lookup.ts"
                          "src/implementation/c/compilation.ts"
                          "src/implementation/c/helpers/match-sequence.ts"
                          "src/implementation/c/code/mul-add.ts")
             (("\\* as assert") "assert")
             (("\\* as debugAPI") "debugAPI"))
           #t))))
    (build-system node-build-system)
    (arguments
     `(#:node ,node-bootstrap
       #:tests? #f
       #:phases
       (modify-phases %standard-phases
         (delete 'configure)
         (replace 'build
           (lambda* (#:key inputs #:allow-other-keys)
             (let ((esbuild (search-input-file inputs "/bin/esbuild")))
               (invoke esbuild
                       "--platform=node"
                       "--outfile=lib/api.js"
                       "--bundle"
                       "src/api.ts")))))))
    (inputs
     `(("node-debug" ,node-debug-bootstrap)
       ("node-llparse-frontend" ,node-llparse-frontend-bootstrap)))
    (native-inputs
     `(("esbuild" ,esbuild)))
    (home-page "https://github.com/nodejs/llparse#readme")
    (properties '((hidden? . #t)))
    (synopsis "Compile incremental parsers to C code")
    (description "This package offers an API for compiling an incremental
parser definition into a C output.")
    (license license:expat)))

(define-public llhttp-bootstrap
  (package
    (name "llhttp")
    (version "2.1.3")
    (source (origin
              (method git-fetch)
              (uri (git-reference
                    (url "https://github.com/nodejs/llhttp.git")
                    (commit (string-append "v" version))))
              (file-name (git-file-name name version))
              (sha256
               (base32
                "0pqj7kyyzr1zs4h9yzn5rdxnxspm3wqgsv00765dd42fszlmrmk8"))
              (patches (search-patches "llhttp-bootstrap-CVE-2020-8287.patch"))
              (modules '((guix build utils)))
              (snippet
               '(begin
                  ;; Fix imports for esbuild.
                  ;; https://github.com/evanw/esbuild/issues/477
                  (substitute* "src/llhttp/http.ts"
                    (("\\* as assert") "assert"))
                  (substitute* "Makefile"
                    (("npx ts-node bin/generate.ts")
                     "node bin/generate.js"))
                  #t))))
    (build-system gnu-build-system)
    (arguments
     `(#:tests? #f                      ; no tests
       #:make-flags (list (string-append "CLANG=" ,(cc-for-target))
                          (string-append "DESTDIR=" (assoc-ref %outputs "out"))
                          "PREFIX=")
       #:phases
       (modify-phases %standard-phases
         (replace 'configure
<<<<<<< HEAD
           (lambda* (#:key inputs #:allow-other-keys)
             (let ((esbuild (search-input-file inputs "/bin/esbuild")))
=======
           (lambda* (#:key native-inputs inputs #:allow-other-keys)
             (let ((esbuild (string-append
                              (assoc-ref (or native-inputs inputs) "esbuild")
                              "/bin/esbuild")))
>>>>>>> 49922efb
               (invoke esbuild
                       "--platform=node"
                       "--outfile=bin/generate.js"
                       "--bundle" "bin/generate.ts"))))
         (add-before 'install 'create-install-directories
           (lambda* (#:key outputs #:allow-other-keys)
             (let ((out (assoc-ref outputs "out")))
               (for-each (lambda (dir)
                           (mkdir-p (string-append out dir)))
                         (list "/lib" "/include" "/src"))
               #t)))
         (add-after 'install 'install-src
           (lambda* (#:key outputs #:allow-other-keys)
             (let* ((out (assoc-ref outputs "out"))
                    (src-dir (string-append out "/src")))
               (install-file "build/c/llhttp.c" src-dir)
               (install-file "src/native/api.c" src-dir)
               (install-file "src/native/http.c" src-dir)
               #t))))))
    (native-inputs
     `(("esbuild" ,esbuild)
       ("node" ,node-bootstrap)
       ("node-semver" ,node-semver-bootstrap)
       ("node-llparse-bootstrap" ,node-llparse-bootstrap)))
    (home-page "https://github.com/nodejs/llhttp")
    (properties '((hidden? . #t)))
    (synopsis "Parser for HTTP messages")
    (description "This is a rewrite of
@url{https://github.com/nodejs/http-parser, http-parser} using
@url{https://github.com/nodejs/llparse, llparse} to generate the C
source files.")
    (license license:expat)))

(define-public node-lts
  (package
    (inherit node)
    (version "14.16.0")
    (source (origin
              (method url-fetch)
              (uri (string-append "https://nodejs.org/dist/v" version
                                  "/node-v" version ".tar.xz"))
              (sha256
               (base32
                "19nz2mhmn6ikahxqyna1dn25pb5v3z9vsz9zb2flb6zp2yk4hxjf"))
              (modules '((guix build utils)))
              (snippet
               `(begin
                  ;; Remove bundled software, where possible
                  (for-each delete-file-recursively
                            '("deps/cares"
                              "deps/icu-small"
                              "deps/nghttp2"
                              "deps/openssl"
                              "deps/zlib"))
                  (substitute* "Makefile"
                    ;; Remove references to bundled software.
                    (("deps/uv/uv.gyp") "")
                    (("deps/zlib/zlib.gyp") ""))
                  #t))))
    (arguments
     (substitute-keyword-arguments (package-arguments node)
       ((#:configure-flags configure-flags)
        ''("--shared-cares"
           "--shared-libuv"
           "--shared-nghttp2"
           "--shared-openssl"
           "--shared-zlib"
           "--shared-brotli"
           "--with-intl=system-icu"))
       ((#:phases phases)
        `(modify-phases ,phases
           (replace 'set-bootstrap-host-rpath
             (lambda* (#:key native-inputs inputs #:allow-other-keys)
               (let* ((inputs        (or native-inputs inputs))
                      (c-ares        (assoc-ref inputs "c-ares"))
                      (google-brotli (assoc-ref inputs "google-brotli"))
                      (icu4c         (assoc-ref inputs "icu4c"))
                      (nghttp2       (assoc-ref inputs "nghttp2"))
                      (openssl       (assoc-ref inputs "openssl"))
                      (libuv         (assoc-ref inputs "libuv"))
                      (zlib          (assoc-ref inputs "zlib"))
                      (host-binaries '("torque"
                                       "bytecode_builtins_list_generator"
                                       "gen-regexp-special-case"
                                       "node_mksnapshot"
                                       "mksnapshot")))
                 (substitute* '("node.gyp" "tools/v8_gypfiles/v8.gyp")
                   (((string-append "'target_name': '("
                                    (string-join host-binaries "|")
                                    ")',")
                      target)
                    (string-append target
                                   "'ldflags': ['-Wl,-rpath="
                                   c-ares "/lib:"
                                   google-brotli "/lib:"
                                   icu4c "/lib:"
                                   nghttp2 "/lib:"
                                   openssl "/lib:"
                                   libuv "/lib:"
                                   zlib "/lib"
                                   "'],"))))))
           (replace 'configure
             ;; Node's configure script is actually a python script, so we can't
             ;; run it with bash.
             (lambda* (#:key outputs (configure-flags '()) native-inputs inputs
                       #:allow-other-keys)
               (let* ((prefix (assoc-ref outputs "out"))
                      (xflags ,(if (%current-target-system)
                                   `'("--cross-compiling"
                                     ,(string-append
                                       "--dest-cpu="
                                       (match (%current-target-system)
                                         ((? (cut string-prefix? "arm" <>))
                                          "arm")
                                         ((? (cut string-prefix? "aarch64" <>))
                                          "arm64")
                                         ((? (cut string-prefix? "i686" <>))
                                          "ia32")
                                         ((? (cut string-prefix? "x86_64" <>))
                                          "x64")
                                         ((? (cut string-prefix? "powerpc64" <>))
                                          "ppc64")
                                         (_ "unsupported"))))
                                   ''()))
                      (flags (cons
                               (string-append "--prefix=" prefix)
                               (append xflags configure-flags))))
                 (format #t "build directory: ~s~%" (getcwd))
                 (format #t "configure flags: ~s~%" flags)
                 ;; Node's configure script expects the CC environment variable to
                 ;; be set.
                 (setenv "CC_host" "gcc")
                 (setenv "CXX_host" "g++")
                 (setenv "CC" ,(cc-for-target))
                 (setenv "CXX" ,(cxx-for-target))
                 (setenv "PKG_CONFIG" ,(pkg-config-for-target))
                 (apply invoke
<<<<<<< HEAD
                        (search-input-file inputs "/bin/python3")
=======
                        (string-append (assoc-ref (or native-inputs inputs)
                                                  "python")
                                       "/bin/python3")
>>>>>>> 49922efb
                        "configure" flags))))
           (replace 'patch-files
             (lambda* (#:key inputs #:allow-other-keys)
               ;; Fix hardcoded /bin/sh references.
               (substitute* '("lib/child_process.js"
                              "lib/internal/v8_prof_polyfill.js"
                              "test/parallel/test-child-process-spawnsync-shell.js"
                              "test/parallel/test-fs-write-sigxfsz.js"
                              "test/parallel/test-stdio-closed.js"
                              "test/sequential/test-child-process-emfile.js")
                 (("'/bin/sh'")
                  (string-append "'" (assoc-ref inputs "bash") "/bin/sh'")))

               ;; Fix hardcoded /usr/bin/env references.
               (substitute* '("test/parallel/test-child-process-default-options.js"
                              "test/parallel/test-child-process-env.js"
                              "test/parallel/test-child-process-exec-env.js")
                 (("'/usr/bin/env'")
                  (string-append "'" (assoc-ref inputs "coreutils")
                                 "/bin/env'")))

               ;; FIXME: These tests fail in the build container, but they don't
               ;; seem to be indicative of real problems in practice.
               (for-each delete-file
                         '("test/parallel/test-cluster-master-error.js"
                           "test/parallel/test-cluster-master-kill.js"))

               ;; These require a DNS resolver.
               (for-each delete-file
                         '("test/parallel/test-dns.js"
                           "test/parallel/test-dns-lookupService-promises.js"))

               ;; FIXME: This test fails randomly:
               ;; https://github.com/nodejs/node/issues/31213
               (delete-file "test/parallel/test-net-listen-after-destroying-stdin.js")

               ;; FIXME: These tests fail on armhf-linux:
               ;; https://github.com/nodejs/node/issues/31970
               ,@(if (target-arm32?)
                     '((for-each delete-file
                                 '("test/parallel/test-zlib.js"
                                   "test/parallel/test-zlib-brotli.js"
                                   "test/parallel/test-zlib-brotli-flush.js"
                                   "test/parallel/test-zlib-brotli-from-brotli.js"
                                   "test/parallel/test-zlib-brotli-from-string.js"
                                   "test/parallel/test-zlib-convenience-methods.js"
                                   "test/parallel/test-zlib-random-byte-pipes.js"
                                   "test/parallel/test-zlib-write-after-flush.js")))
                     '())

               ;; These tests have an expiry date: they depend on the validity of
               ;; TLS certificates that are bundled with the source.  We want this
               ;; package to be reproducible forever, so remove those.
               ;; TODO: Regenerate certs instead.
               (for-each delete-file
                         '("test/parallel/test-tls-passphrase.js"
                           "test/parallel/test-tls-server-verify.js"))

               ;; Replace pre-generated llhttp sources
               (let ((llhttp (assoc-ref inputs "llhttp")))
                 (copy-file (string-append llhttp "/src/llhttp.c")
                            "deps/llhttp/src/llhttp.c")
                 (copy-file (string-append llhttp "/src/api.c")
                            "deps/llhttp/src/api.c")
                 (copy-file (string-append llhttp "/src/http.c")
                            "deps/llhttp/src/http.c")
                 (copy-file (string-append llhttp "/include/llhttp.h")
                            "deps/llhttp/include/llhttp.h"))))))))
    (native-inputs
     `(;; Runtime dependencies for binaries used as a bootstrap.
       ("c-ares" ,c-ares)
       ("google-brotli" ,google-brotli)
       ("icu4c" ,icu4c-67)
       ("libuv" ,libuv-for-node)
       ("nghttp2" ,nghttp2 "lib")
       ("openssl" ,openssl)
       ("zlib" ,zlib)
       ;; Regular build-time dependencies.
       ("perl" ,perl)
       ("pkg-config" ,pkg-config)
       ("procps" ,procps)
       ("python" ,python)
       ("util-linux" ,util-linux)))
    (inputs
     `(("bash" ,bash)
       ("coreutils" ,coreutils)
       ("c-ares" ,c-ares)
       ("icu4c" ,icu4c-67)
       ("libuv" ,libuv-for-node)
       ("llhttp" ,llhttp-bootstrap)
       ("google-brotli" ,google-brotli)
       ("nghttp2" ,nghttp2 "lib")
       ("openssl" ,openssl)
       ("zlib" ,zlib)))))

(define-public libnode
  (package/inherit node
    (name "libnode")
    (arguments
     (substitute-keyword-arguments (package-arguments node)
       ((#:configure-flags flags ''())
        `(cons* "--shared" "--without-npm" ,flags))
       ((#:phases phases '%standard-phases)
        `(modify-phases ,phases
           (delete 'patch-npm-shebang)
           (delete 'patch-node-shebang)))))))<|MERGE_RESOLUTION|>--- conflicted
+++ resolved
@@ -211,21 +211,14 @@
                (format #t "configure flags: ~s~%" flags)
                ;; Node's configure script expects the CC environment variable to
                ;; be set.
-<<<<<<< HEAD
-               (setenv "CC" (search-input-file inputs "/bin/gcc"))
-               (apply invoke
-                      (search-input-file inputs "/bin/python")
-=======
                (setenv "CC_host" "gcc")
                (setenv "CXX_host" "g++")
                (setenv "CC" ,(cc-for-target))
                (setenv "CXX" ,(cxx-for-target))
                (setenv "PKG_CONFIG" ,(pkg-config-for-target))
                (apply invoke
-                      (string-append (assoc-ref (or native-inputs inputs)
-                                                "python")
-                                     "/bin/python")
->>>>>>> 49922efb
+                      (search-input-file (or native-inputs inputs)
+                                         "/bin/python")
                       "configure" flags))))
          (add-after 'patch-shebangs 'patch-npm-shebang
            (lambda* (#:key outputs #:allow-other-keys)
@@ -609,15 +602,9 @@
        #:phases
        (modify-phases %standard-phases
          (replace 'configure
-<<<<<<< HEAD
            (lambda* (#:key inputs #:allow-other-keys)
-             (let ((esbuild (search-input-file inputs "/bin/esbuild")))
-=======
-           (lambda* (#:key native-inputs inputs #:allow-other-keys)
-             (let ((esbuild (string-append
-                              (assoc-ref (or native-inputs inputs) "esbuild")
-                              "/bin/esbuild")))
->>>>>>> 49922efb
+             (let ((esbuild (search-input-file (or native-inputs inputs)
+                                               "/bin/esbuild")))
                (invoke esbuild
                        "--platform=node"
                        "--outfile=bin/generate.js"
@@ -755,13 +742,8 @@
                  (setenv "CXX" ,(cxx-for-target))
                  (setenv "PKG_CONFIG" ,(pkg-config-for-target))
                  (apply invoke
-<<<<<<< HEAD
-                        (search-input-file inputs "/bin/python3")
-=======
-                        (string-append (assoc-ref (or native-inputs inputs)
-                                                  "python")
-                                       "/bin/python3")
->>>>>>> 49922efb
+                        (search-input-file (or native-inputs inputs)
+                                           "/bin/python3")
                         "configure" flags))))
            (replace 'patch-files
              (lambda* (#:key inputs #:allow-other-keys)
