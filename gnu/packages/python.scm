;;; GNU Guix --- Functional package management for GNU
;;; Copyright © 2013 Nikita Karetnikov <nikita@karetnikov.org>
;;; Copyright © 2013, 2014, 2015, 2016, 2017, 2018 Ludovic Courtès <ludo@gnu.org>
;;; Copyright © 2013, 2014, 2015, 2016 Andreas Enge <andreas@enge.fr>
;;; Copyright © 2014, 2015 Mark H Weaver <mhw@netris.org>
;;; Copyright © 2014, 2017, 2019 Eric Bavier <bavier@member.fsf.org>
;;; Copyright © 2014, 2015 Federico Beffa <beffa@fbengineering.ch>
;;; Copyright © 2015 Omar Radwan <toxemicsquire4@gmail.com>
;;; Copyright © 2015 Pierre-Antoine Rault <par@rigelk.eu>
;;; Copyright © 2015, 2016, 2017, 2018, 2019 Ricardo Wurmus <rekado@elephly.net>
;;; Copyright © 2015, 2016 Christopher Allan Webber <cwebber@dustycloud.org>
;;; Copyright © 2015 Eric Dvorsak <eric@dvorsak.fr>
;;; Copyright © 2015, 2016 David Thompson <davet@gnu.org>
;;; Copyright © 2015, 2016, 2017, 2021 Leo Famulari <leo@famulari.name>
;;; Copyright © 2015, 2017 Ben Woodcroft <donttrustben@gmail.com>
;;; Copyright © 2015, 2016 Erik Edrosa <erik.edrosa@gmail.com>
;;; Copyright © 2015, 2016, 2017, 2018, 2019, 2020 Efraim Flashner <efraim@flashner.co.il>
;;; Copyright © 2015, 2017 Kyle Meyer <kyle@kyleam.com>
;;; Copyright © 2015, 2016 Chris Marusich <cmmarusich@gmail.com>
;;; Copyright © 2016 Danny Milosavljevic <dannym+a@scratchpost.org>
;;; Copyright © 2016 Lukas Gradl <lgradl@openmailbox.org>
;;; Copyright © 2016, 2018 Hartmut Goebel <h.goebel@crazy-compilers.com>
;;; Copyright © 2016 Daniel Pimentel <d4n1@d4n1.org>
;;; Copyright © 2016 Sou Bunnbu <iyzsong@gmail.com>
;;; Copyright © 2016, 2017 Troy Sankey <sankeytms@gmail.com>
;;; Copyright © 2016, 2017 Nikita <nikita@n0.is>
;;; Copyright © 2016 Dylan Jeffers <sapientech@sapientech@openmailbox.org>
;;; Copyright © 2016 David Craven <david@craven.ch>
;;; Copyright © 2016, 2017, 2018, 2019, 2020 Marius Bakke <mbakke@fastmail.com>
;;; Copyright © 2016, 2017 Stefan Reichör <stefan@xsteve.at>
;;; Copyright © 2016 Dylan Jeffers <sapientech@sapientech@openmailbox.org>
;;; Copyright © 2016, 2017 Alex Vong <alexvong1995@gmail.com>
;;; Copyright © 2016, 2017, 2018 Arun Isaac <arunisaac@systemreboot.net>
;;; Copyright © 2016, 2017, 2018 Julien Lepiller <julien@lepiller.eu>
;;; Copyright © 2016–2018, 2021 Tobias Geerinckx-Rice <me@tobias.gr>
;;; Copyright © 2016, 2017 Thomas Danckaert <post@thomasdanckaert.be>
;;; Copyright © 2017 Carlo Zancanaro <carlo@zancanaro.id.au>
;;; Copyright © 2017 Frederick M. Muriithi <fredmanglis@gmail.com>
;;; Copyright © 2017, 2018 Adriano Peluso <catonano@gmail.com>
;;; Copyright © 2017 Ben Sturmfels <ben@sturm.com.au>
;;; Copyright © 2017, 2018, 2019 Mathieu Othacehe <m.othacehe@gmail.com>
;;; Copyright © 2017 José Miguel Sánchez García <jmi2k@openmailbox.org>
;;; Copyright © 2017 Roel Janssen <roel@gnu.org>
;;; Copyright © 2017, 2018 Kei Kebreau <kkebreau@posteo.net>
;;; Copyright © 2017 Rutger Helling <rhelling@mykolab.com>
;;; Copyright © 2017 Muriithi Frederick Muriuki <fredmanglis@gmail.com>
;;; Copyright © 2017 Brendan Tildesley <mail@brendan.scot>
;;; Copyright © 2018 Ethan R. Jones <ethanrjones97@gmail.com
;;; Copyright © 2018 Fis Trivial <ybbs.daans@hotmail.com>
;;; Copyright © 2018 Vijayalakshmi Vedantham <vijimay12@gmail.com>
;;; Copyright © 2018 Mathieu Lirzin <mthl@gnu.org>
;;; Copyright © 2018 Adam Massmann <massmannak@gmail.com>
;;; Copyright © 2016, 2018 Tomáš Čech <sleep_walker@gnu.org>
;;; Copyright © 2018 Nicolas Goaziou <mail@nicolasgoaziou.fr>
;;; Copyright © 2018 Oleg Pykhalov <go.wigust@gmail.com>
;;; Copyright © 2018 Clément Lassieur <clement@lassieur.org>
;;; Copyright © 2018, 2019, 2020, 2021 Maxim Cournoyer <maxim.cournoyer@gmail.com>
;;; Copyright © 2018 Luther Thompson <lutheroto@gmail.com>
;;; Copyright © 2018 Vagrant Cascadian <vagrant@debian.org>
;;; Copyright © 2019 Tanguy Le Carrour <tanguy@bioneland.org>
;;; Copyright © 2020 Jan (janneke) Nieuwenhuizen <janneke@gnu.org>
;;; Copyright © 2020, 2021 Greg Hogan <code@greghogan.com>
;;;
;;; This file is part of GNU Guix.
;;;
;;; GNU Guix is free software; you can redistribute it and/or modify it
;;; under the terms of the GNU General Public License as published by
;;; the Free Software Foundation; either version 3 of the License, or (at
;;; your option) any later version.
;;;
;;; GNU Guix is distributed in the hope that it will be useful, but
;;; WITHOUT ANY WARRANTY; without even the implied warranty of
;;; MERCHANTABILITY or FITNESS FOR A PARTICULAR PURPOSE.  See the
;;; GNU General Public License for more details.
;;;
;;; You should have received a copy of the GNU General Public License
;;; along with GNU Guix.  If not, see <http://www.gnu.org/licenses/>.

(define-module (gnu packages python)
  #:use-module ((guix licenses) #:prefix license:)
  #:use-module (gnu packages)
  #:use-module (gnu packages base)
  #:use-module (gnu packages bash)
  #:use-module (gnu packages certs)
  #:use-module (gnu packages check)
  #:use-module (gnu packages compression)
  #:use-module (gnu packages dbm)
  #:use-module (gnu packages hurd)
  #:use-module (gnu packages libffi)
  #:use-module (gnu packages ncurses)
  #:use-module (gnu packages pkg-config)
  #:use-module (gnu packages python-xyz)
  #:use-module (gnu packages readline)
  #:use-module (gnu packages shells)
  #:use-module (gnu packages sqlite)
  #:use-module (gnu packages tcl)
  #:use-module (gnu packages tls)
  #:use-module (gnu packages xml)
  #:use-module (guix gexp)
  #:use-module (guix packages)
  #:use-module (guix download)
  #:use-module (guix utils)
  #:use-module (guix build-system gnu)
  #:use-module (guix build-system trivial)
  #:use-module (srfi srfi-1)
  #:use-module (srfi srfi-26)

  #:export (customize-site
            guix-pythonpath-search-path))

(define* (customize-site version)
  "Generate a install-sitecustomize.py phase, using VERSION."
  `(lambda* (#:key inputs outputs #:allow-other-keys)
     (let* ((out (assoc-ref outputs "out"))
            (site-packages (string-append
                            out "/lib/python"
                            ,(version-major+minor version)
                            "/site-packages"))
            (sitecustomize.py (assoc-ref inputs "sitecustomize.py"))
            (dest (string-append site-packages "/sitecustomize.py")))
       (mkdir-p site-packages)
       (copy-file sitecustomize.py dest)
       ;; Set the correct permissions on the installed file, else the byte
       ;; compilation phase fails with a permission denied error.
       (chmod dest #o644))))

(define (guix-pythonpath-search-path version)
  "Generate a GUIX_PYTHONPATH search path specification, using VERSION."
  (search-path-specification (variable "GUIX_PYTHONPATH")
                             (files (list (string-append
                                           "lib/python"
                                           (version-major+minor version)
                                           "/site-packages")))))

(define-public python-2.7
  (package
    (name "python2")
<<<<<<< HEAD
    (version "2.7.18")
    (source
     (origin
       (method url-fetch)
       (uri (string-append "https://www.python.org/ftp/python/"
                           version "/Python-" version ".tar.xz"))
       (sha256
        (base32
         "0hzgxl94hnflis0d6m4szjx0b52gah7wpmcg5g00q7am6xwhwb5n"))
       (patches (search-patches "python-2.7-search-paths.patch"
                                "python-2-deterministic-build-info.patch"
                                "python-2.7-site-prefixes.patch"
                                "python-2.7-source-date-epoch.patch"
                                "python-2.7-adjust-tests.patch"
                                "python-cross-compile.patch"))
       (modules '((guix build utils)))
       (snippet
        '(begin
           ;; Ensure the bundled copies of these libraries are not used.
           (for-each delete-file-recursively
                     '("Modules/_ctypes/libffi" "Modules/expat" "Modules/zlib"))
=======
    (version "2.7.17")
    (source
     (origin
      (method url-fetch)
      (uri (string-append "https://www.python.org/ftp/python/"
                          version "/Python-" version ".tar.xz"))
      (sha256
       (base32
        "0hds28cg226m8j8sr394nm9yc4gxhvlv109w0avsf2mxrlrz0hsd"))
      (patches (search-patches "python-2.7-search-paths.patch"
                               "python-2-deterministic-build-info.patch"
                               "python-2.7-site-prefixes.patch"
                               "python-2.7-source-date-epoch.patch"
                               "python-2.7-adjust-tests.patch"
                               "python-cross-compile.patch"
                               "python-2.7-CVE-2021-3177.patch"))
      (modules '((guix build utils)))
      (snippet
       '(begin
          ;; Ensure the bundled copies of these libraries are not used.
          (for-each delete-file-recursively
                    '("Modules/_ctypes/libffi" "Modules/expat" "Modules/zlib"))
>>>>>>> 069399ee

           (substitute* "Modules/Setup.dist"
             ;; Link Expat instead of embedding the bundled one.
             (("^#pyexpat.*") "pyexpat pyexpat.c -lexpat\n"))

           ;; Suboptimal to delete failing tests here, but if we delete them in
           ;; the arguments then we need to make sure to strip out that phase
           ;; when it gets inherited by python and python-minimal.
           (for-each delete-file
                     '("Lib/test/test_compileall.py"
                       "Lib/test/test_ctypes.py" ; fails on mips64el
                       "Lib/test/test_distutils.py"
                       "Lib/test/test_import.py"
                       "Lib/test/test_shutil.py"
                       "Lib/test/test_socket.py"
                       "Lib/test/test_subprocess.py"))
           #t))))
    (outputs '("out"
               "tk"))                   ;tkinter; adds 50 MiB to the closure
    (build-system gnu-build-system)
    (arguments
     `(#:test-target "test"
       #:configure-flags
       (list "--enable-shared"          ;allow embedding
             "--with-system-expat"      ;for XML support
             "--with-system-ffi"        ;build ctypes
             "--with-ensurepip=install" ;install pip and setuptools
             "--enable-unicode=ucs4"

             ;; Prevent the installed _sysconfigdata.py from retaining a reference
             ;; to coreutils.
             "INSTALL=install -c"
             "MKDIR_P=mkdir -p"

             ;; Disable runtime check failing if cross-compiling, see:
             ;; https://lists.yoctoproject.org/pipermail/poky/2013-June/008997.html
             ,@(if (%current-target-system)
                   '("ac_cv_buggy_getaddrinfo=no"
                     "ac_cv_file__dev_ptmx=no"
                     "ac_cv_file__dev_ptc=no")
                   '())
             (string-append "LDFLAGS=-Wl,-rpath="
                            (assoc-ref %outputs "out") "/lib"))
       ;; With no -j argument tests use all available cpus, so provide one.
       #:make-flags
       (list (string-append
              (format #f "TESTOPTS=-j~d" (parallel-job-count))
              ;; Exclude the following tests as they fail
              ;; non-deterministically with "error: [Errno 104] Connection
              ;; reset by peer."  Python 3 seems unaffected.  A potential fix,
              ;; yet to be backported to Python 2, is available at:
              ;; https://github.com/python/cpython/commit/529525fb5a8fd9b96ab4021311a598c77588b918.
              " --exclude test_urllib2_localnet test_httplib"))

       #:modules ((ice-9 ftw) (ice-9 match)
                  (guix build utils) (guix build gnu-build-system))
       #:phases
       (modify-phases %standard-phases
         (add-before
             'configure 'patch-lib-shells
           (lambda _
             ;; This variable is used in setup.py to enable cross compilation
             ;; specific switches. As it is not set properly by configure
             ;; script, set it manually.
             ,@(if (%current-target-system)
                   '((setenv "_PYTHON_HOST_PLATFORM" ""))
                   '())
             ;; Filter for existing files, since some may not exist in all
             ;; versions of python that are built with this recipe.
             (substitute* (filter file-exists?
                                  '("Lib/subprocess.py"
                                    "Lib/popen2.py"
                                    "Lib/distutils/tests/test_spawn.py"
                                    "Lib/test/support/__init__.py"
                                    "Lib/test/test_subprocess.py"))
               (("/bin/sh") (which "sh")))
             #t))
         ,@(if (hurd-system?)
               `((add-before 'build 'patch-regen-for-hurd
                   (lambda* (#:key inputs #:allow-other-keys)
                     (let ((libc (assoc-ref inputs "libc")))
                       (substitute* "Lib/plat-generic/regen"
                         (("/usr/include/") (string-append libc "/include/")))
                       #t))))
               '())
         (add-before 'configure 'do-not-record-configure-flags
           (lambda* (#:key configure-flags #:allow-other-keys)
             ;; Remove configure flags from the installed '_sysconfigdata.py'
             ;; and 'Makefile' so we don't end up keeping references to the
             ;; build tools.
             ;;
             ;; Preserve at least '--with-system-ffi' since otherwise the
             ;; thing tries to build libffi, fails, and we end up with a
             ;; Python that lacks ctypes.
             (substitute* "configure"
               (("^CONFIG_ARGS=.*$")
                (format #f "CONFIG_ARGS='~a'\n"
                        (if (member "--with-system-ffi" configure-flags)
                            "--with-system-ffi"
                            ""))))
             #t))
         (add-before 'check 'pre-check
           (lambda _
             ;; 'Lib/test/test_site.py' needs a valid $HOME
             (setenv "HOME" (getcwd))
             #t))
         (add-after 'unpack 'set-source-file-times-to-1980
           ;; XXX One of the tests uses a ZIP library to pack up some of the
           ;; source tree, and fails with "ZIP does not support timestamps
           ;; before 1980".  Work around this by setting the file times in the
           ;; source tree to sometime in early 1980.
           (lambda _
             (let ((circa-1980 (* 10 366 24 60 60)))
               (ftw "." (lambda (file stat flag)
                          (utime file circa-1980 circa-1980)
                          #t))
               #t)))
         (add-after 'install 'remove-tests
           ;; Remove 25 MiB of unneeded unit tests.  Keep test_support.*
           ;; because these files are used by some libraries out there.
           (lambda* (#:key outputs #:allow-other-keys)
             (let ((out (assoc-ref outputs "out")))
               (match (scandir (string-append out "/lib")
                               (lambda (name)
                                 (string-prefix? "python" name)))
                 ((pythonX.Y)
                  (let ((testdir (string-append out "/lib/" pythonX.Y
                                                "/test")))
                    (with-directory-excursion testdir
                      (for-each delete-file-recursively
                                (scandir testdir
                                         (match-lambda
                                           ((or "." "..") #f)
                                           ("support" #f)
                                           (file
                                            (not
                                             (string-prefix? "test_support."
                                                             file))))))
                      (call-with-output-file "__init__.py" (const #t)))))))))
         (add-after 'remove-tests 'rebuild-bytecode
           (lambda* (#:key outputs #:allow-other-keys)
             (let ((out (assoc-ref outputs "out")))
               ;; Disable hash randomization to ensure the generated .pycs
               ;; are reproducible.
               (setenv "PYTHONHASHSEED" "0")
               (for-each
                (lambda (opt)
                  (format #t "Compiling with optimization level: ~a\n"
                          (if (null? opt) "none" (car opt)))
                  (apply invoke
                         `(,,(if (%current-target-system)
                                 "python2"
                                 '(string-append out "/bin/python"))
                           ,@opt
                           "-m" "compileall"
                           "-f"         ; force rebuild
                           ;; Don't build lib2to3, because it contains Python 3 code.
                           "-x" "lib2to3/.*"
                           ,out)))
                ;; Python 2 has a single file extension (.pyo) for the chosen
                ;; level of optimization, so it doesn't make sense to byte
                ;; compile with more than one level.
                (list '() '("-OO")))
               #t)))
         (add-after 'install 'move-tk-inter
           (lambda* (#:key outputs #:allow-other-keys)
             ;; When Tkinter support is built move it to a separate output so
             ;; that the main output doesn't contain a reference to Tcl/Tk.
             (let ((out (assoc-ref outputs "out"))
                   (tk  (assoc-ref outputs "tk")))
               (when tk
                 (match (find-files out "tkinter.*\\.so")
                   ((tkinter.so)
                    ;; The .so is in OUT/lib/pythonX.Y/lib-dynload, but we
                    ;; want it under TK/lib/pythonX.Y/site-packages.
                    (let* ((len    (string-length out))
                           (target (string-append
                                    tk "/"
                                    (string-drop
                                     (dirname (dirname tkinter.so))
                                     len)
                                    "/site-packages")))
                      (install-file tkinter.so target)
                      (delete-file tkinter.so)))))
               #t)))
         (add-after 'install 'install-sitecustomize.py
           ,(customize-site version)))))
    (inputs
     `(("bzip2" ,bzip2)
       ("expat" ,expat)
       ("gdbm" ,gdbm)
       ("libffi" ,libffi)               ; for ctypes
       ("sqlite" ,sqlite)               ; for sqlite extension
       ("openssl" ,openssl)
       ("readline" ,readline)
       ("zlib" ,zlib)
       ("tcl" ,tcl)
       ("tk" ,tk)))                     ; for tkinter
    (native-inputs
     `(("pkg-config" ,pkg-config)
       ("sitecustomize.py" ,(local-file (search-auxiliary-file
                                         "python/sitecustomize.py")))
       ;; When cross-compiling, a native version of Python itself is needed.
       ,@(if (%current-target-system)
             `(("python2" ,this-package)
               ("which" ,which))
             '())))
    (native-search-paths
     (list (guix-pythonpath-search-path version)))
    (home-page "https://www.python.org")
    (synopsis "High-level, dynamically-typed programming language")
    (description
     "Python is a remarkably powerful dynamic programming language that
is used in a wide variety of application domains.  Some of its key
distinguishing features include: clear, readable syntax; strong
introspection capabilities; intuitive object orientation; natural
expression of procedural code; full modularity, supporting hierarchical
packages; exception-based error handling; and very high level dynamic
data types.")
    (properties '((cpe-name . "python")))
    (license license:psfl)))

;; Current 2.x version.
(define-public python-2 python-2.7)

(define-public python2-called-python
  ;; Both 2.x and 3.x used to be called "python".  In commit
  ;; a7714d42de2c3082f3609d1e63c83d703fb39cf9 (March 2018), we renamed the
  ;; Python 2.x package to "python2".
  (package/inherit python-2
    (name "python")
    (properties `((superseded . ,python-2)))))

(define-public python-3.9
  (package
    (inherit python-2)
    (name "python")
<<<<<<< HEAD
    (version "3.9.1")
=======
    (version "3.8.2")
>>>>>>> 069399ee
    (source (origin
              (method url-fetch)
              (uri (string-append "https://www.python.org/ftp/python/"
                                  version "/Python-" version ".tar.xz"))
              (patches (search-patches
<<<<<<< HEAD
                        "python-3-arm-alignment.patch"
=======
                        "python-CVE-2020-26116.patch"
                        "python-3.8-CVE-2021-3177.patch"
                        "python-3-fix-tests.patch"
                        "python-3.8-fix-tests.patch"
>>>>>>> 069399ee
                        "python-3-deterministic-build-info.patch"
                        "python-3-fix-tests.patch"
                        "python-3-hurd-configure.patch"
                        "python-3-search-paths.patch"))
              (sha256
               (base32
                "1zq3k4ymify5ig739zyvx9s2ainvchxb1zpy139z74krr653y74r"))
              (modules '((guix build utils)))
              (snippet
               '(begin
                  ;; Delete the bundled copy of libexpat.
                  (delete-file-recursively "Modules/expat")
                  (substitute* "Modules/Setup"
                    ;; Link Expat instead of embedding the bundled one.
                    (("^#pyexpat.*") "pyexpat pyexpat.c -lexpat\n"))
                  #t))))
    (arguments
     (substitute-keyword-arguments (package-arguments python-2)
       ((#:make-flags _)
        `(list (string-append
                (format #f "TESTOPTS=-j~d" (parallel-job-count))
                ;; test_mmap fails on low-memory systems
                " --exclude test_mmap test_socket"
                ,@(if (hurd-target?)
                      '(" test_posix"      ;multiple errors
                        " test_time"
                        " test_pty"
                        " test_shutil"
                        " test_tempfile"   ;chflags: invalid argument:
                                           ;  tbv14c9t/dir0/dir0/dir0/test0.txt
                        " test_asyncio"    ;runs over 10min
                        " test_os"         ;stty: 'standard input':
                                           ;  Inappropriate ioctl for device
                        " test_openpty"    ;No such file or directory
                        " test_selectors"  ;assertEqual(NUM_FDS // 2, len(fds))
                                           ;  32752 != 4
                        " test_compileall" ;multiple errors
                        " test_poll"       ;list index out of range
                        " test_subprocess" ;runs over 10min
                        " test_asyncore"   ;multiple errors
                        " test_threadsignals"
                        " test_eintr"      ;Process return code is -14
                        " test_io"         ;multiple errors
                        " test_logging"
                        " test_signal"
                        " test_threading"  ;runs over 10min
                        " test_flags"      ;ERROR
                        " test_bidirectional_pty"
                        " test_create_unix_connection"
                        " test_unix_sock_client_ops"
                        " test_open_unix_connection"
                        " test_open_unix_connection_error"
                        " test_read_pty_output"
                        " test_write_pty")
                      '()))))
       ((#:phases phases)
        `(modify-phases ,phases
           ,@(if (hurd-system?)
                 `((delete 'patch-regen-for-hurd)) ;regen was removed after 3.5.9
                 '())
           (add-before 'check 'set-TZDIR
             (lambda* (#:key inputs native-inputs #:allow-other-keys)
               ;; test_email requires the Olson time zone database.
               (setenv "TZDIR"
                       (string-append (assoc-ref
                                       (or native-inputs inputs) "tzdata")
                                      "/share/zoneinfo"))))
           (replace 'rebuild-bytecode
             (lambda* (#:key outputs #:allow-other-keys)
               (let ((out (assoc-ref outputs "out")))
                 ;; Disable hash randomization to ensure the generated .pycs
                 ;; are reproducible.
                 (setenv "PYTHONHASHSEED" "0")
                 (for-each
                  (lambda (opt)
                    (format #t "Compiling with optimization level: ~a\n" opt)
                    (lambda (file)
                      (apply invoke
                             `(,,(if (%current-target-system)
                                     "python3"
                                     '(string-append out
                                                     "/bin/python3"))
                               ,opt
                               "-m" "compileall"
                               "-f" ; force rebuild
                               "--invalidation-mode=unchecked-hash"
                               ;; Don't build lib2to3, because it's Python 2 code.
                               "-x" "lib2to3/.*"
                               ,out))))
                  (list "none" "-O" "-OO")))))
           (replace 'install-sitecustomize.py
             ,(customize-site version))))))
    (native-inputs
     `(("tzdata" ,tzdata-for-tests)
       ,@(if (%current-target-system)
             `(("python3" ,this-package))
             '())
       ,@(package-native-inputs python-2)))
    (native-search-paths
<<<<<<< HEAD
     (list (guix-pythonpath-search-path version)
           ;; Used to locate tzdata by the zoneinfo module introduced in
           ;; Python 3.9.
           (search-path-specification
            (variable "PYTHONTZPATH")
            (files (list "share/zoneinfo")))))))
=======
     (list (search-path-specification
            (variable "PYTHONPATH")
            (files (list (string-append "lib/python"
                                        (version-major+minor version)
                                        "/site-packages"))))))))

(define-public python-3.9
  (package (inherit python-3.8)
    (name "python-next")
    (version "3.9.2")
    (source (origin
              (method url-fetch)
              (uri (string-append "https://www.python.org/ftp/python/"
                                  version "/Python-" version ".tar.xz"))
              (patches (search-patches
                        "python-3.9-fix-tests.patch"
                        "python-3-deterministic-build-info.patch"
                        "python-3-search-paths.patch"))
              (sha256
               (base32
                "0z94vv5qhlwvcgc4sy9sdiqs0220s84wx3b62vslh5419z2k881w"))
              (modules '((guix build utils)))
              (snippet
               '(begin
                  ;; Delete the bundled copy of libexpat.
                  (delete-file-recursively "Modules/expat")
                  (substitute* "Modules/Setup"
                    ;; Link Expat instead of embedding the bundled one.
                    (("^#pyexpat.*") "pyexpat pyexpat.c -lexpat\n"))
                  #t))))))
>>>>>>> 069399ee

;; Current 3.x version.
(define-public python-3 python-3.9)

;; Current major version.
(define-public python python-3)

;; Minimal variants of Python, mostly used to break the cycle between Tk and
;; Python (Tk -> libxcb -> Python.)

(define-public python2-minimal
  (package/inherit python-2
    (name "python2-minimal")
    (outputs '("out"))

    ;; Keep zlib, which is used by 'pip' (via the 'zipimport' module), which
    ;; is invoked upon 'make install'.  'pip' also expects 'ctypes' and thus
    ;; libffi.  Expat is needed for XML support which is expected by a lot
    ;; of libraries out there.
    (inputs `(("expat" ,expat)
              ("libffi" ,libffi)
              ("zlib" ,zlib)))))

(define-public python-minimal
  (package/inherit python
    (name "python-minimal")
    (outputs '("out"))

    ;; Build fails due to missing ctypes without libffi.
    ;; OpenSSL is a mandatory dependency of Python 3.x, for urllib;
    ;; zlib is required by 'zipimport', used by pip.  Expat is needed
    ;; for XML support, which is generally expected to be available.
    (inputs `(("expat" ,expat)
              ("libffi" ,libffi)
              ("openssl" ,openssl)
              ("zlib" ,zlib)))))

(define-public python-debug
  (package/inherit python
    (name "python-debug")
    (outputs '("out" "debug"))
    (build-system gnu-build-system)
    (arguments
     (substitute-keyword-arguments (package-arguments python)
       ((#:configure-flags flags '())
        `(cons "--with-pydebug" ,flags))))
    (synopsis
     "High-level, dynamically-typed programming language (for debugging)")
    (description
     "This variant of Python provides an interpreter built with
@code{--with-pydebug} to help develop and debug extensions.  See
@url{https://pythonextensionpatterns.readthedocs.io/en/latest/debugging/debug.html},
for more information.")))

(define* (wrap-python3 python
                       #:optional
                       (name (string-append (package-name python) "-wrapper")))
  (package/inherit python
    (name name)
    (source #f)
    (build-system trivial-build-system)
    (outputs '("out"))
    (inputs `(("bash" ,bash)))
    (propagated-inputs `(("python" ,python)))
    (arguments
     `(#:modules ((guix build utils))
       #:builder
         (begin
           (use-modules (guix build utils))
           (let ((bin (string-append (assoc-ref %outputs "out") "/bin"))
                 (python (string-append (assoc-ref %build-inputs "python") "/bin/")))
                (mkdir-p bin)
                (for-each
                  (lambda (old new)
                    (symlink (string-append python old)
                             (string-append bin "/" new)))
                  `("python3" ,"pydoc3" ,"idle3" ,"pip3")
                  `("python"  ,"pydoc"  ,"idle"  ,"pip"))
                ;; python-config outputs search paths based upon its location,
                ;; use a bash wrapper to avoid changing its outputs.
                (let ((bash (string-append (assoc-ref %build-inputs "bash")
                                           "/bin/bash"))
                      (old  (string-append python "python3-config"))
                      (new  (string-append bin "/python-config")))
                  (with-output-to-file new
                    (lambda ()
                      (format #t "#!~a~%" bash)
                      (format #t "exec \"~a\" \"$@\"~%" old)
                      (chmod new #o755)
                      #t)))))))
    (synopsis "Wrapper for the Python 3 commands")
    (description
     "This package provides wrappers for the commands of Python@tie{}3.x such
that they can be invoked under their usual name---e.g., @command{python}
instead of @command{python3} or @command{pip} instead of @command{pip3}.
To function properly, this package should not be installed together with the
@command{python} package.")))

(define-public python-wrapper (wrap-python3 python))
(define-public python-minimal-wrapper (wrap-python3 python-minimal))

(define-public micropython
  (package
    (name "micropython")
    (version "1.14")
    (source
      (origin
        (method url-fetch)
        (uri (string-append "https://github.com/micropython/micropython/"
                            "releases/download/v" version
                            "/micropython-" version ".tar.xz"))
        (sha256
         (base32 "0k6ri3rxxnnmvcbi7z7x59r21f4vj9dcf9j64jhj1cgazmb62c4p"))
      (modules '((guix build utils)))
      (snippet
       '(begin
          (delete-file-recursively "ports/cc3200/FreeRTOS")
          (with-directory-excursion "lib"
            ;; TODO: Unbundle axtls and berkley-db-1.xx
            (for-each delete-file-recursively
                      '("libffi" "lwip" "stm32lib" "nrfx")))
          #t))))
    (build-system gnu-build-system)
    (arguments
     `(#:phases
       (modify-phases %standard-phases
         (add-before 'build 'build-mpy-cross
           (lambda* (#:key make-flags #:allow-other-keys)
             (with-directory-excursion "mpy-cross"
               (apply invoke "make" make-flags))))
         (add-after 'build-mpy-cross 'prepare-build
           (lambda _
             (chdir "ports/unix")
             ;; see: https://github.com/micropython/micropython/pull/4246
             (substitute* "Makefile"
               (("-Os") "-Os -ffp-contract=off"))
             #t))
         (replace 'install-license-files
           ;; We don't build in the root directory so the file isn't found.
           (lambda* (#:key outputs #:allow-other-keys)
             (let* ((out  (assoc-ref outputs "out"))
                    (dest (string-append out "/share/doc/" ,name "-" ,version "/")))
               (install-file "../../LICENSE" dest))
             #t))
         (delete 'configure)) ; no configure
       #:make-flags (list (string-append "PREFIX=" (assoc-ref %outputs "out"))
                          "V=1")
       #:test-target "test"))
    (native-inputs
     `(("pkg-config" ,pkg-config)
       ("python" ,python-wrapper)))
    (inputs
     `(("libffi" ,libffi)))
    (home-page "https://micropython.org/")
    (synopsis "Python implementation for microcontrollers and constrained systems")
    (description "MicroPython is a lean and efficient implementation of the
Python 3 programming language that includes a small subset of the Python
standard library and is optimised to run on microcontrollers and in constrained
environments.  MicroPython is packed full of advanced features such as an
interactive prompt, arbitrary precision integers, closures, list comprehension,
generators, exception handling and more.  Still it is compact enough to fit and
run within just 256k of code space and 16k of RAM.  MicroPython aims to be as
compatible with normal Python as possible to allow you to transfer code with
ease from the desktop to a microcontroller or embedded system.")
    (license license:expat)))

(define-public pypy3
  (package
    (name "pypy3")
    (version "7.3.1")
    (source (origin
              (method url-fetch)
              (uri (string-append "https://bitbucket.org/pypy/pypy/downloads/" ;
                                  "pypy3.6-v" version "-src.tar.bz2"))
              (sha256
               (base32
                "10zsk8jby8j6visk5mzikpb1cidvz27qq4pfpa26jv53klic6b0c"))
              (patches (search-patches "pypy3-7.3.1-fix-tests.patch"))))
    (build-system gnu-build-system)
    (native-inputs
     `(("python-2" ,python-2)
       ("pkg-config" ,pkg-config)
       ("tar" ,tar)                     ; Required for package.py
       ("python2-pycparser" ,python2-pycparser)
       ("python2-hypothesis" ,python2-hypothesis)
       ("nss-certs" ,nss-certs)         ; For ssl tests
       ("gzip" ,gzip)))
    (inputs
     `(("libffi" ,libffi)
       ("zlib" ,zlib)
       ("ncurses" ,ncurses)
       ("openssl" ,openssl)
       ("expat" ,expat)
       ("bzip2" ,bzip2)
       ("sqlite" ,sqlite)
       ("gdbm" ,gdbm)
       ("tcl" ,tcl)
       ("tk" ,tk)
       ("glibc" ,glibc)
       ("bash-minimal" ,bash-minimal)   ; Used as /bin/sh
       ("xz" ,xz)))                     ; liblzma
    (arguments
     `(#:tests? #f     ;FIXME: Disabled for now, there are many tests failing.
       #:modules ((ice-9 ftw) (ice-9 match)
                  (guix build utils) (guix build gnu-build-system))
       #:phases (modify-phases %standard-phases
                  (delete 'configure)
                  (add-after 'unpack 'patch-source
                    (lambda* (#:key inputs outputs #:allow-other-keys)
                      (substitute* '("rpython/rlib/clibffi.py")
                        ;; find_library does not work for libc
                        (("ctypes\\.util\\.find_library\\('c'\\)") "'libc.so'"))
                      (substitute* '("lib_pypy/cffi/_pycparser/ply/cpp.py")
                        ;; Make reproducible (XXX: unused?)
                        (("time\\.localtime\\(\\)") "time.gmtime(0)"))
                      (substitute* '("pypy/module/sys/version.py")
                        ;; Make reproducible
                        (("t\\.gmtime\\(\\)") "t.gmtime(0)"))
                      (substitute* '("lib_pypy/_tkinter/tklib_build.py")
                        ;; Link to versioned libtcl and libtk
                        (("linklibs = \\['tcl', 'tk'\\]")
                         "linklibs = ['tcl8.6', 'tk8.6']")
                        (("incdirs = \\[\\]")
                         (string-append "incdirs = ['"
                                        (assoc-ref inputs "tcl")
                                        "/include', '"
                                        (assoc-ref inputs "tk")
                                        "/include']")))
                      (substitute* '("lib_pypy/_curses_build.py")
                        ;; Find curses
                        (("/usr/local") (assoc-ref inputs "ncurses")))
                      (substitute* '("lib_pypy/_sqlite3_build.py")
                        ;; Always use search paths
                        (("sys\\.platform\\.startswith\\('freebsd'\\)") "True")
                        ;; Find sqlite3
                        (("/usr/local") (assoc-ref inputs "sqlite"))
                        (("libname = 'sqlite3'")
                         (string-append "libname = '"
                                        (assoc-ref inputs "sqlite")
                                        "/lib/libsqlite3.so.0'")))
                      (substitute* '("lib-python/3/subprocess.py")
                        ;; Fix shell path
                        (("/bin/sh")
                         (string-append (assoc-ref inputs "bash-minimal") "/bin/sh")))
                      (substitute* '("lib-python/3/distutils/unixccompiler.py")
                        ;; gcc-toolchain does not provide symlink cc -> gcc
                        (("\"cc\"") "\"gcc\""))
                      #t))
                  (add-after
                      'unpack 'set-source-file-times-to-1980
                    ;; copied from python package, required by zip testcase
                    (lambda _
                      (let ((circa-1980 (* 10 366 24 60 60)))
                        (ftw "." (lambda (file stat flag)
                                   (utime file circa-1980 circa-1980)
                                   #t))
                        #t)))
                  (replace 'build
                    (lambda* (#:key inputs #:allow-other-keys)
                      (with-directory-excursion "pypy/goal"
                        ;; Build with jit optimization.
                        (invoke "python2"
                                "../../rpython/bin/rpython"
                                (string-append "--make-jobs="
                                               (number->string (parallel-job-count)))
                                "-Ojit"
                                "targetpypystandalone"))
                      ;; Build c modules and package everything, so tests work.
                      (with-directory-excursion "pypy/tool/release"
                        (invoke "python2" "package.py"
                                "--archive-name" "pypy-dist"
                                "--builddir" (getcwd)))))
                  (replace 'check
                    (lambda* (#:key tests? #:allow-other-keys)
                      (if tests?
                          (begin
                            (setenv "HOME" "/tmp") ; test_with_pip tries to
                                        ; access ~/.cache/pip
                            ;; Run library tests only (no interpreter unit
                            ;; tests). This is what Gentoo does.
                            (invoke
                             "python2"
                             "pypy/test_all.py"
                             "--pypy=pypy/tool/release/pypy-dist/bin/pypy3"
                             "lib-python"))
                          (format #t "test suite not run~%"))
                      #t))
                  (replace 'install
                    (lambda* (#:key inputs outputs #:allow-other-keys)
                      (with-directory-excursion "pypy/tool/release"
                        ;; Delete test data.
                        (for-each
                         (lambda (x)
                           (delete-file-recursively (string-append
                                                     "pypy-dist/lib-python/3/" x)))
                         '("tkinter/test"
                           "test"
                           "sqlite3/test"
                           "lib2to3/tests"
                           "idlelib/idle_test"
                           "distutils/tests"
                           "ctypes/test"
                           "unittest/test"))
                        ;; Patch shebang referencing python2
                        (substitute* '("pypy-dist/lib-python/3/cgi.py"
                                       "pypy-dist/lib-python/3/encodings/rot_13.py")
                          (("#!.+/bin/python")
                           (string-append "#!" (assoc-ref outputs "out") "/bin/pypy3")))
                        (with-fluids ((%default-port-encoding "ISO-8859-1"))
                          (substitute* '("pypy-dist/lib_pypy/_md5.py"
                                         "pypy-dist/lib_pypy/_sha1.py")
                            (("#!.+/bin/python")
                             (string-append "#!" (assoc-ref outputs "out") "/bin/pypy3"))))
                        (copy-recursively "pypy-dist" (assoc-ref outputs "out")))
                      #t)))))
    (home-page "https://www.pypy.org/")
    (synopsis "Python implementation with just-in-time compilation")
    (description "PyPy is a faster, alternative implementation of the Python
programming language employing a just-in-time compiler.  It supports most
Python code natively, including C extensions.")
    (license (list license:expat        ; pypy itself; _pytest/
                   license:psfl ; python standard library in lib-python/
                   license:asl2.0 ; dotviewer/font/ and some of lib-python/
                   license:gpl3+ ; ./rpython/rlib/rvmprof/src/shared/libbacktrace/dwarf2.*
                   license:bsd-3 ; lib_pypy/cffi/_pycparser/ply/
                   (license:non-copyleft
                    "http://www.unicode.org/copyright.html")))))
<|MERGE_RESOLUTION|>--- conflicted
+++ resolved
@@ -135,7 +135,6 @@
 (define-public python-2.7
   (package
     (name "python2")
-<<<<<<< HEAD
     (version "2.7.18")
     (source
      (origin
@@ -150,37 +149,14 @@
                                 "python-2.7-site-prefixes.patch"
                                 "python-2.7-source-date-epoch.patch"
                                 "python-2.7-adjust-tests.patch"
-                                "python-cross-compile.patch"))
+                                "python-cross-compile.patch"
+                                "python-2.7-CVE-2021-3177.patch"))
        (modules '((guix build utils)))
        (snippet
         '(begin
            ;; Ensure the bundled copies of these libraries are not used.
            (for-each delete-file-recursively
                      '("Modules/_ctypes/libffi" "Modules/expat" "Modules/zlib"))
-=======
-    (version "2.7.17")
-    (source
-     (origin
-      (method url-fetch)
-      (uri (string-append "https://www.python.org/ftp/python/"
-                          version "/Python-" version ".tar.xz"))
-      (sha256
-       (base32
-        "0hds28cg226m8j8sr394nm9yc4gxhvlv109w0avsf2mxrlrz0hsd"))
-      (patches (search-patches "python-2.7-search-paths.patch"
-                               "python-2-deterministic-build-info.patch"
-                               "python-2.7-site-prefixes.patch"
-                               "python-2.7-source-date-epoch.patch"
-                               "python-2.7-adjust-tests.patch"
-                               "python-cross-compile.patch"
-                               "python-2.7-CVE-2021-3177.patch"))
-      (modules '((guix build utils)))
-      (snippet
-       '(begin
-          ;; Ensure the bundled copies of these libraries are not used.
-          (for-each delete-file-recursively
-                    '("Modules/_ctypes/libffi" "Modules/expat" "Modules/zlib"))
->>>>>>> 069399ee
 
            (substitute* "Modules/Setup.dist"
              ;; Link Expat instead of embedding the bundled one.
@@ -418,24 +394,13 @@
   (package
     (inherit python-2)
     (name "python")
-<<<<<<< HEAD
     (version "3.9.1")
-=======
-    (version "3.8.2")
->>>>>>> 069399ee
     (source (origin
               (method url-fetch)
               (uri (string-append "https://www.python.org/ftp/python/"
                                   version "/Python-" version ".tar.xz"))
               (patches (search-patches
-<<<<<<< HEAD
                         "python-3-arm-alignment.patch"
-=======
-                        "python-CVE-2020-26116.patch"
-                        "python-3.8-CVE-2021-3177.patch"
-                        "python-3-fix-tests.patch"
-                        "python-3.8-fix-tests.patch"
->>>>>>> 069399ee
                         "python-3-deterministic-build-info.patch"
                         "python-3-fix-tests.patch"
                         "python-3-hurd-configure.patch"
@@ -535,45 +500,12 @@
              '())
        ,@(package-native-inputs python-2)))
     (native-search-paths
-<<<<<<< HEAD
      (list (guix-pythonpath-search-path version)
            ;; Used to locate tzdata by the zoneinfo module introduced in
            ;; Python 3.9.
            (search-path-specification
             (variable "PYTHONTZPATH")
             (files (list "share/zoneinfo")))))))
-=======
-     (list (search-path-specification
-            (variable "PYTHONPATH")
-            (files (list (string-append "lib/python"
-                                        (version-major+minor version)
-                                        "/site-packages"))))))))
-
-(define-public python-3.9
-  (package (inherit python-3.8)
-    (name "python-next")
-    (version "3.9.2")
-    (source (origin
-              (method url-fetch)
-              (uri (string-append "https://www.python.org/ftp/python/"
-                                  version "/Python-" version ".tar.xz"))
-              (patches (search-patches
-                        "python-3.9-fix-tests.patch"
-                        "python-3-deterministic-build-info.patch"
-                        "python-3-search-paths.patch"))
-              (sha256
-               (base32
-                "0z94vv5qhlwvcgc4sy9sdiqs0220s84wx3b62vslh5419z2k881w"))
-              (modules '((guix build utils)))
-              (snippet
-               '(begin
-                  ;; Delete the bundled copy of libexpat.
-                  (delete-file-recursively "Modules/expat")
-                  (substitute* "Modules/Setup"
-                    ;; Link Expat instead of embedding the bundled one.
-                    (("^#pyexpat.*") "pyexpat pyexpat.c -lexpat\n"))
-                  #t))))))
->>>>>>> 069399ee
 
 ;; Current 3.x version.
 (define-public python-3 python-3.9)
