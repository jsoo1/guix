--- conflicted
+++ resolved
@@ -854,19 +854,11 @@
     (name "qtsvg")
     (version "5.15.5")
     (source (origin
-<<<<<<< HEAD
-             (method url-fetch)
-             (uri (qt5-urls name version))
-             (sha256
-              (base32
-               "0cdhmhxngv4y7kl5vbcii4l4anbz0hj7dvhlddy1agyl19j9xky4"))))
-=======
               (method url-fetch)
               (uri (qt5-urls name version))
               (sha256
                (base32
-                "0pjqrdmd1991x9h4rl8sf81pkd89hfd5h1a2gp3fjw96pk0w5hwb"))))
->>>>>>> 99b73f60
+                "0cdhmhxngv4y7kl5vbcii4l4anbz0hj7dvhlddy1agyl19j9xky4"))))
     (propagated-inputs `())
     (native-inputs (list perl))
     (inputs
@@ -969,22 +961,7 @@
              (modules '((guix build utils)))
              (snippet
               '(begin
-<<<<<<< HEAD
                  (delete-file-recursively "src/3rdparty")))))
-=======
-                 (delete-file-recursively "src/3rdparty")
-                 #t))))
-    (arguments
-     (substitute-keyword-arguments (package-arguments qtsvg-5)
-       ((#:phases phases)
-        `(modify-phases ,phases
-           (add-after 'unpack 'fix-build
-             (lambda _
-               (substitute* "src/plugins/imageformats/jp2/qjp2handler.cpp"
-                 (("^#include <jasper/jasper.h>")
-                  "#include <jasper/jasper.h>\n#include <QtCore/qmath.h>"))
-               #t))))))
->>>>>>> 99b73f60
     (native-inputs `())
     (inputs
      (list jasper
@@ -1029,28 +1006,17 @@
               (base32
                "065vj1gk5i4cg0f9spksyb9ps4px0vssx262y77aakvw408vfmq5"))))
     (arguments
-<<<<<<< HEAD
-     (substitute-keyword-arguments (package-arguments qtsvg)
-=======
      (substitute-keyword-arguments (package-arguments qtsvg-5)
-       ((#:tests? _ #f) #f) ; TODO: Enable the tests
->>>>>>> 99b73f60
        ((#:phases phases)
         `(modify-phases ,phases
            (add-after 'unpack 'disable-network-tests
              (lambda _ (substitute* "tests/auto/auto.pro"
                          (("qxmlquery") "# qxmlquery")
-<<<<<<< HEAD
                          (("xmlpatterns ") "# xmlpatterns"))))
            (add-after 'unpack 'skip-qquickxmllistmodel-test
              (lambda _ (substitute* "tests/auto/auto.pro"
                          ((".*qquickxmllistmodel.*") ""))))))))
-    (native-inputs (list perl qtdeclarative))
-=======
-                         (("xmlpatterns ") "# xmlpatterns"))
-               #t))))))
     (native-inputs (list perl qtdeclarative-5))
->>>>>>> 99b73f60
     (inputs (list qtbase-5))
     (synopsis "Qt XML patterns module")
     (description "The QtXmlPatterns module is a XQuery and XPath engine for
@@ -1691,18 +1657,13 @@
               (base32
                "0mlhhhcxx3gpr9kh04c6fljxcj50c2j21r0wb9f7d7nk4flip7b2"))))
     (arguments
-<<<<<<< HEAD
-     (substitute-keyword-arguments (package-arguments qtsvg)
+     (substitute-keyword-arguments (package-arguments qtsvg-5)
        ((#:tests? _ #f) #f)   ; TODO: Enable the tests
        ((#:phases phases)
         `(modify-phases ,phases
            (add-before 'check 'pre-check
              (lambda _
                (setenv "HOME" "/tmp")))))))
-=======
-     (substitute-keyword-arguments (package-arguments qtsvg-5)
-       ((#:tests? _ #f) #f))) ; TODO: Enable the tests
->>>>>>> 99b73f60
     (native-inputs
      (list perl qtdeclarative-5 qtquickcontrols-5 qtserialport))
     (inputs
@@ -1994,8 +1955,7 @@
               (base32
                "0y051i1837bfybkf8cm7cx8k5wjmbi47pxawaaz6wm0hd2z5b4qi"))))
     (arguments
-<<<<<<< HEAD
-     (substitute-keyword-arguments (package-arguments qtsvg)
+     (substitute-keyword-arguments (package-arguments qtsvg-5)
        ((#:phases phases)
         `(modify-phases ,phases
            (add-after 'unpack 'remove-failing-test
@@ -2003,10 +1963,6 @@
                (substitute* "tests/auto/auto.pro"
                  (("qml") "# qml")
                  (("qml-qtquicktest") "# qml-qtquicktest"))))))))
-=======
-     (substitute-keyword-arguments (package-arguments qtsvg-5)
-       ((#:tests? _ #f) #f))) ; TODO: Enable the tests
->>>>>>> 99b73f60
     (inputs
      (list qtbase-5 qtdeclarative-5))
     (synopsis "Qt Charts module")
@@ -2049,21 +2005,7 @@
              (uri (qt5-urls name version))
              (sha256
               (base32
-<<<<<<< HEAD
                "0c7mz715rlpg0cqgs6s0aszmslyamkhnpamc1iij6i571sj5j2f1"))))
-=======
-               "11fdgacv4syr8bff2vdw7rb0dg1gcqpdf37hm3pn31d6z91frhpw"))))
-    (arguments
-     (substitute-keyword-arguments (package-arguments qtsvg-5)
-       ((#:phases phases)
-        `(modify-phases ,phases
-           (add-after 'unpack 'remove-failing-test
-             (lambda _
-               ;; These tests can't find their test data.
-               (substitute* "tests/auto/auto.pro"
-                 (("oauth1 ") "# oauth1 "))
-               #t))))))
->>>>>>> 99b73f60
     (inputs
      (list qtbase-5))
     (synopsis "Qt Network Authorization module")
