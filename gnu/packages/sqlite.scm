;;; GNU Guix --- Functional package management for GNU
;;; Copyright © 2013, 2015, 2018, 2020 Ludovic Courtès <ludo@gnu.org>
;;; Copyright © 2014, 2015, 2016, 2018 Mark H Weaver <mhw@netris.org>
;;; Copyright © 2014 Sree Harsha Totakura <sreeharsha@totakura.in>
;;; Copyright © 2015, 2016 Sou Bunnbu <iyzsong@gmail.com>
;;; Copyright © 2016 Efraim Flashner <efraim@flashner.co.il>
;;; Copyright © 2016 Ben Woodcroft <donttrustben@gmail.com>
;;; Copyright © 2016 David Craven <david@craven.ch>
;;; Copyright © 2016, 2017, 2018, 2019, 2020, 2021 Marius Bakke <marius@gnu.org>
;;; Copyright © 2017 Ricardo Wurmus <rekado@elephly.net>
;;; Copyright © 2017 Jelle Licht <jlicht@fsfe.org>
;;; Copyright © 2018 Tobias Geerinckx-Rice <me@tobias.gr>
;;; Copyright © 2018 Alex Vong <alexvong1995@gmail.com>
;;; Copyright © 2020 Jan (janneke) Nieuwenhuizen <janneke@gnu.org>
;;; Copyright © 2022 Matthew James Kraai <kraai@ftbfs.org>
;;;
;;; This file is part of GNU Guix.
;;;
;;; GNU Guix is free software; you can redistribute it and/or modify it
;;; under the terms of the GNU General Public License as published by
;;; the Free Software Foundation; either version 3 of the License, or (at
;;; your option) any later version.
;;;
;;; GNU Guix is distributed in the hope that it will be useful, but
;;; WITHOUT ANY WARRANTY; without even the implied warranty of
;;; MERCHANTABILITY or FITNESS FOR A PARTICULAR PURPOSE.  See the
;;; GNU General Public License for more details.
;;;
;;; You should have received a copy of the GNU General Public License
;;; along with GNU Guix.  If not, see <http://www.gnu.org/licenses/>.

(define-module (gnu packages sqlite)
  #:use-module (gnu packages)
  #:use-module (gnu packages hurd)
  #:use-module (gnu packages readline)
  #:use-module ((guix licenses) #:prefix license:)
  #:use-module (guix packages)
  #:use-module (guix download)
  #:use-module (guix build-system gnu)
  #:use-module (guix utils)
  #:use-module (guix deprecation)
  #:use-module (ice-9 match)
  #:use-module (srfi srfi-26))

;;; Commentary:
;;;
;;; This module has been separated from (gnu packages databases) to reduce the
;;; number of module references for core packages.

(define (sqlite-uri version year)
  (let ((numeric-version
         (match (string-split version #\.)
           ((first-digit other-digits ...)
            (string-append first-digit
                           (string-pad-right
                            (string-concatenate
                             (map (cut string-pad <> 2 #\0)
                                  other-digits))
                            6 #\0))))))
    (string-append "https://sqlite.org/" (number->string year)
                   "/sqlite-autoconf-" numeric-version ".tar.gz")))

(define-public sqlite
  (package
   (name "sqlite")
   (version "3.39.3")
   (source (origin
            (method url-fetch)
            (uri (sqlite-uri version 2022))
            (patches (search-patches "sqlite-hurd.patch"))
            (sha256
             (base32
              "1f922kq16g7f4h3gpzim78lvrp5xw9nvlvqw97s2qgxyh8qgns3q"))))
   (build-system gnu-build-system)
   (inputs (list readline))
   (outputs '("out" "static"))
   (arguments
    `(#:configure-flags
      ;; Add -DSQLITE_SECURE_DELETE, -DSQLITE_ENABLE_FTS3,
      ;; -DSQLITE_ENABLE_UNLOCK_NOTIFY and -DSQLITE_ENABLE_DBSTAT_VTAB
      ;; to CFLAGS.  GNU Icecat will refuse to use the system SQLite
      ;; unless these options are enabled.
      (list (string-append "CFLAGS=-O2 -g -DSQLITE_SECURE_DELETE "
                           "-DSQLITE_ENABLE_FTS3 "
                           "-DSQLITE_ENABLE_UNLOCK_NOTIFY "
                           "-DSQLITE_ENABLE_DBSTAT_VTAB "
                           ;; Column metadata is required by GNU Jami and Qt, et.al.
                           "-DSQLITE_ENABLE_COLUMN_METADATA"))
      #:phases (modify-phases %standard-phases
                 (add-after 'install 'move-static-library
                   (lambda* (#:key outputs #:allow-other-keys)
                     (let* ((out    (assoc-ref outputs "out"))
                            (static (assoc-ref outputs "static"))
                            (source (string-append out "/lib/libsqlite3.a")))
                       (mkdir-p (string-append static "/lib"))
                       (link source (string-append static "/lib/libsqlite3.a"))
                       (delete-file source)

                       ;; Remove reference to the static library from the .la file
                       ;; so that Libtool looks for it in the usual places.
                       (substitute* (string-append out "/lib/libsqlite3.la")
                         (("^old_library=.*")
                          "old_library=''\n"))
                       #t))))))
   (home-page "https://www.sqlite.org/")
   (synopsis "The SQLite database management system")
   (description
    "SQLite is a software library that implements a self-contained, serverless,
zero-configuration, transactional SQL database engine.  SQLite is the most
widely deployed SQL database engine in the world.  The source code for SQLite
is in the public domain.")
   (license license:public-domain)))

<<<<<<< HEAD
(define-deprecated sqlite-next sqlite)
(export sqlite-next)
=======
;; Newer version required for e.g. fossil.
(define-public sqlite-next
  (package
    (inherit sqlite)
    (version "3.40.0")
    (source (origin
              (method url-fetch)
              (uri (sqlite-uri version 2022))
              (sha256
               (base32
                "1rw0i63822pdkb3a16sqj4jdcp5zg0ffjmi26mshqw6jfqh5acq3"))))))
>>>>>>> 595b53b7
<|MERGE_RESOLUTION|>--- conflicted
+++ resolved
@@ -111,10 +111,6 @@
 is in the public domain.")
    (license license:public-domain)))
 
-<<<<<<< HEAD
-(define-deprecated sqlite-next sqlite)
-(export sqlite-next)
-=======
 ;; Newer version required for e.g. fossil.
 (define-public sqlite-next
   (package
@@ -125,5 +121,4 @@
               (uri (sqlite-uri version 2022))
               (sha256
                (base32
-                "1rw0i63822pdkb3a16sqj4jdcp5zg0ffjmi26mshqw6jfqh5acq3"))))))
->>>>>>> 595b53b7
+                "1rw0i63822pdkb3a16sqj4jdcp5zg0ffjmi26mshqw6jfqh5acq3"))))))