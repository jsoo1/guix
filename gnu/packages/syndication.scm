--- conflicted
+++ resolved
@@ -201,22 +201,6 @@
            (list gtk "bin")
            pkg-config))
     (inputs
-<<<<<<< HEAD
-     `(("glib" ,glib)
-       ("gtk+" ,gtk+)
-       ("gtksourceview" ,gtksourceview-4)
-       ("libhandy" ,libhandy)
-       ("python" ,python)
-       ("python-beautifulsoup" ,python-beautifulsoup4)
-       ("python-dateutil" ,python-dateutil)
-       ("python-mistune" ,python-mistune)
-       ("python-pillow" ,python-pillow)
-       ("python-praw" ,python-praw)
-       ("python-pycairo" ,python-pycairo)
-       ("python-pygobject" ,python-pygobject)
-       ("python-requests" ,python-requests)
-       ("webkitgtk" ,webkitgtk-with-libsoup2)))
-=======
      (list blueprint-compiler
            glib
            gtk
@@ -230,7 +214,6 @@
            python-praw
            python-pygobject
            python-requests))
->>>>>>> 595b53b7
     (propagated-inputs
      (list dconf))
     (synopsis "Client for Reddit")
