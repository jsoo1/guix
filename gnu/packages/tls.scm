;;; GNU Guix --- Functional package management for GNU
;;; Copyright © 2012-2017, 2019-2023 Ludovic Courtès <ludo@gnu.org>
;;; Copyright © 2014, 2015, 2016, 2017, 2018, 2021 Mark H Weaver <mhw@netris.org>
;;; Copyright © 2014 Ian Denhardt <ian@zenhack.net>
;;; Copyright © 2013, 2015 Andreas Enge <andreas@enge.fr>
;;; Copyright © 2015 David Thompson <davet@gnu.org>
;;; Copyright © 2015, 2016, 2017, 2018, 2019, 2020, 2021 Leo Famulari <leo@famulari.name>
;;; Copyright © 2016, 2017, 2019, 2021, 2022 Efraim Flashner <efraim@flashner.co.il>
;;; Copyright © 2016, 2017, 2018 Nikita <nikita@n0.is>
;;; Copyright © 2016 Hartmut Goebel <h.goebel@crazy-compilers.com>
;;; Copyright © 2017 Ricardo Wurmus <rekado@elephly.net>
;;; Copyright © 2017-2022 Marius Bakke <marius@gnu.org>
;;; Copyright © 2017–2021 Tobias Geerinckx-Rice <me@tobias.gr>
;;; Copyright © 2017 Rutger Helling <rhelling@mykolab.com>
;;; Copyright © 2018 Clément Lassieur <clement@lassieur.org>
;;; Copyright © 2019 Mathieu Othacehe <m.othacehe@gmail.com>
;;; Copyright © 2020 Jan (janneke) Nieuwenhuizen <janneke@gnu.org>
;;; Copyright © 2020, 2021, 2023 Maxim Cournoyer <maxim.cournoyer@gmail.com>
;;; Copyright © 2021 Solene Rapenne <solene@perso.pw>
;;; Copyright © 2021 Brice Waegeneire <brice@waegenei.re>
;;; Copyright © 2021 Maxime Devos <maximedevos@telenet.be>
;;; Copyright © 2021 Matthew James Kraai <kraai@ftbfs.org>
;;; Copyright © 2021 John Kehayias <john.kehayias@protonmail.com>
;;; Copyright © 2022 Greg Hogan <code@greghogan.com>
;;;
;;; This file is part of GNU Guix.
;;;
;;; GNU Guix is free software; you can redistribute it and/or modify it
;;; under the terms of the GNU General Public License as published by
;;; the Free Software Foundation; either version 3 of the License, or (at
;;; your option) any later version.
;;;
;;; GNU Guix is distributed in the hope that it will be useful, but
;;; WITHOUT ANY WARRANTY; without even the implied warranty of
;;; MERCHANTABILITY or FITNESS FOR A PARTICULAR PURPOSE.  See the
;;; GNU General Public License for more details.
;;;
;;; You should have received a copy of the GNU General Public License
;;; along with GNU Guix.  If not, see <http://www.gnu.org/licenses/>.

(define-module (gnu packages tls)
  #:use-module ((guix licenses) #:prefix license:)
  #:use-module (guix deprecation)
  #:use-module (guix packages)
  #:use-module (guix download)
  #:use-module (guix git-download)
  #:use-module (guix utils)
  #:use-module (guix gexp)
  #:use-module (guix build-system gnu)
  #:use-module (guix build-system go)
  #:use-module (guix build-system perl)
  #:use-module (guix build-system python)
  #:use-module (guix build-system cmake)
  #:use-module (guix build-system trivial)
  #:use-module (guix build-system meson)
  #:use-module ((guix search-paths) #:select ($SSL_CERT_DIR $SSL_CERT_FILE))
  #:use-module (gnu packages compression)
  #:use-module (gnu packages)
  #:use-module (gnu packages autotools)
  #:use-module (gnu packages bash)
  #:use-module (gnu packages build-tools)
  #:use-module (gnu packages check)
  #:use-module (gnu packages curl)
  #:use-module (gnu packages dns)
  #:use-module (gnu packages gawk)
  #:use-module (gnu packages gettext)
  #:use-module (gnu packages guile)
  #:use-module (gnu packages hurd)
  #:use-module (gnu packages libbsd)
  #:use-module (gnu packages libffi)
  #:use-module (gnu packages libidn)
  #:use-module (gnu packages libunistring)
  #:use-module (gnu packages linux)
  #:use-module (gnu packages ncurses)
  #:use-module (gnu packages nettle)
  #:use-module (gnu packages networking)
  #:use-module (gnu packages perl)
  #:use-module (gnu packages pkg-config)
  #:use-module (gnu packages python)
  #:use-module (gnu packages python-crypto)
  #:use-module (gnu packages python-web)
  #:use-module (gnu packages python-xyz)
  #:use-module (gnu packages sphinx)
  #:use-module (gnu packages texinfo)
  #:use-module (gnu packages time)
  #:use-module (gnu packages version-control)
  #:use-module (gnu packages base)
  #:use-module (srfi srfi-1))

(define-public libtasn1
  (package
    (name "libtasn1")
    (version "4.19.0")
    (source
     (origin
      (method url-fetch)
      (uri (string-append "mirror://gnu/libtasn1/libtasn1-"
                          version ".tar.gz"))
      (sha256
       (base32
        "0yizlr2y6gfjh86v68qw5wjcfg16arnw1f731kndd17l3jng04qn"))))
    (build-system gnu-build-system)
    (arguments
     `(#:configure-flags '("--disable-static")))
    (native-inputs (list perl))
    (home-page "https://www.gnu.org/software/libtasn1/")
    (synopsis "ASN.1 library")
    (description
     "GNU libtasn1 is a library implementing the ASN.1 notation.  It is used
for transmitting machine-neutral encodings of data objects in computer
networking, allowing for formal validation of data according to some
specifications.")
    (license license:lgpl2.0+)))

(define-public asn1c
  (package
    (name "asn1c")
    (version "0.9.28")
    (source (origin
      (method url-fetch)
      (uri (string-append "https://lionet.info/soft/asn1c-"
                          version ".tar.gz"))
      (sha256
       (base32
        "1fc64g45ykmv73kdndr4zdm4wxhimhrir4rxnygxvwkych5l81w0"))))
    (build-system gnu-build-system)
    (native-inputs
     (list perl))
    (home-page "https://lionet.info/asn1c")
    (synopsis "ASN.1 to C compiler")
    (description "The ASN.1 to C compiler takes ASN.1 module
files and generates C++ compatible C source code.  That code can be
used to serialize the native C structures into compact and unambiguous
BER/XER/PER-based data files, and deserialize the files back.

Various ASN.1 based formats are widely used in the industry, such as to encode
the X.509 certificates employed in the HTTPS handshake, to exchange control
data between mobile phones and cellular networks, to car-to-car communication
in intelligent transportation networks.")
    (license license:bsd-2)))

(define-public p11-kit
  (package
    (name "p11-kit")
    (version "0.24.1")
    (source
     (origin
       (method url-fetch)
       (uri (string-append "https://github.com/p11-glue/p11-kit/releases/"
                           "download/" version "/p11-kit-" version ".tar.xz"))
       (sha256
        (base32 "1y5fm9gwhkh902r26p90qf1g2h1ziqrk4hgf9i9sxm2wzlz7ignq"))))
    (build-system gnu-build-system)
    (native-inputs
     (append (list pkg-config)
             (if (hurd-target?)
                 (list autoconf automake gettext-minimal libtool)
                 '())))
    (inputs
     (append (list libffi libtasn1)
             (if (hurd-target?)
                 (list libbsd)
                 '())))
    (arguments
     (list #:configure-flags
           ;; Use the default certificates so that users such as flatpak
           ;; find them.  See <https://issues.guix.gnu.org/49957>.
           #~'("--with-trust-paths=/etc/ssl/certs/ca-certificates.crt")
           #:phases #~(modify-phases %standard-phases
                        #$@(if (hurd-target?)
                               #~((add-after 'unpack 'apply-hurd-patch
                                    (lambda* (#:key inputs #:allow-other-keys)
                                      (define patch
                                        #$(local-file
                                           (search-patch "p11-kit-hurd.patch")))
                                      (invoke "patch" "-p1" "--batch" "-i"
                                              patch)))
                                  (replace 'bootstrap
                                    (lambda _
                                      (invoke "autoreconf" "-fiv"))))
                               #~())
                        (add-before 'check 'prepare-tests
                          (lambda _
                            ;; "test-runtime" expects XDG_RUNTIME_DIR to be set up
                            ;; and looks for .cache and other directories (only).
                            ;; For simplicity just drop it since it is irrelevant
                            ;; in the build container.
                            (substitute* "Makefile"
                              (("test-runtime\\$\\(EXEEXT\\)") "")))))))
    (home-page "https://p11-glue.github.io/p11-glue/p11-kit.html")
    (synopsis "PKCS#11 library")
    (description
     "p11-kit provides a way to load and enumerate PKCS#11 modules.  It
provides a standard configuration setup for installing PKCS#11 modules
in such a way that they are discoverable.  It also solves problems with
coordinating the use of PKCS#11 by different components or libraries
living in the same process.")
    (license license:bsd-3)))

<<<<<<< HEAD
=======
(define-public p11-kit-next
  (package
    (inherit p11-kit)
    (version "0.24.1")
    (source
     (origin
       (method url-fetch)
       (uri (string-append "https://github.com/p11-glue/p11-kit/releases/"
                           "download/" version "/p11-kit-" version ".tar.xz"))
       (sha256
        (base32 "1y5fm9gwhkh902r26p90qf1g2h1ziqrk4hgf9i9sxm2wzlz7ignq"))))
    (build-system meson-build-system)
    (arguments
     ;; Use the default certificates so that users such as flatpak find them.
     ;; See <https://issues.guix.gnu.org/49957>.
     (substitute-keyword-arguments (package-arguments p11-kit)
       ((#:configure-flags flags ''())
        ''("-Dtrust_paths=/etc/ssl/certs/ca-certificates.crt"))
       ;; p11-kit is still on gnu-build-system.
       ((#:phases gnu-phases)
        '%standard-phases)))))

>>>>>>> af95f2d8
(define-public gnutls
  (package
    (name "gnutls")
    (version "3.7.7")
    (source (origin
              (method url-fetch)
              ;; Note: Releases are no longer on ftp.gnu.org since the
              ;; schism (after version 3.1.5).
              (uri (string-append "mirror://gnupg/gnutls/v"
                                  (version-major+minor version)
                                  "/gnutls-" version ".tar.xz"))
              (patches (search-patches "gnutls-skip-trust-store-test.patch"
                                       "gnutls-cross.patch"))
              (sha256
               (base32
                "01i1gl15k6qwvxmxx0by1mn9nlmcmym18wdpm7dn9awfsp8474dy"))))
    (build-system gnu-build-system)
    (arguments
     (list #:tests? (not (or (%current-target-system)
                             (hurd-target?)))
           ;; Ensure we don't keep a reference to the tools used for testing.
           #:disallowed-references (if (hurd-target?)
                                       '()
                                       (list net-tools iproute socat))
           #:configure-flags
           #~(cons*
              ;; GnuTLS doesn't consult any environment variables to specify
              ;; the location of the system-wide trust store.  Instead it has a
              ;; configure-time option.  Unless specified, its configure script
              ;; attempts to auto-detect the location by looking for common
              ;; places in the file system, none of which are present in our
              ;; chroot build environment.  If not found, then no default trust
              ;; store is used, so each program has to provide its own
              ;; fallback, and users have to configure each program
              ;; independently.  This seems suboptimal.
              "--with-default-trust-store-dir=/etc/ssl/certs"

              (let ((system #$(or (%current-target-system)
                                  (%current-system))))
                (if (string-prefix? "mips64el" system)
                    (list
                     ;; FIXME: Temporarily disable p11-kit support since it is
                     ;; not working on mips64el.
                     "--without-p11-kit")
                    '())))

           #:phases
           #~(modify-phases %standard-phases
               ;; fastopen.sh fails to connect to the server in the builder
               ;; environment (see:
               ;; https://gitlab.com/gnutls/gnutls/-/issues/1095).
               (add-after 'unpack 'disable-failing-tests
                 (lambda _
                   (substitute* "tests/fastopen.sh"
                     (("^unset RETCODE")
                      "exit 77\n"))))      ;skip
               (add-after 'install 'move-doc
                 (lambda* (#:key outputs #:allow-other-keys)
                   ;; Copy the 4.1 MiB of section 3 man pages to "doc".
                   (let* ((out    (assoc-ref outputs "out"))
                          (doc    (assoc-ref outputs "doc"))
                          (mandir (string-append doc "/share/man/man3"))
                          (oldman (string-append out "/share/man/man3")))
                     (mkdir-p mandir)
                     (copy-recursively oldman mandir)
                     (delete-file-recursively oldman)))))))
    (outputs '("out"                              ;4.4 MiB
               "debug"
               "doc"))                            ;4.1 MiB of man pages
    (native-inputs
     (append (list pkg-config texinfo which
                   util-linux)                    ;one test needs 'setsid'
             (if (hurd-target?)
                 '()
                 (list net-tools
                       iproute                    ;for 'ss'
                       socat                      ;several tests rely on it
                       datefudge))))              ;tests rely on 'datefudge'
    (inputs (list libunistring))
    (propagated-inputs
     ;; These are all in the 'Requires.private' field of gnutls.pc.
     (append (list libtasn1 libidn2 nettle zlib)
             (let ((system (or (%current-target-system)
                               (%current-system))))
               (if (string-prefix? "mips64el" system)
                   '()
                   (list p11-kit)))))
    (home-page "https://www.gnu.org/software/gnutls/")
    (synopsis "Transport layer security library")
    (description
     "GnuTLS is a secure communications library implementing the SSL, TLS
and DTLS protocols.  It is provided in the form of a C library to support the
protocols, as well as to parse and write X.509, PKCS #12, OpenPGP and other
required structures.")
    (license license:lgpl2.1+)
    (properties '((ftp-server . "ftp.gnutls.org")
                  (ftp-directory . "/gcrypt/gnutls")))))

(define-deprecated/public-alias gnutls-latest gnutls)

(define-public gnutls/dane
  ;; GnuTLS with build libgnutls-dane, implementing DNS-based
  ;; Authentication of Named Entities.  This is required for GNS functionality
  ;; by GNUnet and gnURL.  This is done in an extra package definition
  ;; to have the choice between GnuTLS with Dane and without Dane.
  (package/inherit gnutls
    (name "gnutls-dane")
    (inputs (modify-inputs (package-inputs gnutls)
              (prepend unbound)))))

(define-public guile-gnutls
  (package
    ;; This package supersedes the Guile bindings that came with GnuTLS until
    ;; version 3.7.8 included.
    (name "guile-gnutls")
    (version "3.7.11")
    (home-page "https://gitlab.com/gnutls/guile/")
    (source (origin
              (method git-fetch)
              (uri (git-reference
                    (url home-page)
                    (commit (string-append "v" version))))
              (sha256
               (base32
                "06d7v3i0d9ayp7zqk1rsy4z0wfpq69n0r54f1xrppb9gn7q9iva6"))
              (file-name (git-file-name name version))
              (patches (search-patches "gnutls-cross.patch"))))
    (build-system gnu-build-system)
    (arguments
     (list
      #:configure-flags
      ;; Tell the build system that we want Guile bindings installed to the
      ;; output instead of Guiles own module directory.
      #~(list "--disable-static"
              (string-append "--with-guile-site-dir="
                             "$(datarootdir)/guile/site/$(GUILE_EFFECTIVE_VERSION)")
              (string-append "--with-guile-site-ccache-dir="
                             "$(libdir)/guile/$(GUILE_EFFECTIVE_VERSION)/site-ccache")
              (string-append "--with-guile-extension-dir="
                             "$(libdir)/guile/$(GUILE_EFFECTIVE_VERSION)/extensions"))
      #:phases
      #~(modify-phases %standard-phases
          (add-after 'unpack 'patch-more-shebangs
            (lambda _
              (for-each patch-shebang
                        '("autopull.sh" "autogen.sh"))))
          (replace 'bootstrap
            (lambda _
              (invoke "bash" "./bootstrap" "--no-git"))))))
    (native-inputs
     (list autoconf
           automake
           libtool
           pkg-config
           texinfo
           gnutls
           guile-3.0              ;XXX: 'guile-snarf' invokes the native 'cpp'
           (gnulib-checkout
            #:version "2022-12-06"
            #:commit "440b528b1d81dd31b2a2e4dde20d5c837c147811"
            #:hash (base32 "15mq43abbnkbamchc9lynrvrd5ql8qacgyx2ph4kkngxf1bz3pqy"))))
    (inputs
     (list gnutls
           guile-3.0))
    (properties '((release-tag-prefix . "v")
                  (release-tag-version-delimiter . ".")))
    (synopsis "Guile bindings to GnuTLS")
    (description
     "This package provides Guile bindings to GnuTLS, a library implementation
the @acronym{TLS, Transport-Layer Security} protocol.  It supersedes the Guile
bindings that were formerly provided as part of GnuTLS.")
    (license license:lgpl2.1+)))

(define-public guile2.2-gnutls
  (package/inherit guile-gnutls
    (name "guile2.2-gnutls")
    (native-inputs
     (modify-inputs (package-native-inputs guile-gnutls)
       (replace "guile" guile-2.2)))
    (inputs
     (modify-inputs (package-inputs guile-gnutls)
       (replace "guile" guile-2.2)))))

(define (target->openssl-target target)
  "Return the value to set CONFIGURE_TARGET_ARCH to when cross-compiling
OpenSSL for TARGET."
  ;; Keep this code outside the build code,
  ;; such that new targets can be added
  ;; without causing rebuilds for other targets.
  (if (target-mingw? target)
      (string-append
       "mingw"
       (if (target-x86-64? target)
           "64"
           ""))
      (let ((kernel
             (cond ((target-hurd? target)
                    "hurd")
                   ((target-linux? target)
                    "linux")
                   (else
                    (error "unsupported openssl target kernel"))))
            (arch
             (cond
              ((target-x86-32? target)
               "x86")
              ((target-x86-64? target)
               "x86_64")
              ((target-mips64el? target)
               "mips64")
              ((target-arm32? target)
               "armv4")
              ((target-aarch64? target)
               "aarch64")
              ((target-ppc64le? target)
               "ppc64le")
              ((target-ppc32? target)
               "ppc")
              ((and (target-powerpc? target)
                    (target-64bit? target))
               "ppc64")
              ((target-64bit? target)
               ;; linux64-riscv64 isn't recognized until 3.0.0.
               "generic64")
              (else
               (error "unsupported openssl target architecture")))))
        (string-append kernel "-" arch))))

(define-public openssl-1.1
  (package
    (name "openssl")
    (version "1.1.1q")
    (source (origin
              (method url-fetch)
              (uri (list (string-append "https://www.openssl.org/source/openssl-"
                                        version ".tar.gz")
                         (string-append "ftp://ftp.openssl.org/source/"
                                        "openssl-" version ".tar.gz")
                         (string-append "ftp://ftp.openssl.org/source/old/"
                                        (string-trim-right version char-set:letter)
                                        "/openssl-" version ".tar.gz")))
              (patches (search-patches "openssl-1.1-c-rehash-in.patch"))
              (sha256
               (base32
                "1jhhzp4gh6ymidxm1ckjk948l583awp0w3y2nvqdz7022kk9r4yp"))))
    (build-system gnu-build-system)
    (outputs '("out"
               "doc"        ;6.8 MiB of man3 pages and full HTML documentation
               "static"))   ;6.4 MiB of .a files
    (native-inputs (list perl))
    (arguments
     (list
      #:parallel-tests? #f
      #:make-flags
      ;; 'test_ssl_new.t' in 1.1.1n and 3.0.3 fails due to an expired
      ;; certificate: <https://github.com/openssl/openssl/issues/18441>.  Skip
      ;; it.
      #~(list #$@(if (or (target-arm?) (target-riscv64?))
                     ;; 'test_afalg' seems to be dependent on kernel features:
                     ;; <https://github.com/openssl/openssl/issues/12242>.
                     #~("TESTS=-test_afalg -tls_ssl_new")
                     #~("TESTS=-test_ssl_new")))
      #:test-target "test"
      ;; Changes to OpenSSL sometimes cause Perl to "sneak in" to the closure,
      ;; so we explicitly disallow it here.
      #:disallowed-references (list (canonical-package perl))
      #:phases
      #~(modify-phases %standard-phases
          #$@(if (%current-target-system)
                 #~((add-before 'configure 'set-cross-compile
                      (lambda* (#:key target #:allow-other-keys)
                        (setenv "CROSS_COMPILE" (string-append target "-"))
                        (setenv "CONFIGURE_TARGET_ARCH"
                                #$(target->openssl-target
                                   (%current-target-system))))))
                 #~())
          (replace 'configure
            (lambda* (#:key configure-flags #:allow-other-keys)
              ;; It's not a shebang so patch-source-shebangs misses it.
              (substitute* "config"
                (("/usr/bin/env")
                 (which "env")))
              (apply
               invoke #$@(if (%current-target-system)
                             #~("./Configure")
                             #~("./config"))
               "shared"                 ;build shared libraries
               "--libdir=lib"

               ;; The default for this catch-all directory is
               ;; PREFIX/ssl.  Change that to something more
               ;; conventional.
               (string-append "--openssldir=" #$output
                              "/share/openssl-"
                              #$(package-version this-package))

               (string-append "--prefix=" #$output)
               (string-append "-Wl,-rpath," (string-append #$output "/lib"))
               #$@(if (%current-target-system)
                      #~((getenv "CONFIGURE_TARGET_ARCH"))
                      #~())
               configure-flags)
              ;; Output the configure variables.
              (invoke "perl" "configdata.pm" "--dump")))
          (add-after 'install 'move-static-libraries
            (lambda _
              ;; Move static libraries to the "static" output.
              (let* ((lib    (string-append #$output "/lib"))
                     (slib   (string-append #$output:static "/lib")))
                (for-each (lambda (file)
                            (install-file file slib)
                            (delete-file file))
                          (find-files
                           lib
                           #$(if (target-mingw?)
                                 '(lambda (filename _)
                                    (and (string-suffix? ".a" filename)
                                         (not (string-suffix? ".dll.a"
                                                              filename))))
                                 "\\.a$"))))))
          (add-after 'install 'move-extra-documentation
            (lambda _
              ;; Move man pages and full HTML documentation to "doc".
              (let* ((man    (string-append #$output "/share/man"))
                     (html   (string-append #$output "/share/doc/openssl"))
                     (man-target (string-append #$output:doc "/share/man"))
                     (html-target (string-append
                                   #$output:doc "/share/doc/openssl")))
                (mkdir-p (dirname man-target))
                (mkdir-p (dirname html-target))
                (rename-file man man-target)
                (rename-file html html-target))))
          (add-after 'install 'remove-miscellany
            (lambda _
              ;; The 'misc' directory contains random undocumented shell and
              ;; Perl scripts.  Remove them to avoid retaining a reference on
              ;; Perl.
              (delete-file-recursively
               (string-append #$output "/share/openssl-"
                              #$(package-version this-package) "/misc")))))))
    (native-search-paths
     (list $SSL_CERT_DIR $SSL_CERT_FILE))
    (synopsis "SSL/TLS implementation")
    (description "OpenSSL is an implementation of SSL/TLS.")
    (license license:openssl)
    (home-page "https://www.openssl.org/")))

(define openssl/fixed
  (package
    (inherit openssl-1.1)
    (name "openssl")
    (version "1.1.1t")
    (source (origin
              (method url-fetch)
              (uri (list (string-append "https://www.openssl.org/source/openssl-"
                                        version ".tar.gz")
                         (string-append "ftp://ftp.openssl.org/source/"
                                        "openssl-" version ".tar.gz")
                         (string-append "ftp://ftp.openssl.org/source/old/"
                                        (string-trim-right version char-set:letter)
                                        "/openssl-" version ".tar.gz")))
              (patches (search-patches "openssl-1.1-c-rehash-in.patch"))
              (sha256
               (base32
                "0fwxhlv7ary9nzg5mx07x1jj3wkbizxh56qy7l6bzp5iplj9pvld"))))))

(define-public openssl-3.0
  (package
    (inherit openssl-1.1)
    (version "3.0.8")
    (source (origin
              (method url-fetch)
              (uri (list (string-append "https://www.openssl.org/source/openssl-"
                                        version ".tar.gz")
                         (string-append "ftp://ftp.openssl.org/source/"
                                        "openssl-" version ".tar.gz")
                         (string-append "ftp://ftp.openssl.org/source/old/"
                                        (string-trim-right version char-set:letter)
                                        "/openssl-" version ".tar.gz")))
              (patches (search-patches "openssl-3.0-c-rehash-in.patch"))
              (sha256
               (base32
                "0gjb7qjl2jnzs1liz3rrccrddxbk6q3lg8z27jn1xwzx72zx44vc"))))
    (arguments
     (substitute-keyword-arguments (package-arguments openssl-1.1)
       ((#:phases phases '%standard-phases)
        #~(modify-phases #$phases
            (add-before 'configure 'configure-perl
              (lambda* (#:key native-inputs inputs #:allow-other-keys)
                (setenv "HASHBANGPERL"
                        (search-input-file (or native-inputs inputs)
                                           "/bin/perl"))))))))
    (license license:asl2.0)))

(define-public openssl openssl-3.0)

(define-public bearssl
  (package
    (name "bearssl")
    (version "0.6")
    (source (origin
              (method url-fetch)
              (uri (string-append "https://www.bearssl.org/"
                                  "bearssl-" version ".tar.gz"))
              (sha256
               (base32
                "057zhgy9w4y8z2996r0pq5k2k39lpvmmvz4df8db8qa9f6hvn1b7"))))
    (build-system gnu-build-system)
    (arguments
     (list
      #:make-flags
      #~(list #$(string-append "CC=" (cc-for-target))
              #$(string-append "LD=" (cc-for-target))
              #$(string-append "LDDLL=" (cc-for-target)))
      #:phases
      #~(modify-phases %standard-phases
          (delete 'configure)           ;no configure script
          (replace 'check
            (lambda* (#:key tests? #:allow-other-keys)
              (when tests?
                (with-directory-excursion "build"
                  (invoke "./testcrypto" "all")
                  (invoke "./testx509")))))
          (replace 'install             ;no install rule
            (lambda _
              (let* ((out #$output)
                     (bin (string-append out "/bin"))
                     (doc (string-append out "/share/doc/" #$name "-" #$version))
                     (lib (string-append out "/lib"))
                     (include (string-append out "/include")))
                (install-file "build/brssl" bin)
                (for-each (lambda (f) (install-file f include))
                          (find-files "inc" "\\.h$"))
                (install-file "LICENSE.txt" doc)
                (install-file "build/libbearssl.so" lib)))))))
    (home-page "https://bearssl.org/")
    (synopsis "Small SSL/TLS library")
    (description "BearSSL is an implementation of the SSL/TLS
protocol (RFC 5246) written in C.  It aims at being correct and
secure.  In particular, insecure protocol versions and choices of
algorithms are not supported, by design; cryptographic algorithm
implementations are constant-time by default.  It should also be
small, both in RAM and code footprint.  For instance, a minimal server
implementation may fit in about 20 kilobytes of compiled code and 25
kilobytes of RAM.")
    (license license:expat)))

(define-public libressl
  (package
    (name "libressl")
    (version "3.6.1")
    (source (origin
              (method url-fetch)
              (uri (string-append "mirror://openbsd/LibreSSL/"
                                  "libressl-" version ".tar.gz"))
              (sha256
               (base32
                "0x37037rb0zx34zp0kbbqj2xwd57gh1m6bfn52f92fz92q9wdymc"))))
    (build-system gnu-build-system)
    (arguments
     `(#:configure-flags
       (list
        ;; Do as if 'getentropy' were missing: Linux kernels before 3.17 lack its
        ;; underlying 'getrandom' system call and ENOSYS isn't properly handled.
        ;; See <https://lists.gnu.org/archive/html/guix-devel/2017-04/msg00235.html>.
        "ac_cv_func_getentropy=no"
        ;; FIXME It's using it's own bundled certificate, instead it should
        ;; behave like OpenSSL by using environment variables.
        (string-append "--with-openssldir=" (assoc-ref %outputs "out")
                       "/share/libressl-"
                       ,(package-version this-package))
        ;; Provide a TLS-enabled netcat.
        "--enable-nc")))
    (properties
     `((release-monitoring-url . "https://ftp.openbsd.org/pub/OpenBSD/LibreSSL/")))
    (home-page "https://www.libressl.org/")
    (synopsis "SSL/TLS implementation")
    (description "LibreSSL is a version of the TLS/crypto stack, forked from
OpenSSL in 2014 with the goals of modernizing the codebase, improving security,
and applying best practice development processes.  This package also includes a
netcat implementation that supports TLS.")
    ;; Files taken from OpenSSL keep their license, others are under various
    ;; non-copyleft licenses.
    (license (list license:openssl
                   (license:non-copyleft
                     "file://COPYING"
                     "See COPYING in the distribution.")))))

(define-public python-acme
  (package
    (name "python-acme")
    ;; Remember to update the hash of certbot when updating python-acme.
    (version "1.28.0")
    (source (origin
              (method url-fetch)
              (uri (pypi-uri "acme" version))
              (sha256
               (base32
                "12fmw4g63pzbrmmrkk6hgg0k5px6jyx3scv9fmn60h21387jv0hz"))))
    (build-system python-build-system)
    (arguments
     `(#:phases
       (modify-phases %standard-phases
         (add-after 'build 'build-documentation
           (lambda _
             (invoke "make" "-C" "docs" "man" "info")))
         (add-after 'install 'install-documentation
           (lambda* (#:key outputs #:allow-other-keys)
             (let* ((out (assoc-ref outputs "out"))
                    (man (string-append out "/share/man/man1"))
                    (info (string-append out "/info")))
               (install-file "docs/_build/texinfo/acme-python.info" info)
               (install-file "docs/_build/man/acme-python.1" man))))
         (replace 'check
           (lambda* (#:key tests? #:allow-other-keys)
             (when tests?
               (invoke "pytest" "-vv")))))))
    (native-inputs
     (list python-pytest
           ;; For documentation
           python-sphinx
           python-sphinxcontrib-programoutput
           python-sphinx-rtd-theme
           texinfo))
    (propagated-inputs
     (list python-chardet
           python-josepy
           python-requests
           python-requests-toolbelt
           python-pytz
           python-pyrfc3339
           python-pyasn1
           python-cryptography
           python-pyopenssl))
    (home-page "https://github.com/certbot/certbot")
    (synopsis "ACME protocol implementation in Python")
    (description "ACME protocol implementation in Python")
    (license license:asl2.0)))

(define-public certbot
  (package
    (name "certbot")
    ;; Certbot and python-acme are developed in the same repository, and their
    ;; versions should remain synchronized.
    (version (package-version python-acme))
    (source (origin
              (method url-fetch)
              (uri (pypi-uri "certbot" version))
              (sha256
               (base32
                "0p4cpakx1kc8lczlgxqryr2asnyrvw6p5wmkamkjqdsf3z7xhm2b"))))
    (build-system python-build-system)
    (arguments
     `(,@(substitute-keyword-arguments (package-arguments python-acme)
           ((#:phases phases)
            `(modify-phases ,phases
              (replace 'install-documentation
                (lambda* (#:key outputs #:allow-other-keys)
                  (let* ((out (assoc-ref outputs "out"))
                         (man1 (string-append out "/share/man/man1"))
                         (man7 (string-append out "/share/man/man7"))
                         (info (string-append out "/info")))
                    (install-file "docs/_build/texinfo/Certbot.info" info)
                    (install-file "docs/_build/man/certbot.1" man1)
                    (install-file "docs/_build/man/certbot.7" man7)
                    #t))))))))
    (native-inputs
     (list python-mock
           python-pytest
           ;; For documentation
           python-sphinx
           python-sphinx-rtd-theme
           python-sphinx-repoze-autointerface
           python-sphinxcontrib-programoutput
           texinfo))
    (propagated-inputs
     (list python-acme
           python-cryptography
           python-zope-interface
           python-pyrfc3339
           python-pyopenssl
           python-configobj
           python-configargparse
           python-distro
           python-zope-component
           python-parsedatetime
           python-psutil
           python-requests
           python-pytz))
    (synopsis "Let's Encrypt client by the Electronic Frontier Foundation")
    (description "Certbot automatically receives and installs X.509 certificates
to enable Transport Layer Security (TLS) on servers.  It interoperates with the
Let’s Encrypt certificate authority (CA), which issues browser-trusted
certificates for free.")
    (home-page "https://certbot.eff.org/")
    (license license:asl2.0)))

(define-public letsencrypt
  (package (inherit certbot)
    (name "letsencrypt")
    (properties `((superseded . ,certbot)))))

(define-public perl-net-ssleay
  (package
    (name "perl-net-ssleay")
    (version "1.92")
    (source (origin
              (method url-fetch)
              (uri (string-append "mirror://cpan/authors/id/C/CH/CHRISN/"
                                  "Net-SSLeay-" version ".tar.gz"))
              (sha256
               (base32
                "1acnjd5180dca26dmjq0b9ib0dbavlrzd6fnf4nidrzj02rz5hj7"))))
    (build-system perl-build-system)
    (inputs (list openssl))
    (arguments
     `(#:phases
       (modify-phases %standard-phases
         (add-before
          'configure 'set-ssl-prefix
          (lambda* (#:key inputs #:allow-other-keys)
            (setenv "OPENSSL_PREFIX" (assoc-ref inputs "openssl"))
            #t)))))
    (synopsis "Perl extension for using OpenSSL")
    (description
     "This module offers some high level convenience functions for accessing
web pages on SSL servers (for symmetry, the same API is offered for accessing
http servers, too), an sslcat() function for writing your own clients, and
finally access to the SSL api of the SSLeay/OpenSSL package so you can write
servers or clients for more complicated applications.")
    (license license:perl-license)
    (home-page "https://metacpan.org/release/Net-SSLeay")))

(define-public perl-crypt-openssl-rsa
 (package
  (name "perl-crypt-openssl-rsa")
  (version "0.31")
  (source
    (origin
      (method url-fetch)
      (uri (string-append
             "mirror://cpan/authors/id/T/TO/TODDR/Crypt-OpenSSL-RSA-"
             version
             ".tar.gz"))
      (sha256
        (base32
          "0djl5i6kibl7862b6ih29q8dhg5zpwzq77q9j8hp6xngshx40ws1"))))
  (build-system perl-build-system)
  (native-inputs
   (list perl-crypt-openssl-guess))
  (inputs
    (list perl-crypt-openssl-bignum perl-crypt-openssl-random openssl))
  (arguments perl-crypt-arguments)
  (home-page
    "https://metacpan.org/release/Crypt-OpenSSL-RSA")
  (synopsis
    "RSA encoding and decoding, using the openSSL libraries")
  (description "Crypt::OpenSSL::RSA does RSA encoding and decoding (using the
OpenSSL libraries).")
  (license license:perl-license)))

(define perl-crypt-arguments
   `(#:phases (modify-phases %standard-phases
      (add-before 'configure 'patch-Makefile.PL
        (lambda* (#:key inputs #:allow-other-keys)
          (substitute* "Makefile.PL"
            (("'LIBS'.*=>.*") (string-append "'LIBS' => ['-L"
                                             (assoc-ref inputs "openssl")
                                             "/lib -lcrypto'],")))
          #t)))))

(define-public perl-crypt-openssl-bignum
 (package
  (name "perl-crypt-openssl-bignum")
  (version "0.09")
  (source
    (origin
      (method url-fetch)
      (uri (string-append
             "mirror://cpan/authors/id/K/KM/KMX/Crypt-OpenSSL-Bignum-"
             version
             ".tar.gz"))
      (sha256
        (base32
          "1p22znbajq91lbk2k3yg12ig7hy5b4vy8igxwqkmbm4nhgxp4ki3"))))
  (build-system perl-build-system)
  (inputs (list openssl))
  (arguments perl-crypt-arguments)
  (home-page
    "https://metacpan.org/release/Crypt-OpenSSL-Bignum")
  (synopsis
    "OpenSSL's multiprecision integer arithmetic in Perl")
  (description "Crypt::OpenSSL::Bignum provides multiprecision integer
arithmetic in Perl.")
  ;; At your option either gpl1+ or the Artistic License
  (license license:perl-license)))

(define-public perl-crypt-openssl-guess
  (package
    (name "perl-crypt-openssl-guess")
    (version "0.11")
    (source
     (origin
       (method url-fetch)
       (uri (string-append
             "mirror://cpan/authors/id/A/AK/AKIYM/Crypt-OpenSSL-Guess-"
             version ".tar.gz"))
       (sha256
        (base32
         "0rvi9l4ljcbhwwvspq019nfq2h2v746dk355h2nwnlmqikiihsxa"))))
    (build-system perl-build-system)
    (home-page "https://metacpan.org/release/Crypt-OpenSSL-Guess")
    (synopsis "Guess the OpenSSL include path")
    (description
     "The Crypt::OpenSSL::Guess Perl module provides helpers to guess the
correct OpenSSL include path.  It is intended for use in your
@file{Makefile.PL}.")
    (license license:perl-license)))

(define-public perl-crypt-openssl-random
 (package
  (name "perl-crypt-openssl-random")
  (version "0.15")
  (source
    (origin
      (method url-fetch)
      (uri (string-append
             "mirror://cpan/authors/id/R/RU/RURBAN/Crypt-OpenSSL-Random-"
             version
             ".tar.gz"))
      (sha256
        (base32 "1x6ffps8q7mnawmcfq740llzy7i10g3319vap0wiw4d33fm6z1zh"))))
  (build-system perl-build-system)
  (native-inputs
   (list perl-crypt-openssl-guess))
  (inputs
   (list openssl))
  (arguments perl-crypt-arguments)
  (home-page
    "https://metacpan.org/release/Crypt-OpenSSL-Random")
  (synopsis
    "OpenSSL/LibreSSL pseudo-random number generator access")
  (description "Crypt::OpenSSL::Random is a OpenSSL/LibreSSL pseudo-random
number generator")
  (license license:perl-license)))

;; The "-apache" variant is the upstreamed prefered variant. A "-gpl"
;; variant exists in addition to the "-apache" one.
(define-public mbedtls-apache
  (package
    (name "mbedtls-apache")
    ;; XXX Check whether ‘-Wformat-signedness’ still breaks mbedtls-for-hiawatha
    ;; when updating.
    (version "2.28.0")
    (source
     (origin
       (method git-fetch)
       (uri (git-reference
             (url "https://github.com/ARMmbed/mbedtls")
             (commit (string-append "mbedtls-" version))))
       (file-name (git-file-name name version))
       (sha256
        (base32 "0s37dsi29v7146fi9k4frvx5rz2snxdm6c3rwq2fvnca2r80hfjl"))))
    (build-system cmake-build-system)
    (arguments
     `(#:configure-flags
       (list "-DUSE_SHARED_MBEDTLS_LIBRARY=ON"
             "-DUSE_STATIC_MBEDTLS_LIBRARY=OFF")
       #:phases
       (modify-phases %standard-phases
         (add-after 'unpack 'make-source-writable
           (lambda _
             (for-each make-file-writable (find-files ".")))))))
    (native-inputs
     (list perl python))
    (synopsis "Small TLS library")
    (description
     "@code{mbed TLS}, formerly known as PolarSSL, makes it trivially easy
for developers to include cryptographic and SSL/TLS capabilities in their
(embedded) products, facilitating this functionality with a minimal
coding footprint.")
    (home-page "https://www.trustedfirmware.org/projects/mbed-tls/")
    (license license:asl2.0)))

;; The Hiawatha Web server requires some specific features to be enabled.
(define-public mbedtls-for-hiawatha
  (hidden-package
   (package
     (inherit mbedtls-apache)
     (name "mbedtls-apache")
     (version "2.26.0")
     (source
      (origin
        (method git-fetch)
        (uri (git-reference
              (url "https://github.com/ARMmbed/mbedtls")
              (commit (string-append "mbedtls-" version))))
        (sha256
         (base32 "0scwpmrgvg6q7rvqkc352d2fqlsx0aylcbyibcp1f1rsn8iiif2m"))
        (file-name (git-file-name name version))
        (modules '((guix build utils)))
        (snippet
         '(begin
            ;; Can be removed with the next version.
            ;; Reduce level of format truncation warnings due to false positives.
            ;; https://github.com/ARMmbed/mbedtls/commit/2065a8d8af27c6cb1e40c9462b5933336dca7434
            (substitute* "CMakeLists.txt"
              (("Wformat-truncation=2") "Wformat-truncation"))
            #t))))
     (arguments
      (substitute-keyword-arguments (package-arguments mbedtls-apache)
        ((#:phases phases)
         `(modify-phases ,phases
            (add-before 'configure 'configure-extra-features
              (lambda _
                (for-each (lambda (feature)
                            (invoke "scripts/config.pl" "set" feature))
                          (list "MBEDTLS_THREADING_C"
                                "MBEDTLS_THREADING_PTHREAD"))
                ;; XXX The above enables code that breaks with -Werror…
                (substitute* "CMakeLists.txt"
                  ((" -Wformat-signedness") ""))
                #t)))))))))

(define-public dehydrated
  (package
    (name "dehydrated")
    (version "0.7.1")
    (source
     (origin
       (method git-fetch)
       (uri (git-reference
             (url "https://github.com/dehydrated-io/dehydrated")
             (commit (string-append "v" version))))
       (file-name (git-file-name name version))
       (sha256
        (base32 "1mhf3v9ynwrxrkqawqpxnwfn5dmrlkqcvkxdrk59nkxjpdx1wkrb"))))
    (build-system trivial-build-system)
    (arguments
     (list
      #:modules '((guix build utils)
                  (srfi srfi-26))
      #:builder
      #~(begin
          (use-modules (guix build utils)
                       (srfi srfi-26))
          (let* ((source (assoc-ref %build-inputs "source"))
                 (gzip (search-input-file %build-inputs "bin/gzip"))
                 (bin  (string-append #$output "/bin"))
                 (doc  (string-append #$output "/share/doc/"
                                      #$name "-" #$version))
                 (man  (string-append #$output "/share/man"))
                 (bash (in-vicinity (assoc-ref %build-inputs "bash") "bin")))

            (chdir source)

            (copy-recursively "docs" doc)
            (install-file "LICENSE" doc)

            (mkdir-p man)
            (rename-file (string-append doc "/man")
                         (string-append man "/man1"))
            (for-each (cut invoke gzip "-9n" <>)
                      (find-files man ".*"))

            (install-file "dehydrated" bin)
            (with-directory-excursion bin
              (patch-shebang "dehydrated" (list bash))

              ;; Do not try to write to the store.
              (substitute* "dehydrated"
                (("SCRIPTDIR=\"\\$.*\"") "SCRIPTDIR=~/.dehydrated"))

              (setenv "PATH" bash)
              (wrap-program "dehydrated"
                `("PATH" ":" prefix
                  ,(map (lambda (file)
                          (dirname (search-input-file %build-inputs file)))
                        (list
                         ;; From check_dependencies() — keep them in sync.
                         "bin/grep"
                         "bin/diff"
                         "bin/sed"
                         "bin/awk"
                         "bin/curl"
                         "bin/cut"      ; also mktemp, head, tail
                         "bin/hexdump"
                         ;; Additional requirements.
                         "bin/openssl")))))))))
    (inputs
     (list bash
           coreutils
           curl
           diffutils
           gawk
           grep
           openssl
           sed
           util-linux+udev))
    (native-inputs
     (list gzip))
    ;; The following definition is copied from the cURL package to prevent a
    ;; cycle between the curl and tls modules.
    (native-search-paths
     (list (search-path-specification
            (variable "CURL_CA_BUNDLE")
            (file-type 'regular)
            (separator #f)
            (files '("etc/ssl/certs/ca-certificates.crt")))))
    (home-page "https://dehydrated.io/")
    (synopsis "ACME client implemented as a shell script")
    (description "Dehydrated is a client for obtaining certificates from an
ACME server (such as Let's Encrypt) implemented as a relatively simple Bash
script.")
    (license license:expat)))

(define-public go-github-com-certifi-gocertifi
  (let ((commit "a5e0173ced670013bfb649c7e806bc9529c986ec")
        (revision "1"))
    (package
      (name "go-github-com-certifi-gocertifi")
      (version (git-version "2018.01.18" revision commit))
      (source (origin
                (method git-fetch)
                (uri (git-reference
                       (url "https://github.com/certifi/gocertifi")
                       (commit commit)))
                (file-name (git-file-name name version))
                (sha256
                 (base32
                  "1n9drccl3q1rr8wg3nf60slkf1lgsmz5ahifrglbdrc6har3rryj"))))
      (build-system go-build-system)
      (arguments
       '(#:import-path "github.com/certifi/gocertifi"))
      (synopsis "X.509 TLS root certificate bundle for Go")
      (description "This package is a Go language X.509 TLS root certificate bundle,
derived from Mozilla's collection.")
      (home-page "https://certifi.io")
      (license license:mpl2.0))))

(define-public s2n
  (package
    (name "s2n")
    ;; Update only when updating aws-crt-cpp.
    (version "1.3.10")
    (source (origin
              (method git-fetch)
              (uri (git-reference
                    (url "https://github.com/aws/s2n-tls")
                    (commit (string-append "v" version))))
              (file-name (git-file-name name version))
              (sha256
               (base32
                "15fr6zwglw74x5qd090752kqn7n3cyi4gmz94ip45g3hflschxd3"))))
    (build-system cmake-build-system)
    (arguments
     '(#:configure-flags
       '("-DBUILD_SHARED_LIBS=ON"
         ;; Remove in next update; see https://github.com/aws/s2n-tls/pull/3108
         ;; Building with 'Werror' results in compilation error (even building
         ;; with gcc) when replacing the aws-lc input with openssl.
         "-DUNSAFE_TREAT_WARNINGS_AS_ERRORS=OFF")))
    (propagated-inputs (list aws-lc))
    (supported-systems '("x86_64-linux"))
    (synopsis "SSL/TLS implementation in C99")
    (description
     "This library provides a C99 implementation of SSL/TLS.  It is designed to
be familiar to users of the widely-used POSIX I/O APIs.  It supports blocking,
non-blocking, and full-duplex I/O.  There are no locks or mutexes.

As it can be difficult to keep track of which encryption algorithms and
protocols are best to use, s2n-tls features a simple API to use the latest
default set of preferences.  Remaining on a specific version for backwards
compatibility is also supported.")
    (home-page "https://github.com/aws/s2n-tls")
    (license license:asl2.0)))

(define-public wolfssl
  (package
    (name "wolfssl")
    (version "5.5.1")
    (source (origin
              (method git-fetch)
              (uri (git-reference
                     (url "https://github.com/wolfSSL/wolfssl")
                     (commit (string-append "v" version "-stable"))))
              (file-name (git-file-name name version))
              (sha256
               (base32
                "0pz25acm842cl6l51vqr8pgxci6rda8sznms757p7rnm9fw3jdl0"))))
    (build-system gnu-build-system)
    (arguments
     '(#:configure-flags
       '("--enable-distro"
         "--enable-pkcs11"
         "--disable-examples"
         "--enable-jobserver=no")))
    (native-inputs
     (list autoconf automake libtool))
    (synopsis "SSL/TLS implementation")
    (description "The wolfSSL embedded SSL library (formerly CyaSSL) is an
SSL/TLS library written in ANSI C and targeted for embedded, RTOS, and
resource-constrained environments - primarily because of its small size, speed,
and feature set.  wolfSSL supports industry standards up to the current TLS 1.3
and DTLS 1.2, is up to 20 times smaller than OpenSSL, and offers progressive
ciphers such as ChaCha20, Curve25519, NTRU, and Blake2b.")
    (home-page "https://www.wolfssl.com/")
    (license license:gpl2+))) ; Audit

(define-public aws-lc
  (package
    (name "aws-lc")
    ;; Update only when updating aws-crt-cpp.
    (version "1.0.2")
    (source (origin
              (method git-fetch)
              (uri (git-reference
                    (url (string-append "https://github.com/awslabs/" name))
                    (commit (string-append "v" version))))
              (file-name (git-file-name name version))
              (sha256
               (base32
                "16y4iy2rqrmb7b1c394wyq7a5vbjb41599524my6b6q1vk1pi307"))))
    (build-system cmake-build-system)
    (arguments
     '(#:test-target "run_minimal_tests"
       #:configure-flags
       '("-DBUILD_SHARED_LIBS=ON")))
    (synopsis "General purpose cryptographic library")
    (description "AWS libcrypto (aws-lc) contains portable C implementations
of algorithms needed for TLS and common applications, and includes optimized
assembly versions for x86 and ARM.")
    (home-page "https://github.com/awslabs/aws-lc")
    (license license:asl2.0)))<|MERGE_RESOLUTION|>--- conflicted
+++ resolved
@@ -197,31 +197,6 @@
 living in the same process.")
     (license license:bsd-3)))
 
-<<<<<<< HEAD
-=======
-(define-public p11-kit-next
-  (package
-    (inherit p11-kit)
-    (version "0.24.1")
-    (source
-     (origin
-       (method url-fetch)
-       (uri (string-append "https://github.com/p11-glue/p11-kit/releases/"
-                           "download/" version "/p11-kit-" version ".tar.xz"))
-       (sha256
-        (base32 "1y5fm9gwhkh902r26p90qf1g2h1ziqrk4hgf9i9sxm2wzlz7ignq"))))
-    (build-system meson-build-system)
-    (arguments
-     ;; Use the default certificates so that users such as flatpak find them.
-     ;; See <https://issues.guix.gnu.org/49957>.
-     (substitute-keyword-arguments (package-arguments p11-kit)
-       ((#:configure-flags flags ''())
-        ''("-Dtrust_paths=/etc/ssl/certs/ca-certificates.crt"))
-       ;; p11-kit is still on gnu-build-system.
-       ((#:phases gnu-phases)
-        '%standard-phases)))))
-
->>>>>>> af95f2d8
 (define-public gnutls
   (package
     (name "gnutls")
