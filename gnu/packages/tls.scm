;;; GNU Guix --- Functional package management for GNU
;;; Copyright © 2012, 2013, 2014, 2015, 2016, 2017 Ludovic Courtès <ludo@gnu.org>
;;; Copyright © 2014, 2015, 2016 Mark H Weaver <mhw@netris.org>
;;; Copyright © 2014 Ian Denhardt <ian@zenhack.net>
;;; Copyright © 2013, 2015 Andreas Enge <andreas@enge.fr>
;;; Copyright © 2015 David Thompson <davet@gnu.org>
;;; Copyright © 2015, 2016, 2017 Leo Famulari <leo@famulari.name>
;;; Copyright © 2016 Efraim Flashner <efraim@flashner.co.il>
;;; Copyright © 2016, 2017 ng0 <contact.ng0@cryptolab.net>
;;; Copyright © 2016 Hartmut Goebel <h.goebel@crazy-compilers.com>
;;;
;;; This file is part of GNU Guix.
;;;
;;; GNU Guix is free software; you can redistribute it and/or modify it
;;; under the terms of the GNU General Public License as published by
;;; the Free Software Foundation; either version 3 of the License, or (at
;;; your option) any later version.
;;;
;;; GNU Guix is distributed in the hope that it will be useful, but
;;; WITHOUT ANY WARRANTY; without even the implied warranty of
;;; MERCHANTABILITY or FITNESS FOR A PARTICULAR PURPOSE.  See the
;;; GNU General Public License for more details.
;;;
;;; You should have received a copy of the GNU General Public License
;;; along with GNU Guix.  If not, see <http://www.gnu.org/licenses/>.

(define-module (gnu packages tls)
  #:use-module ((guix licenses) #:prefix license:)
  #:use-module (guix packages)
  #:use-module (guix download)
  #:use-module (guix utils)
  #:use-module (guix build-system gnu)
  #:use-module (guix build-system perl)
  #:use-module (guix build-system python)
  #:use-module (guix build-system cmake)
  #:use-module (gnu packages compression)
  #:use-module (gnu packages)
  #:use-module (gnu packages guile)
  #:use-module (gnu packages libbsd)
  #:use-module (gnu packages libffi)
  #:use-module (gnu packages libidn)
  #:use-module (gnu packages linux)
  #:use-module (gnu packages ncurses)
  #:use-module (gnu packages nettle)
  #:use-module (gnu packages perl)
  #:use-module (gnu packages pkg-config)
  #:use-module (gnu packages python)
  #:use-module (gnu packages texinfo)
  #:use-module (gnu packages base)
  #:use-module (srfi srfi-1))

(define-public libtasn1
  (package
    (name "libtasn1")
    (version "4.10")
    (source
     (origin
      (method url-fetch)
      (uri (string-append "mirror://gnu/libtasn1/libtasn1-"
                          version ".tar.gz"))
      (sha256
       (base32
        "00jsix5hny0g768zv4hk78dib7w0qmk5fbizf4jj37r51nd4s6k8"))))
    (build-system gnu-build-system)
    (native-inputs `(("perl" ,perl)))
    (home-page "http://www.gnu.org/software/libtasn1/")
    (synopsis "ASN.1 library")
    (description
     "GNU libtasn1 is a library implementing the ASN.1 notation.  It is used
for transmitting machine-neutral encodings of data objects in computer
networking, allowing for formal validation of data according to some
specifications.")
    (license license:lgpl2.0+)))

(define-public asn1c
  (package
    (name "asn1c")
    (version "0.9.27")
    (source (origin
      (method url-fetch)
      (uri (string-append "https://lionet.info/soft/asn1c-"
                          version ".tar.gz"))
      (sha256
       (base32
        "17nvn2kzvlryasr9dzqg6gs27b9lvqpval0k31pb64bjqbhn8pq2"))))
    (build-system gnu-build-system)
    (native-inputs
     `(("perl" ,perl)))
    (home-page "https://lionet.info/asn1c")
    (synopsis "ASN.1 to C compiler")
    (description "The ASN.1 to C compiler takes ASN.1 module
files and generates C++ compatible C source code.  That code can be
used to serialize the native C structures into compact and unambiguous
BER/XER/PER-based data files, and deserialize the files back.

Various ASN.1 based formats are widely used in the industry, such as to encode
the X.509 certificates employed in the HTTPS handshake, to exchange control
data between mobile phones and cellular networks, to car-to-car communication
in intelligent transportation networks.")
    (license license:bsd-2)))

(define-public p11-kit
  (package
    (name "p11-kit")
    (version "0.23.2")
    (source
     (origin
      (method url-fetch)
      (uri (string-append "https://p11-glue.freedesktop.org/releases/p11-kit-"
                          version ".tar.gz"))
      (sha256
       (base32
        "1w7szm190phlkg7qx05ychlj2dbvkgkhx9gw6dx4d5rw62l6wwms"))
      (modules '((guix build utils))) ; for substitute*
      (snippet
        '(begin
           ;; Drop one test that fails, also when trying to compile manually.
           ;; Reported upstream at
           ;; https://bugs.freedesktop.org/show_bug.cgi?id=89027
           (substitute* "Makefile.in"
             (("test-module\\$\\(EXEEXT\\) ") ""))))))
    (build-system gnu-build-system)
    (native-inputs
     `(("pkg-config" ,pkg-config)))
    (inputs
     `(("libffi" ,libffi)
       ("libtasn1" ,libtasn1)))
    (arguments
     `(#:configure-flags '("--without-trust-paths")))
    (home-page "http://p11-glue.freedesktop.org/p11-kit.html")
    (synopsis "PKCS#11 library")
    (description
     "p11-kit provides a way to load and enumerate PKCS#11 modules.  It
provides a standard configuration setup for installing PKCS#11 modules
in such a way that they are discoverable.  It also solves problems with
coordinating the use of PKCS#11 by different components or libraries
living in the same process.")
    (license license:bsd-3)))

(define-public gnutls
  (package
    (name "gnutls")
    (version "3.5.9")
    (source (origin
             (method url-fetch)
             (uri
              ;; Note: Releases are no longer on ftp.gnu.org since the
              ;; schism (after version 3.1.5).
              (string-append "mirror://gnupg/gnutls/v"
                             (version-major+minor version)
                             "/gnutls-" version ".tar.xz"))
             (sha256
              (base32
               "0l9971841jsfdcvcyhas17sk5rsby6x5vvwcmmj4x3zi9q60zcc2"))))
    (build-system gnu-build-system)
    (arguments
     '(#:configure-flags
       (list (string-append "--with-guile-site-dir="
                            (assoc-ref %outputs "out")
                            "/share/guile/site/2.0")
             ;; GnuTLS doesn't consult any environment variables to specify
             ;; the location of the system-wide trust store.  Instead it has a
             ;; configure-time option.  Unless specified, its configure script
             ;; attempts to auto-detect the location by looking for common
             ;; places in the file system, none of which are present in our
             ;; chroot build environment.  If not found, then no default trust
             ;; store is used, so each program has to provide its own
             ;; fallback, and users have to configure each program
             ;; independently.  This seems suboptimal.
             "--with-default-trust-store-dir=/etc/ssl/certs"

             ;; FIXME: Temporarily disable p11-kit support since it is not
             ;; working on mips64el.
             "--without-p11-kit")

       #:phases (modify-phases %standard-phases
                  (add-after
                   'install 'move-doc
                   (lambda* (#:key outputs #:allow-other-keys)
                     ;; Copy the 4.1 MiB of section 3 man pages to "doc".
                     (let* ((out    (assoc-ref outputs "out"))
                            (doc    (assoc-ref outputs "doc"))
                            (mandir (string-append doc "/share/man/man3"))
                            (oldman (string-append out "/share/man/man3")))
                       (mkdir-p mandir)
                       (copy-recursively oldman mandir)
                       (delete-file-recursively oldman)
                       #t))))))
    (outputs '("out"                              ;4.4 MiB
               "debug"
               "doc"))                            ;4.1 MiB of man pages
    (native-inputs
     `(("net-tools" ,net-tools)
       ("pkg-config" ,pkg-config)
       ("which" ,which)))
    (inputs
     `(("guile" ,guile-2.0)))
    (propagated-inputs
     ;; These are all in the 'Requires.private' field of gnutls.pc.
     `(("libtasn1" ,libtasn1)
       ("libidn2" ,libidn2)
       ("nettle" ,nettle)
       ("zlib" ,zlib)))
    (home-page "https://www.gnu.org/software/gnutls/")
    (synopsis "Transport layer security library")
    (description
     "GnuTLS is a secure communications library implementing the SSL, TLS
and DTLS protocols.  It is provided in the form of a C library to support the
protocols, as well as to parse and write X.5009, PKCS 12, OpenPGP and other
required structures.")
    (license license:lgpl2.1+)
    (properties '((ftp-server . "ftp.gnutls.org")
                  (ftp-directory . "/gcrypt/gnutls")))))

(define-public gnutls/guile-2.2
  ;; GnuTLS for Guile 2.2.  This is supported by GnuTLS >= 3.5.5.
  (package
    (inherit gnutls)
    (name "guile2.2-gnutls")
    (arguments
     ;; Remove '--with-guile-site-dir=…/2.0'.
     (substitute-keyword-arguments (package-arguments gnutls)
       ((#:configure-flags flags)
        `(cdr ,flags))))
<<<<<<< HEAD
    (inputs `(("guile" ,guile-next)
              ,@(alist-delete "guile" (package-inputs gnutls))))))
=======
    (inputs `(("guile" ,guile-2.2)
              ,@(alist-delete "guile" (package-inputs gnutls-3.5.8))))))
>>>>>>> e05fc441

(define-public openssl
  (package
   (name "openssl")
   (version "1.0.2k")
   (source (origin
             (method url-fetch)
             (uri (list (string-append "ftp://ftp.openssl.org/source/"
                                       name "-" version ".tar.gz")
                        (string-append "ftp://ftp.openssl.org/source/old/"
                                       (string-trim-right version char-set:letter)
                                       "/" name "-" version ".tar.gz")))
             (sha256
              (base32
               "1h6qi35w6hv6rd73p4cdgdzg732pdrfgpp37cgwz1v9a3z37ffbb"))
             (patches (search-patches "openssl-runpath.patch"
                                      "openssl-c-rehash-in.patch"))))
   (build-system gnu-build-system)
   (outputs '("out"
              "doc"                               ;1.5MiB of man3 pages
              "static"))                          ;6MiB of .a files
   (native-inputs `(("perl" ,perl)))
   (arguments
    `(#:disallowed-references (,perl)
      #:parallel-build? #f
      #:parallel-tests? #f
      #:test-target "test"

      ;; Changes to OpenSSL sometimes cause Perl to "sneak in" to the closure,
      ;; so we explicitly disallow it here.
      #:disallowed-references ,(list (canonical-package perl))
      #:phases
      (modify-phases %standard-phases
        (add-before
         'configure 'patch-Makefile.org
         (lambda* (#:key outputs #:allow-other-keys)
           ;; The default MANDIR is some unusual place.  Fix that.
           (let ((out (assoc-ref outputs "out")))
             (patch-makefile-SHELL "Makefile.org")
             (substitute* "Makefile.org"
               (("^MANDIR[[:blank:]]*=.*$")
                (string-append "MANDIR = " out "/share/man\n")))
             #t)))
        (replace
         'configure
         (lambda* (#:key outputs #:allow-other-keys)
           (let ((out (assoc-ref outputs "out")))
             (zero?
              (system* "./config"
                       "shared"                   ;build shared libraries
                       "--libdir=lib"

                       ;; The default for this catch-all directory is
                       ;; PREFIX/ssl.  Change that to something more
                       ;; conventional.
                       (string-append "--openssldir=" out
                                      "/share/openssl-" ,version)

                       (string-append "--prefix=" out)

                       ;; XXX FIXME: Work around a code generation bug in GCC
                       ;; 4.9.3 on ARM when compiled with -mfpu=neon.  See:
                       ;; <https://gcc.gnu.org/bugzilla/show_bug.cgi?id=66917>
                       ,@(if (and (not (%current-target-system))
                                  (string-prefix? "armhf" (%current-system)))
                             '("-mfpu=vfpv3")
                             '()))))))
        (add-after
         'install 'make-libraries-writable
         (lambda* (#:key outputs #:allow-other-keys)
           ;; Make libraries writable so that 'strip' does its job.
           (let ((out (assoc-ref outputs "out")))
             (for-each (lambda (file)
                         (chmod file #o644))
                       (find-files (string-append out "/lib")
                                   "\\.so"))
             #t)))
        (add-after 'install 'move-static-libraries
          (lambda* (#:key outputs #:allow-other-keys)
            ;; Move static libraries to the "static" output.
            (let* ((out    (assoc-ref outputs "out"))
                   (lib    (string-append out "/lib"))
                   (static (assoc-ref outputs "static"))
                   (slib   (string-append static "/lib")))
              (for-each (lambda (file)
                          (install-file file slib)
                          (delete-file file))
                        (find-files lib "\\.a$"))
              #t)))
        (add-after 'install 'move-man3-pages
          (lambda* (#:key outputs #:allow-other-keys)
            ;; Move section 3 man pages to "doc".
            (let* ((out    (assoc-ref outputs "out"))
                   (man3   (string-append out "/share/man/man3"))
                   (doc    (assoc-ref outputs "doc"))
                   (target (string-append doc "/share/man/man3")))
              (mkdir-p target)
              (for-each (lambda (file)
                          (rename-file file
                                       (string-append target "/"
                                                      (basename file))))
                        (find-files man3))
              (delete-file-recursively man3)
              #t)))
        (add-before
         'patch-source-shebangs 'patch-tests
         (lambda* (#:key inputs native-inputs #:allow-other-keys)
           (let ((bash (assoc-ref (or native-inputs inputs) "bash")))
             (substitute* (find-files "test" ".*")
               (("/bin/sh")
                (string-append bash "/bin/sh"))
               (("/bin/rm")
                "rm"))
             #t)))
        (add-after
         'install 'remove-miscellany
         (lambda* (#:key outputs #:allow-other-keys)
           ;; The 'misc' directory contains random undocumented shell and Perl
           ;; scripts.  Remove them to avoid retaining a reference on Perl.
           (let ((out (assoc-ref outputs "out")))
             (delete-file-recursively (string-append out "/share/openssl-"
                                                     ,version "/misc"))
             #t))))))
   (native-search-paths
    ;; FIXME: These two variables must designate a single file or directory
    ;; and are not actually "search paths."  In practice it works OK in user
    ;; profiles because there's always just one item that matches the
    ;; specification.
    (list (search-path-specification
           (variable "SSL_CERT_DIR")
           (files '("etc/ssl/certs")))
          (search-path-specification
           (variable "SSL_CERT_FILE")
           (files '("etc/ssl/certs/ca-certificates.crt")))))
   (synopsis "SSL/TLS implementation")
   (description
    "OpenSSL is an implementation of SSL/TLS.")
   (license license:openssl)
   (home-page "http://www.openssl.org/")))

(define-public openssl-next
  (package
    (inherit openssl)
    (name "openssl")
    (version "1.1.0e")
    (source (origin
             (method url-fetch)
             (uri (list (string-append "ftp://ftp.openssl.org/source/"
                                       name "-" version ".tar.gz")
                        (string-append "ftp://ftp.openssl.org/source/old/"
                                       (string-trim-right version char-set:letter)
                                       "/" name "-" version ".tar.gz")))
              (patches (search-patches "openssl-1.1.0-c-rehash-in.patch"))
              (sha256
               (base32
                "0k47sdd9gs6yxfv6ldlgpld2lyzrkcv9kz4cf88ck04xjwc8dgjp"))))
    (outputs '("out"
               "doc"        ;1.3MiB of man3 pages
               "static"))   ; 5.5MiB of .a files
    (arguments
     (substitute-keyword-arguments (package-arguments openssl)
       ((#:phases phases)
        `(modify-phases ,phases
           (delete 'patch-tests)          ; These two phases are not needed by
           (delete 'patch-Makefile.org)   ; OpenSSL 1.1.0.

           ;; Override configure phase since -rpath is now a configure option.
           (replace 'configure
             (lambda* (#:key outputs #:allow-other-keys)
               (let* ((out (assoc-ref outputs "out"))
                      (lib (string-append out "/lib")))
                 (zero?
                  (system* "./config"
                           "shared"                   ;build shared libraries
                           "--libdir=lib"

                           ;; The default for this catch-all directory is
                           ;; PREFIX/ssl.  Change that to something more
                           ;; conventional.
                           (string-append "--openssldir=" out
                                          "/share/openssl-" ,version)

                           (string-append "--prefix=" out)
                           (string-append "-Wl,-rpath," lib)

                           ;; XXX FIXME: Work around a code generation bug in GCC
                           ;; 4.9.3 on ARM when compiled with -mfpu=neon.  See:
                           ;; <https://gcc.gnu.org/bugzilla/show_bug.cgi?id=66917>
                           ,@(if (and (not (%current-target-system))
                                      (string-prefix? "armhf" (%current-system)))
                                 '("-mfpu=vfpv3")
                                 '()))))))

           ;; XXX: Duplicate this phase to make sure 'version' evaluates
           ;; in the current scope and not the inherited one.
           (replace 'remove-miscellany
             (lambda* (#:key outputs #:allow-other-keys)
               ;; The 'misc' directory contains random undocumented shell and Perl
               ;; scripts.  Remove them to avoid retaining a reference on Perl.
               (let ((out (assoc-ref outputs "out")))
                 (delete-file-recursively (string-append out "/share/openssl-"
                                                         ,version "/misc"))
                 #t)))))))))

(define-public libressl
  (package
    (name "libressl")
    (version "2.5.1")
    (source
     (origin
      (method url-fetch)
      (uri (string-append
             "http://ftp.openbsd.org/pub/OpenBSD/LibreSSL/libressl-"
             version ".tar.gz"))
      (sha256
       (base32
        "1kc709scgd76vk7fld4jnb4wb5lxdv1cj8zsgyjb33xp4jlf06pp"))))
    (build-system gnu-build-system)
    (native-search-paths
      ;; FIXME: These two variables must designate a single file or directory
      ;; and are not actually "search paths."  In practice it works OK in
      ;; user profiles because there's always just one item that matches the
      ;; specification.
     (list (search-path-specification
            (variable "SSL_CERT_DIR")
            (files '("etc/ssl/certs")))
           (search-path-specification
            (variable "SSL_CERT_FILE")
            (files '("etc/ssl/certs/ca-certificates.crt")))))
    (home-page "http://www.libressl.org/")
    (synopsis "SSL/TLS implementation")
    (description "LibreSSL is a version of the TLS/crypto stack forked
from OpenSSL in 2014, with the goals of modernizing the codebase, improving
security, and applying best practice development processes.")
    ;; Files taken from OpenSSL keep their license, others are under various
    ;; non-copyleft licenses.
    (license (list license:openssl
                   (license:non-copyleft
                     "file://COPYING"
                     "See COPYING in the distribution.")))))

(define-public python-acme
  (package
    (name "python-acme")
    ;; Remember to update the hash of certbot when updating python-acme.
    (version "0.12.0")
    (source (origin
              (method url-fetch)
              (uri (pypi-uri "acme" version))
      (sha256
       (base32
        "1pzv8fcfwdqzvvpyhgjz412is0b98yj9495k8sidzzqgbdmvlp50"))))
    (build-system python-build-system)
    (arguments
     `(#:phases
       (modify-phases %standard-phases
         (add-after 'install 'docs
           (lambda* (#:key outputs #:allow-other-keys)
             (let* ((out (assoc-ref outputs "out"))
                    (man (string-append out "/share/man/man1"))
                    (info (string-append out "/info")))
               (and (zero? (system* "make" "-C" "docs" "man" "info"))
                    (install-file "docs/_build/texinfo/acme-python.info" info)
                    (install-file "docs/_build/man/acme-python.1" man)
                    #t)))))))
    ;; TODO: Add optional inputs for testing.
    (native-inputs
     `(("python-mock" ,python-mock)
       ;; For documentation
       ("python-sphinx" ,python-sphinx)
       ("python-sphinxcontrib-programoutput" ,python-sphinxcontrib-programoutput)
       ("python-sphinx-rtd-theme" ,python-sphinx-rtd-theme)
       ("texinfo" ,texinfo)))
    (propagated-inputs
     `(("python-ndg-httpsclient" ,python-ndg-httpsclient)
       ("python-werkzeug" ,python-werkzeug)
       ("python-six" ,python-six)
       ("python-requests" ,python-requests)
       ("python-pytz" ,python-pytz)
       ("python-pyrfc3339" ,python-pyrfc3339)
       ("python-pyasn1" ,python-pyasn1)
       ("python-cryptography" ,python-cryptography)
       ("python-pyopenssl" ,python-pyopenssl)))
    (home-page "https://github.com/letsencrypt/letsencrypt")
    (synopsis "ACME protocol implementation in Python")
    (description "ACME protocol implementation in Python")
    (license license:asl2.0)))

(define-public python2-acme
  (package-with-python2 python-acme))

(define-public certbot
  (package
    (name "certbot")
    ;; Certbot and python-acme are developed in the same repository, and their
    ;; versions should remain synchronized.
    (version (package-version python-acme))
    (source (origin
              (method url-fetch)
              (uri (pypi-uri name version))
              (sha256
               (base32
                "1dw86gb8lyap5ckjawmli1hxgbchw2g62g1lqfvxyqjv0df94waa"))))
    (build-system python-build-system)
    (arguments
     `(#:python ,python-2
       #:phases
       (modify-phases %standard-phases
         (add-after 'build 'docs
           (lambda* (#:key outputs #:allow-other-keys)
             (let* ((out (assoc-ref outputs "out"))
                    (man1 (string-append out "/share/man/man1"))
                    (man7 (string-append out "/share/man/man7"))
                    (info (string-append out "/info")))
               (and
                 (zero? (system* "make" "-C" "docs" "man" "info"))
                 (install-file "docs/_build/texinfo/Certbot.info" info)
                 (install-file "docs/_build/man/certbot.1" man1)
                 (install-file "docs/_build/man/certbot.7" man7)
                 #t)))))))
    ;; TODO: Add optional inputs for testing.
    (native-inputs
     `(("python2-nose" ,python2-nose)
       ("python2-mock" ,python2-mock)
       ;; For documentation
       ("python2-sphinx" ,python2-sphinx)
       ("python2-sphinx-rtd-theme" ,python2-sphinx-rtd-theme)
       ("python2-sphinx-repoze-autointerface" ,python2-sphinx-repoze-autointerface)
       ("python2-sphinxcontrib-programoutput" ,python2-sphinxcontrib-programoutput)
       ("texinfo" ,texinfo)))
    (propagated-inputs
     `(("python2-acme" ,python2-acme)
       ("python2-zope-interface" ,python2-zope-interface)
       ("python2-pythondialog" ,python2-pythondialog)
       ("python2-pyrfc3339" ,python2-pyrfc3339)
       ("python2-pyopenssl" ,python2-pyopenssl)
       ("python2-configobj" ,python2-configobj)
       ("python2-configargparse" ,python2-configargparse)
       ("python2-zope-component" ,python2-zope-component)
       ("python2-parsedatetime" ,python2-parsedatetime)
       ("python2-six" ,python2-six)
       ("python2-psutil" ,python2-psutil)
       ("python2-requests" ,python2-requests)
       ("python2-pytz" ,python2-pytz)))
    (synopsis "Let's Encrypt client by the Electronic Frontier Foundation")
    (description "Certbot automatically receives and installs X.509 certificates
to enable Transport Layer Security (TLS) on servers.  It interoperates with the
Let’s Encrypt certificate authority (CA), which issues browser-trusted
certificates for free.")
    (home-page "https://certbot.eff.org/")
    (license license:asl2.0)))

(define-public letsencrypt
  (package (inherit certbot)
    (name "letsencrypt")
    (properties `((superseded . ,certbot)))))

(define-public perl-net-ssleay
  (package
    (name "perl-net-ssleay")
    (version "1.68")
    (source (origin
              (method url-fetch)
              (uri (string-append "mirror://cpan/authors/id/M/MI/MIKEM/"
                                  "Net-SSLeay-" version ".tar.gz"))
              (sha256
               (base32
                "1m2wwzhjwsg0drlhp9w12fl6bsgj69v8gdz72jqrqll3qr7f408p"))))
    (build-system perl-build-system)
    (native-inputs
     `(("patch" ,patch)
       ("patch/disable-ede-test"
        ,(search-patch "perl-net-ssleay-disable-ede-test.patch"))))
    (inputs `(("openssl" ,openssl)))
    (arguments
     `(#:phases
       (modify-phases %standard-phases
         (add-after
          'unpack 'apply-patch
          (lambda* (#:key inputs #:allow-other-keys)
            ;; XXX We apply this patch here instead of in the 'origin' because
            ;; this package's build system fails badly when the source file
            ;; times are zeroed.
            ;; XXX Try removing this patch for perl-net-ssleay > 1.68
            (zero? (system* "patch" "--force" "-p1" "-i"
                            (assoc-ref inputs "patch/disable-ede-test")))))
         (add-before
          'configure 'set-ssl-prefix
          (lambda* (#:key inputs #:allow-other-keys)
            (setenv "OPENSSL_PREFIX" (assoc-ref inputs "openssl"))
            #t)))))
    (synopsis "Perl extension for using OpenSSL")
    (description
     "This module offers some high level convenience functions for accessing
web pages on SSL servers (for symmetry, the same API is offered for accessing
http servers, too), an sslcat() function for writing your own clients, and
finally access to the SSL api of the SSLeay/OpenSSL package so you can write
servers or clients for more complicated applications.")
    (license (package-license perl))
    (home-page "http://search.cpan.org/~mikem/Net-SSLeay-1.66/")))

(define-public perl-crypt-openssl-rsa
 (package
  (name "perl-crypt-openssl-rsa")
  (version "0.28")
  (source
    (origin
      (method url-fetch)
      (uri (string-append
             "mirror://cpan/authors/id/P/PE/PERLER/Crypt-OpenSSL-RSA-"
             version
             ".tar.gz"))
      (sha256
        (base32
          "1gnpvv09b2gpifwdzc5jnhama3d1a4c39lzj9hcaicsb8rvzjmsk"))))
  (build-system perl-build-system)
  (inputs
    `(("perl-crypt-openssl-bignum" ,perl-crypt-openssl-bignum)
      ("perl-crypt-openssl-random" ,perl-crypt-openssl-random)
      ("openssl" ,openssl)))
  (arguments perl-crypt-arguments)
  (home-page
    "http://search.cpan.org/dist/Crypt-OpenSSL-RSA")
  (synopsis
    "RSA encoding and decoding, using the openSSL libraries")
  (description "Crypt::OpenSSL::RSA does RSA encoding and decoding (using the
OpenSSL libraries).")
  (license (package-license perl))))

(define perl-crypt-arguments
   `(#:phases (modify-phases %standard-phases
      (add-before 'configure 'patch-Makefile.PL
        (lambda* (#:key inputs #:allow-other-keys)
          (substitute* "Makefile.PL"
            (("'LIBS'.*=>.*") (string-append "'LIBS' => ['-L"
                                             (assoc-ref inputs "openssl")
                                             "/lib -lcrypto'],")))
          #t)))))

(define-public perl-crypt-openssl-bignum
 (package
  (name "perl-crypt-openssl-bignum")
  (version "0.06")
  (source
    (origin
      (method url-fetch)
      (uri (string-append
             "mirror://cpan/authors/id/K/KM/KMX/Crypt-OpenSSL-Bignum-"
             version
             ".tar.gz"))
      (sha256
        (base32
          "05yzrdglrrzp191krf77zrwfkmzrfwrsrx1vyskbj94522lszk67"))))
  (build-system perl-build-system)
  (inputs `(("openssl" ,openssl)))
  (arguments perl-crypt-arguments)
  (home-page
    "http://search.cpan.org/dist/Crypt-OpenSSL-Bignum")
  (synopsis
    "OpenSSL's multiprecision integer arithmetic in Perl")
  (description "Crypt::OpenSSL::Bignum provides multiprecision integer
arithmetic in Perl.")
  ;; At your option either gpl1+ or the Artistic License
  (license (package-license perl))))

(define-public perl-crypt-openssl-random
 (package
  (name "perl-crypt-openssl-random")
  (version "0.11")
  (source
    (origin
      (method url-fetch)
      (uri (string-append
             "mirror://cpan/authors/id/R/RU/RURBAN/Crypt-OpenSSL-Random-"
             version
             ".tar.gz"))
      (sha256
        (base32
          "0yjcabkibrkafywvdkmd1xpi6br48skyk3l15ni176wvlg38335v"))))
  (build-system perl-build-system)
  (inputs `(("openssl" ,openssl)))
  (arguments perl-crypt-arguments)
  (home-page
    "http://search.cpan.org/dist/Crypt-OpenSSL-Random")
  (synopsis
    "OpenSSL/LibreSSL pseudo-random number generator access")
  (description "Crypt::OpenSSL::Random is a OpenSSL/LibreSSL pseudo-random
number generator")
  (license (package-license perl))))

(define-public acme-client
  (package
    (name "acme-client")
    (version "0.1.16")
    (source (origin
              (method url-fetch)
              (uri (string-append "https://kristaps.bsd.lv/" name "/"
                                  "snapshots/" name "-portable-"
                                  version ".tgz"))
              (sha256
               (base32
                "00q05b3b1dfnfp7sr1nbd212n0mqrycl3cr9lbs51m7ncaihbrz9"))))
    (build-system gnu-build-system)
    (arguments
     '(#:tests? #f ; no test suite
       #:make-flags
       (list "CC=gcc"
             (string-append "PREFIX=" (assoc-ref %outputs "out")))
       #:phases
       (modify-phases %standard-phases
         (add-after 'unpack 'patch-paths
           (lambda* (#:key inputs #:allow-other-keys)
             (let ((pem (string-append (assoc-ref inputs "libressl")
                                       "/etc/ssl/cert.pem")))
               (substitute* "http.c"
                 (("/etc/ssl/cert.pem") pem))
               #t)))
         (delete 'configure)))) ; no './configure' script
    (native-inputs
     `(("pkg-config" ,pkg-config)))
    (inputs
     `(("libbsd" ,libbsd)
       ("libressl" ,libressl)))
    (synopsis "Let's Encrypt client by the OpenBSD project")
    (description "acme-client is a Let's Encrypt client implemented in C.  It
uses a modular design, and attempts to secure itself by dropping privileges and
operating in a chroot where possible.  acme-client is developed on OpenBSD and
then ported to the GNU / Linux environment.")
    (home-page "https://kristaps.bsd.lv/acme-client/")
    ;; acme-client is distributed under the ISC license, but the files 'jsmn.h'
    ;; and 'jsmn.c' are distributed under the Expat license.
    (license (list license:isc license:expat))))

;; The "-apache" variant is the upstreamed prefered variant. A "-gpl"
;; variant exists in addition to the "-apache" one.
(define-public mbedtls-apache
  (package
    (name "mbedtls-apache")
    (version "2.4.0")
    (source
     (origin
       (method url-fetch)
       ;; XXX: The download links on the website are script redirection links
       ;; which effectively lead to the format listed in the uri here.
       (uri (string-append "https://tls.mbed.org/download/mbedtls-"
                           version "-apache.tgz"))
       (sha256
        (base32
         "03bzbfidigljva6xj49k38q3kwlbj75lrky4a0ainylzsfg5bhy1"))))
    (build-system cmake-build-system)
    (native-inputs
     `(("perl" ,perl)))
    (synopsis "Small TLS library")
    (description
     "@code{mbed TLS}, formerly known as PolarSSL, makes it trivially easy
for developers to include cryptographic and SSL/TLS capabilities in their
(embedded) products, facilitating this functionality with a minimal
coding footprint.")
    (home-page "https://tls.mbed.org")
    (license license:asl2.0)))<|MERGE_RESOLUTION|>--- conflicted
+++ resolved
@@ -222,13 +222,8 @@
      (substitute-keyword-arguments (package-arguments gnutls)
        ((#:configure-flags flags)
         `(cdr ,flags))))
-<<<<<<< HEAD
-    (inputs `(("guile" ,guile-next)
+    (inputs `(("guile" ,guile-2.2)
               ,@(alist-delete "guile" (package-inputs gnutls))))))
-=======
-    (inputs `(("guile" ,guile-2.2)
-              ,@(alist-delete "guile" (package-inputs gnutls-3.5.8))))))
->>>>>>> e05fc441
 
 (define-public openssl
   (package
