;;; GNU Guix --- Functional package management for GNU
;;; Copyright © 2014 John Darrington <jmd@gnu.org>
;;; Copyright © 2014, 2019 Mark H Weaver <mhw@netris.org>
;;; Copyright © 2015, 2016, 2019, 2021, 2022 Efraim Flashner <efraim@flashner.co.il>
;;; Copyright © 2016 Kei Kebreau <kkebreau@posteo.net>
;;; Copyright © 2017 Eric Bavier <bavier@member.fsf.org>
;;; Copyright © 2018–2021 Tobias Geerinckx-Rice <me@tobias.gr>
;;; Copyright © 2018 Rutger Helling <rhelling@mykolab.com>
;;; Copyright © 2018 Timo Eisenmann <eisenmann@fn.de>
;;; Copyright © 2018 Pierre Neidhardt <mail@ambrevar.xyz>
;;; Copyright © 2019 Clément Lassieur <clement@lassieur.org>
;;; Copyright © 2019 Brett Gilio <brettg@gnu.org>
;;; Copyright © 2020 Raghav Gururajan <raghavgururajan@disroot.org>
;;; Copyright © 2020 B. Wilson <elaexuotee@wilsonb.com>
;;; Copyright © 2020 Michael Rohleder <mike@rohleder.de>
;;; Copyright © 2020 Nicolò Balzarotti <nicolo@nixo.xyz>
;;; Copyright © 2020 Alexandru-Sergiu Marton <brown121407@posteo.ro>
;;; Copyright © 2020 Hartmut Goebel <h.goebel@crazy-compilers.com>
;;; Copyright © 2021, 2022 Cage <cage-dev@twistfold.it>
;;; Copyright © 2021 Benoit Joly <benoit@benoitj.ca>
;;; Copyright © 2021 Alexander Krotov <krotov@iitp.ru>
;;; Copyright © 2020 Hartmut Goebel <h.goebel@crazy-compilers.com>
;;; Copyright © 2021 Christopher Howard <christopher@librehacker.com>
;;;
;;; This file is part of GNU Guix.
;;;
;;; GNU Guix is free software; you can redistribute it and/or modify it
;;; under the terms of the GNU General Public License as published by
;;; the Free Software Foundation; either version 3 of the License, or (at
;;; your option) any later version.
;;;
;;; GNU Guix is distributed in the hope that it will be useful, but
;;; WITHOUT ANY WARRANTY; without even the implied warranty of
;;; MERCHANTABILITY or FITNESS FOR A PARTICULAR PURPOSE.  See the
;;; GNU General Public License for more details.
;;;
;;; You should have received a copy of the GNU General Public License
;;; along with GNU Guix.  If not, see <http://www.gnu.org/licenses/>.

(define-module (gnu packages web-browsers)
  #:use-module (guix build-system asdf)
  #:use-module (guix build-system cmake)
  #:use-module (guix build-system glib-or-gtk)
  #:use-module (guix build-system gnu)
  #:use-module (guix build-system go)
  #:use-module (guix build-system python)
  #:use-module (guix download)
  #:use-module (guix gexp)
  #:use-module (guix git-download)
  #:use-module ((guix licenses) #:prefix license:)
  #:use-module (guix packages)
  #:use-module (guix utils)
  #:use-module (gnu packages)
  #:use-module (gnu packages autotools)
  #:use-module (gnu packages backup)
  #:use-module (gnu packages base)
  #:use-module (gnu packages bash)
  #:use-module (gnu packages bison)
  #:use-module (gnu packages compression)
  #:use-module (gnu packages curl)
  #:use-module (gnu packages documentation)
  #:use-module (gnu packages fltk)
  #:use-module (gnu packages fontutils)
  #:use-module (gnu packages fonts)
  #:use-module (gnu packages freedesktop)
  #:use-module (gnu packages fribidi)
  #:use-module (gnu packages gcc)
  #:use-module (gnu packages gettext)
  #:use-module (gnu packages glib)
  #:use-module (gnu packages gnome)
  #:use-module (gnu packages gnome-xyz)
  #:use-module (gnu packages gnupg)
  #:use-module (gnu packages gtk)
  #:use-module (gnu packages image)
  #:use-module (gnu packages libevent)
  #:use-module (gnu packages libidn)
  #:use-module (gnu packages libunistring)
  #:use-module (gnu packages linux)
  #:use-module (gnu packages lisp)
  #:use-module (gnu packages lisp-check)
  #:use-module (gnu packages lisp-xyz)
  #:use-module (gnu packages lua)
  #:use-module (gnu packages man)
  #:use-module (gnu packages markup)
  #:use-module (gnu packages mp3)
  #:use-module (gnu packages nano)
  #:use-module (gnu packages ncurses)
  #:use-module (gnu packages pcre)
  #:use-module (gnu packages perl)
  #:use-module (gnu packages pkg-config)
  #:use-module (gnu packages python)
  #:use-module (gnu packages python-crypto)
  #:use-module (gnu packages python-web)
  #:use-module (gnu packages python-xyz)
  #:use-module (gnu packages qt)
  #:use-module (gnu packages sdl)
  #:use-module (gnu packages sqlite)
  #:use-module (gnu packages tls)
  #:use-module (gnu packages webkit)
  #:use-module (gnu packages xorg))

(define-public midori
  (package
    (name "midori")
    (version "9.0")
    (source
     (origin
       (method url-fetch)
       (uri
        (string-append "https://github.com/midori-browser/core/releases/"
                       "download/v" version "/" name "-v" version ".tar.gz"))
       (sha256
        (base32
         "05i04qa83dnarmgkx4xsk6fga5lw1lmslh4rb3vhyyy4ala562jy"))))
    (build-system cmake-build-system)
    (arguments
     `(#:imported-modules
       (,@%cmake-build-system-modules
        (guix build glib-or-gtk-build-system))
       #:modules
       ((guix build cmake-build-system)
        ((guix build glib-or-gtk-build-system) #:prefix glib-or-gtk:)
        (guix build utils))
       #:phases
       (modify-phases %standard-phases
         (add-after 'install 'glib-or-gtk-compile-schemas
           (assoc-ref glib-or-gtk:%standard-phases
                      'glib-or-gtk-compile-schemas))
         (add-after 'install 'glib-or-gtk-wrap
           (assoc-ref glib-or-gtk:%standard-phases
                      'glib-or-gtk-wrap)))))
    (native-inputs
     `(("desktop-file-utils" ,desktop-file-utils) ;for tests
       ("glib:bin" ,glib "bin")
       ("gtk+:bin" ,gtk+ "bin")
       ("intltool" ,intltool)
       ("pkg-config" ,pkg-config)
       ("which" ,which))) ;for tests
    (inputs
     `(("adwaita-icon-theme" ,adwaita-icon-theme)
       ("gcr" ,gcr)
       ("glib" ,glib)
       ("glib-networking" ,glib-networking)
       ("gsettings-desktop-schemas" ,gsettings-desktop-schemas)
       ("gtk+" ,gtk+)
       ("json-glib" ,json-glib)
       ("libarchive" ,libarchive)
       ("libpeas" ,libpeas)
       ("sqlite" ,sqlite)
       ("vala" ,vala)
       ("webkitgtk" ,webkitgtk-with-libsoup2)))
    (synopsis "Lightweight graphical web browser")
    (description "@code{Midori} is a lightweight, Webkit-based web browser.
It features integration with GTK+3, configurable web search engine, bookmark
management, extensions such as advertisement blocker and colorful tabs.")
    (home-page "https://www.midori-browser.org")
    (license license:lgpl2.1+)))

(define-public links
  (package
    (name "links")
    (version "2.27")
    (source (origin
              (method url-fetch)
              (uri (string-append "http://links.twibright.com/download/"
                                  "links-" version ".tar.bz2"))
              (sha256
               (base32
                "1d7bz6bbis94jq82xydwnazaczzmb1ij62pbmf0dxkg7xpycppfq"))))
    (build-system gnu-build-system)
    (arguments
     (list
       #:configure-flags #~(list "--enable-graphics")
       #:phases
       #~(modify-phases %standard-phases
           (replace 'configure
             (lambda* (#:key outputs (configure-flags '()) #:allow-other-keys)
               ;; The tarball uses a very old version of autoconf. It doesn't
               ;; understand extra flags like `--enable-fast-install', so
               ;; we need to invoke it with just what it understands.
               (let ((out (assoc-ref outputs "out")))
                 ;; 'configure' doesn't understand '--host'.
                 #$@(if (%current-target-system)
                       #~((setenv "CHOST" #$(%current-target-system)))
                       #~())
                 (setenv "CONFIG_SHELL" (which "bash"))
                 (apply invoke "./configure"
                        (string-append "--prefix=" out)
                        configure-flags)))))))
    (native-inputs (list pkg-config))
    (inputs
     (list gpm
           libevent
           libjpeg-turbo
           libpng
           libtiff
           libxt
           openssl
           zlib))
    (synopsis "Text and graphics mode web browser")
    (description "Links is a graphics and text mode web browser, with many
features including, tables, builtin image display, bookmarks, SSL and more.")
    (home-page "http://links.twibright.com")
    ;; The distribution contains a copy of GPLv2
    ;; However, the copyright notices simply say:
    ;; "This file is a part of the Links program, released under GPL."
    ;; Therefore, under the provisions of Section 9, we can choose
    ;; any version ever published by the FSF.
    ;; One file (https.c) contains an exception permitting
    ;; linking of the program with openssl.
    (license license:gpl1+)))

(define-public luakit
  (package
    (name "luakit")
    (version "2.3")
    (source (origin
              (method git-fetch)
              (uri (git-reference
                     (url "https://github.com/luakit/luakit")
                     (commit version)))
              (file-name (git-file-name name version))
              (sha256
               (base32
                "1khbn7dpizkznnwkw7rcfhf72dnd1nazk7dwb4rkh9i97b53mf1y"))))
    (inputs
     `(("lua-5.1" ,lua-5.1)
       ("gtk+" ,gtk+)
       ("gsettings-desktop-schemas" ,gsettings-desktop-schemas)
       ("glib-networking" ,glib-networking)
       ("lua5.1-filesystem" ,lua5.1-filesystem)
       ("luajit" ,luajit)
       ("webkitgtk" ,webkitgtk-with-libsoup2)
       ("sqlite" ,sqlite)))
    (native-inputs
     (list pkg-config))
    (build-system glib-or-gtk-build-system)
    (arguments
     `(#:make-flags
       (let ((out (assoc-ref %outputs "out")))
         (list
          "CC=gcc"
          "LUA_BIN_NAME=lua"
          "DEVELOPMENT_PATHS=0"
          (string-append "PREFIX=" out)
          (string-append "XDGPREFIX=" out "/etc/xdg")))
       #:phases
       (modify-phases %standard-phases
         (add-before 'build 'lfs-workaround
           (lambda _
             (setenv "LUA_CPATH"
                     (string-append
                      (assoc-ref %build-inputs "lua5.1-filesystem")
                      "/lib/lua/5.1/?.so;;"))
             #t))
         (add-before 'build 'set-version
           (lambda _
             (setenv "VERSION_FROM_GIT" ,(package-version this-package))
             #t))
         (delete 'configure)
         (delete 'check)
         (add-after 'install 'wrap
           (lambda* (#:key inputs outputs #:allow-other-keys)
             (let* ((luakit (assoc-ref outputs "out"))
                    (lua5.1-filesystem (assoc-ref inputs "lua5.1-filesystem") )
                    (gtk (assoc-ref inputs "gtk+"))
                    (gtk-share (string-append gtk "/share")))
               (wrap-program (string-append luakit "/bin/luakit")
                 `("LUA_CPATH" prefix
                   (,(string-append lua5.1-filesystem
                                    "/lib/lua/5.1/?.so;;")))
                 `("XDG_CONFIG_DIRS" prefix
                   (,(string-append luakit "/etc/xdg/"))))
               #t))))))
    (synopsis "Fast, lightweight, and simple browser based on WebKit")
    (description "Luakit is a fast, lightweight, and simple to use
micro-browser framework extensible by Lua using the WebKit web content engine
and the GTK+ toolkit.")
    (home-page "https://luakit.github.io/")
    (license license:gpl3+)))

(define-public lynx
  (package
    (name "lynx")
    (version "2.9.0dev.9")
    (source (origin
              (method url-fetch)
              (uri (string-append
                    "http://invisible-mirror.net/archives/lynx/tarballs"
                    "/lynx" version ".tar.bz2"))
              (sha256
               (base32
                "06jhv8ibfw1xkf8d8zrnkc2aw4d462s77hlp6f6xa6k8awzxvmkg"))))
    (build-system gnu-build-system)
    (native-inputs (list pkg-config perl))
    (inputs (list ncurses
                  libidn
                  openssl
                  libgcrypt
                  unzip
                  zlib
                  gzip
                  bzip2))
    (arguments
     `(#:configure-flags
       (let ((openssl (assoc-ref %build-inputs "openssl")))
         `("--with-pkg-config"
           "--with-screen=ncurses"
           "--with-zlib"
           "--with-bzlib"
           ,(string-append "--with-ssl=" openssl)
           ;; "--with-socks5"    ; XXX TODO
           "--enable-widec"
           "--enable-ascii-ctypes"
           "--enable-local-docs"
           "--enable-htmlized-cfg"
           "--enable-gzip-help"
           "--enable-nls"
           "--enable-ipv6"))
       #:tests? #f  ; no check target
       #:phases
       (modify-phases %standard-phases
         (add-before 'configure 'set-makefile-shell
           (lambda _ (substitute* "po/makefile.inn"
                       (("/bin/sh") (which "sh")))
                     #t))
         (replace 'install
           (lambda* (#:key (make-flags '()) #:allow-other-keys)
             (apply invoke "make" "install-full" make-flags)
             #t)))))
    (synopsis "Text Web Browser")
    (description
     "Lynx is a fully-featured World Wide Web (WWW) client for users running
cursor-addressable, character-cell display devices.  It will display Hypertext
Markup Language (HTML) documents containing links to files on the local
system, as well as files on remote systems running http, gopher, ftp, wais,
nntp, finger, or cso/ph/qi servers.  Lynx can be used to access information on
the WWW, or to build information systems intended primarily for local
access.")
    (home-page "https://lynx.invisible-island.net/")
    ;; This was fixed in 2.8.9dev.10.
    (properties `((lint-hidden-cve . ("CVE-2016-9179"))))
    (license license:gpl2)))

(define-public kristall
  ;; Fixes to the build system applied after the latest tag
  ;; Use tagged release when updating
  (let ((commit "204b08a9303e75cd8d4c252b0554935062766f86")
        (revision "1"))
    (package
      (name "kristall")
      (version (string-append "0.3-" revision "." (string-take commit 7)))
      (source
       (origin
         (method git-fetch)
         (uri (git-reference
               (url "https://github.com/MasterQ32/kristall")
               (commit commit)))
         (file-name (git-file-name name version))
         (sha256
          (base32
           "1mymq0dh6r0829x74j0jkw8hw46amqwbznlf1b4ra6w77h9yz3lj"))
         (modules '((srfi srfi-1)
                    (ice-9 ftw)
                    (guix build utils)))
         (snippet
          '(let ((preserved-lib-files '("luis-l-gist")))
             (with-directory-excursion "lib"
               (for-each
                (lambda (directory)
                  (simple-format #t "deleting: ~A\n" directory)
                  (delete-file-recursively directory))
                (lset-difference string=?
                                 (scandir ".")
                                 (cons* "." ".." preserved-lib-files))))
             ;; Contains executable of 7z and pscp
             (delete-file-recursively "ci/tools")
             ;; Remove bundled fonts
             (delete-file-recursively "src/fonts")
             #t))))
      (build-system gnu-build-system)
      (arguments
       `(#:modules ((guix build gnu-build-system)
                    (guix build qt-utils)
                    (guix build utils))
         #:imported-modules (,@%gnu-build-system-modules
                             (guix build qt-utils))
         #:make-flags
         (list (string-append "PREFIX=" %output))
         #:phases
         (modify-phases %standard-phases
           (delete 'configure)          ; no ./configure script
           (delete 'check)              ; no check target
           (add-before 'build 'set-program-version
             (lambda _
               ;; configure.ac relies on ‘git --describe’ to get the version.
               ;; Patch it to just return the real version number directly.
               (substitute* "src/kristall.pro"
                 (("(KRISTALL_VERSION=).*" _ match)
                  (string-append match ,version "\n")))
               #t))
           (add-before 'build 'dont-use-bundled-cmark
             (lambda _
               (substitute* "src/kristall.pro"
                 (("(^include\\(.*cmark.*)" _ match)
                  (string-append
                   "LIBS += -I" (assoc-ref %build-inputs "cmark") " -lcmark")))
               #t))
           (add-before 'build 'dont-use-bundled-breeze-stylesheet
             (lambda _
               (substitute* "src/kristall.pro"
                 (("../lib/BreezeStyleSheets/breeze.qrc")
                  (string-append
                   (assoc-ref %build-inputs "breeze-stylesheet") "/breeze.qrc")))
               #t))
           (add-before 'build 'dont-use-bundled-fonts
             (lambda _
               (substitute* "src/kristall.pro"
                 ((".*fonts.qrc.*") ""))
               (substitute* "src/main.cpp"
                 (("/fonts/OpenMoji-Color")
                  (string-append
                   (assoc-ref %build-inputs "font-openmoji")
                   "/share/fonts/truetype/OpenMoji-Color"))
                 (("/fonts/NotoColorEmoji")
                  (string-append
                   (assoc-ref %build-inputs "font-google-noto")
                   "/share/fonts/truetype/NotoColorEmoji")))
               #t))
           (add-after 'install 'wrap-program
             (lambda* (#:key outputs inputs #:allow-other-keys)
               (let ((out (assoc-ref outputs "out")))
                 (wrap-qt-program "kristall" #:output out #:inputs inputs))
               #t)))))
      (native-inputs
       `(("breeze-stylesheet"
          ,(let ((commit "2d595a956f8a5f493aa51139a470b768a6d82cce")
                 (revision "0"))
             (origin
               (method git-fetch)
               (uri
                (git-reference
                 (url "https://github.com/Alexhuszagh/BreezeStyleSheets")
                 (commit "2d595a956f8a5f493aa51139a470b768a6d82cce")))
               (file-name (git-file-name "breeze-stylesheet"
                                         (git-version "0" revision commit)))
               (sha256
                (base32
                 "1kvkxkisi3czldnb43ig60l55pi4a3m2a4ixp7krhpf9fc5wp294")))))))
      (inputs
       (list cmark
             font-google-noto
             font-openmoji
             openssl
             qtbase-5
             qtmultimedia
             qtsvg))
      (home-page "https://kristall.random-projects.net")
      (synopsis "Small-internet graphical client")
      (description "Graphical small-internet client with with many features
including multi-protocol support (gemini, HTTP, HTTPS, gopher, finger),
bookmarks, TSL certificates management, outline generation and a tabbed
interface.")
      (license (list license:gpl3+
                     ;; for breeze-stylesheet
                     license:expat)))))

(define-public qutebrowser
  (package
    (name "qutebrowser")
    (version "2.5.1")
    (source
     (origin
       (method url-fetch)
       (uri (string-append "https://github.com/qutebrowser/"
                           "qutebrowser/releases/download/v" version "/"
                           "qutebrowser-" version ".tar.gz"))
       (sha256
        (base32 "1g7dfrnjgifvbmz1523iq9qxhrsciajr8dv3pak6dlacm235i276"))))
    (build-system python-build-system)
    (native-inputs
     (list python-attrs)) ; for tests
    (inputs
     (list bash-minimal
           python-colorama
           python-jinja2
           python-markupsafe
           python-pygments
           python-pynacl
<<<<<<< HEAD
           python-pypeg2
=======
>>>>>>> 0c529920
           python-pyyaml
           ;; FIXME: python-pyqtwebengine needs to come before python-pyqt so
           ;; that it's __init__.py is used first.
           python-pyqtwebengine
           python-pyqt-without-qtwebkit
           ;; While qtwebengine is provided by python-pyqtwebengine, it's
           ;; included here so we can wrap QTWEBENGINEPROCESS_PATH.
           qtwebengine))
    (arguments
     `(;; FIXME: With the existance of qtwebengine, tests can now run.  But
       ;; they are still disabled because test phase hangs.  It's not readily
       ;; apparent as to why.
       #:tests? #f
       #:phases
       (modify-phases %standard-phases
<<<<<<< HEAD
         (add-after 'unpack 'patch-systemdir
           (lambda* (#:key outputs #:allow-other-keys)
             (let ((out (assoc-ref outputs "out")))
               (substitute* "qutebrowser/utils/standarddir.py"
                 (("/usr/share") (string-append out "/share"))))))
=======
         (add-after 'unpack 'find-userscripts
           (lambda* (#:key outputs #:allow-other-keys)
             (substitute* "qutebrowser/commands/userscripts.py"
               (("os.path.join.*system=True)")
               (string-append "os.path.join(\""
                              (assoc-ref outputs "out")
                              "\", \"share\", \"qutebrowser\"")))))
>>>>>>> 0c529920
         (add-before 'check 'set-env-offscreen
           (lambda _
             (setenv "QT_QPA_PLATFORM" "offscreen")))
         (add-after 'install 'install-more
           (lambda* (#:key outputs #:allow-other-keys)
             (let ((out (assoc-ref outputs "out")))
               (rename-file "misc/Makefile" "Makefile")
               (substitute* "Makefile"
                 ((".*setup\\.py.*") ""))
               (invoke "make" "install" (string-append "PREFIX=" out))
               (delete-file-recursively (string-append out "/share/metainfo")))))
         (add-after 'install-more 'wrap-scripts
           (lambda* (#:key inputs outputs #:allow-other-keys)
             (let* ((out (assoc-ref outputs "out"))
                    (python (assoc-ref inputs "python"))
                    (path (string-append out "/lib/python"
                                         ,(version-major+minor (package-version
                                                                python))
                                         "/site-packages:"
                                         (getenv "GUIX_PYTHONPATH"))))
               (for-each
<<<<<<< HEAD
                (lambda (i)
                  (let ((src  (format #f "icons/qutebrowser-~dx~d.png" i i))
                        (dest (format #f "~a/~dx~d/apps/qutebrowser.png"
                                      hicolor i i)))
                    (mkdir-p (dirname dest))
                    (copy-file src dest)))
                '(16 24 32 48 64 128 256 512))
               (install-file "icons/qutebrowser.svg"
                             (string-append hicolor "/scalable/apps"))
               (substitute* "misc/org.qutebrowser.qutebrowser.desktop"
                 (("Exec=qutebrowser")
                  (string-append "Exec=" out "/bin/qutebrowser")))
               (install-file "misc/org.qutebrowser.qutebrowser.desktop" app))))
         (add-after 'install 'install-userscripts
           (lambda* (#:key outputs #:allow-other-keys)
             (let* ((out     (assoc-ref outputs "out"))
                    (scripts (string-append out "/share/qutebrowser/userscripts")))
               (mkdir-p scripts)
               (copy-recursively "misc/userscripts" scripts))))
=======
                 (lambda (file)
                   (wrap-program file
                     `("GUIX_PYTHONPATH" ":" prefix (,path))))
                 (append
                   (find-files
                     (string-append out "/share/qutebrowser/scripts") "\\.py$")
                   (find-files
                     (string-append out "/share/qutebrowser/userscripts")))))))
>>>>>>> 0c529920
         (add-after 'wrap 'wrap-qt-process-path
           (lambda* (#:key inputs outputs #:allow-other-keys)
             (let* ((out (assoc-ref outputs "out"))
                    (bin (string-append out "/bin/qutebrowser"))
                    (qt-process-path (string-append
                                      (assoc-ref inputs "qtwebengine")
                                      "/lib/qt5/libexec/QtWebEngineProcess")))
               (wrap-program bin
                 `("QTWEBENGINEPROCESS_PATH" = (,qt-process-path)))))))))
    (home-page "https://qutebrowser.org/")
    (synopsis "Minimal, keyboard-focused, vim-like web browser")
    (description "qutebrowser is a keyboard-focused browser with a minimal
GUI.  It is based on PyQt5 and QtWebEngine.")
    (license license:gpl3+)))

(define-public vimb
  (package
    (name "vimb")
    (version "3.6.0")
    (source
     (origin
       (method git-fetch)
       (uri (git-reference
             (url "https://github.com/fanglingsu/vimb/")
             (commit version)))
       (sha256
        (base32 "0228khh3lqbal046k6akqah7s5igq9s0wjfjbdjam75kjj42pbhj"))
       (file-name (git-file-name name version))))
    (build-system glib-or-gtk-build-system)
    (arguments
     '(#:tests? #f                      ; no tests
       #:make-flags (list "CC=gcc"
                          "DESTDIR="
                          (string-append "PREFIX=" %output))
       #:phases
       (modify-phases %standard-phases
         (delete 'configure))))
    (inputs
     `(("glib-networking" ,glib-networking)
       ("gsettings-desktop-schemas" ,gsettings-desktop-schemas)
       ("webkitgtk" ,webkitgtk-with-libsoup2)))
    (native-inputs
     (list pkg-config))
    (home-page "https://fanglingsu.github.io/vimb/")
    (synopsis "Fast and lightweight Vim-like web browser")
    (description "Vimb is a fast and lightweight vim like web browser based on
the webkit web browser engine and the GTK toolkit.  Vimb is modal like the great
vim editor and also easily configurable during runtime.  Vimb is mostly keyboard
driven and does not detract you from your daily work.")
    (license license:gpl3+)))

(define-public nyxt
  (package
    (name "nyxt")
    (version "2.2.4")
    (source
     (origin
       (method git-fetch)
       (uri (git-reference
             (url "https://github.com/atlas-engineer/nyxt")
             (commit version)))
       (sha256
        (base32
         "12l7ir3q29v06jx0zng5cvlbmap7p709ka3ik6x29lw334qshm9b"))
       (file-name (git-file-name "nyxt" version))))
    (build-system gnu-build-system)
    (arguments
     `(#:make-flags (list "nyxt" "NYXT_SUBMODULES=false"
                          (string-append "DESTDIR=" (assoc-ref %outputs "out"))
                          "PREFIX=")
       #:strip-binaries? #f             ; Stripping breaks SBCL binaries.
       #:phases
       (modify-phases %standard-phases
         (delete 'configure)
         (add-before 'build 'fix-common-lisp-cache-folder
           (lambda _
             (setenv "HOME" "/tmp")
             #t))
         (add-before 'check 'configure-tests
           (lambda _
             (setenv "NYXT_TESTS_NO_NETWORK" "1")
             (setenv "NYXT_TESTS_ERROR_ON_FAIL" "1")
             #t))
         (add-after 'install 'wrap-program
           (lambda* (#:key inputs outputs #:allow-other-keys)
             (let* ((bin (string-append (assoc-ref outputs "out") "/bin/nyxt"))
                    (glib-networking (assoc-ref inputs "glib-networking"))
                    (libs '("gsettings-desktop-schemas"))
                    (path (string-join
                           (map (lambda (lib)
                                  (string-append (assoc-ref inputs lib) "/lib"))
                                libs)
                           ":"))
                    (gi-path (getenv "GI_TYPELIB_PATH"))
                    (xdg-path (string-join
                               (map (lambda (lib)
                                      (string-append (assoc-ref inputs lib) "/share"))
                                    libs)
                               ":")))
               (wrap-program bin
                 `("GIO_EXTRA_MODULES" prefix
                   (,(string-append glib-networking "/lib/gio/modules")))
                 `("GI_TYPELIB_PATH" prefix (,gi-path))
                 `("LD_LIBRARY_PATH" ":" prefix (,path))
                 `("XDG_DATA_DIRS" ":" prefix (,xdg-path)))
               #t))))))
    (native-inputs
     `(("prove" ,sbcl-prove)
       ("sbcl" ,sbcl)))
    (inputs
     `(("alexandria" ,sbcl-alexandria)
       ("bordeaux-threads" ,sbcl-bordeaux-threads)
       ("cl-base64" ,sbcl-cl-base64)
       ("cl-calispel" ,sbcl-calispel)
       ("cl-containers" ,sbcl-cl-containers)
       ("cl-css" ,sbcl-cl-css)
       ("cl-custom-hash-table" ,sbcl-custom-hash-table)
       ("cl-html-diff" ,sbcl-cl-html-diff)
       ("cl-json" ,sbcl-cl-json)
       ("cl-ppcre" ,sbcl-cl-ppcre)
       ("cl-prevalence" ,sbcl-cl-prevalence)
       ("cl-qrencode" ,sbcl-cl-qrencode)
       ("closer-mop" ,sbcl-closer-mop)
       ("cluffer" ,sbcl-cluffer)
       ("dexador" ,sbcl-dexador)
       ("enchant" ,sbcl-enchant)
       ("flexi-streams" ,cl-flexi-streams)
       ("fset" ,sbcl-fset)
       ("hu.dwim.defclass-star" ,sbcl-hu.dwim.defclass-star)
       ("iolib" ,sbcl-iolib)
       ("local-time" ,sbcl-local-time)
       ("log4cl" ,sbcl-log4cl)
       ("lparallel" ,sbcl-lparallel)
       ("mk-string-metrics" ,sbcl-mk-string-metrics)
       ("moptilities" ,sbcl-moptilities)
       ("named-readtables" ,sbcl-named-readtables)
       ("parenscript" ,sbcl-parenscript)
       ("plump" ,sbcl-plump)
       ("clss" ,sbcl-clss)
       ("quri" ,sbcl-quri)
       ("serapeum" ,sbcl-serapeum)
       ("spinneret" ,sbcl-spinneret)
       ("str" ,sbcl-cl-str)
       ("swank" ,sbcl-slime-swank)
       ("trivia" ,sbcl-trivia)
       ("trivial-clipboard" ,sbcl-trivial-clipboard)
       ("trivial-features" ,sbcl-trivial-features)
       ("trivial-package-local-nicknames" ,sbcl-trivial-package-local-nicknames)
       ("trivial-types" ,sbcl-trivial-types)
       ("unix-opts" ,sbcl-unix-opts)
       ;; WebKitGTK deps
       ("cl-cffi-gtk" ,sbcl-cl-cffi-gtk)
       ("cl-webkit" ,sbcl-cl-webkit)
       ("glib-networking" ,glib-networking)
       ("gsettings-desktop-schemas" ,gsettings-desktop-schemas)
       ;; GObjectIntrospection
       ("cl-gobject-introspection" ,sbcl-cl-gobject-introspection)
       ("gtk" ,gtk+)                    ; For the main loop.
       ("webkitgtk" ,webkitgtk)         ; Required when we use its typelib.
       ("gobject-introspection" ,gobject-introspection)))
    (synopsis "Extensible web-browser in Common Lisp")
    (home-page "https://nyxt.atlas.engineer")
    (description "Nyxt is a keyboard-oriented, extensible web-browser designed
for power users.  The application has familiar Emacs and VI key-bindings and
is fully configurable and extensible in Common Lisp.")
    (license license:bsd-3)))

(define-public lagrange
  (package
    (name "lagrange")
    (version "1.13.6")
    (source
     (origin
       (method url-fetch)
       (uri
        (string-append "https://git.skyjake.fi/skyjake/lagrange/releases/"
                       "download/v" version "/lagrange-" version ".tar.gz"))
       (sha256
        (base32 "19xaw6lspl4mjx1wls0s15l97dzfkv20gph652yzwk6ia3ly92bs"))
       (modules '((guix build utils)))
       (snippet
        '(begin
           ;; TODO: unbundle fonts.
           (delete-file-recursively "lib/fribidi")
           (delete-file-recursively "lib/harfbuzz")
           (delete-file-recursively "lib/sealcurses")))))
    (build-system cmake-build-system)
    (arguments
     `(#:tests? #false                  ;no tests
       #:configure-flags (list "-DTFDN_ENABLE_SSE41=OFF")))
    (native-inputs
     (list pkg-config zip))
    (inputs
     (list freetype
           fribidi
           harfbuzz
           libunistring
           libwebp
           mpg123
           openssl
           pcre
           sdl2
           zlib))
    (home-page "https://gmi.skyjake.fi/lagrange/")
    (synopsis "Graphical Gemini client")
    (description
     "Lagrange is a desktop GUI client for browsing Geminispace.  It offers
modern conveniences familiar from web browsers, such as smooth scrolling,
inline image viewing, multiple tabs, visual themes, Unicode fonts, bookmarks,
history, and page outlines.")
    (properties
     '((release-monitoring-url . "https://git.skyjake.fi/gemini/lagrange/releases")))
    (license license:bsd-2)))

(define-public gmni
  (package
    (name "gmni")
    (version "1.0")
    (source (origin
              (method git-fetch)
              (uri (git-reference
                    (url "https://git.sr.ht/~sircmpwn/gmni")
                    (commit version)))
              (sha256
               (base32
                "0bky9fd8iyr13r6gj4aynb7j9nd36xdprbgq6nh5hz6jiw04vhfw"))
              (file-name (git-file-name name version))))
    (build-system gnu-build-system)
    (arguments
     (list
      #:tests? #f                       ;no check target
      #:make-flags #~(list #$(string-append "CC=" (cc-for-target)))))
    (inputs
     (list bearssl))
    (native-inputs
     (list pkg-config scdoc))
    (home-page "https://sr.ht/~sircmpwn/gmni")
    (synopsis "Minimalist command line Gemini client")
    (description "The gmni package includes:

@itemize
@item A CLI utility (like curl): gmni
@item A line-mode browser: gmnlm
@end itemize")
    (license (list license:gpl3+
                   (license:non-copyleft
                    "https://curl.se/docs/copyright.html"
                    "Used only for files taken from curl.")))))

(define-public bombadillo
  (package
    (name "bombadillo")
    (version "2.4.0")
    (source (origin
              (method git-fetch)
              (uri (git-reference
                    (url "https://tildegit.org/sloum/bombadillo")
                    (commit version)))
              (sha256
               (base32
                "03gcd813bmiy7ad179zg4p61nfa9z5l94sdmsmmn2x204h1ksd8n"))
              (file-name (git-file-name name version))))
    (build-system go-build-system)
    (arguments
     (list
      #:import-path "tildegit.org/sloum/bombadillo"
      #:install-source? #f
      #:phases
      #~(modify-phases %standard-phases
          (add-after 'install 'install-data
            (lambda _
              (let* ((builddir "src/tildegit.org/sloum/bombadillo")
                     (pkg (strip-store-file-name #$output))
                     (sharedir (string-append #$output "/share"))
                     (appdir (string-append sharedir "/applications"))
                     (docdir (string-append sharedir "/doc/" pkg))
                     (mandir (string-append sharedir "/man/man1"))
                     (pixdir (string-append sharedir "/pixmaps")))
                (with-directory-excursion builddir
                  (install-file "bombadillo.desktop" appdir)
                  (install-file "bombadillo.1" mandir)
                  (install-file "bombadillo-icon.png" pixdir))))))))
    (home-page "https://bombadillo.colorfield.space")
    (synopsis "Terminal browser for the gopher, gemini, and finger protocols")
    (description "Bombadillo is a non-web browser for the terminal with
vim-like key bindings, a document pager, configurable settings, and robust
command selection.  The following protocols are supported as first-class
citizens: gopher, gemini, finger, and local.  There is also support for telnet,
http, and https via third-party applications.")
    (license license:gpl3+)))

(define-public tinmop
  (package
    (name "tinmop")
    (version "0.9.6")
    (source
     (origin
       (method git-fetch)
       (uri (git-reference
             (url "https://notabug.org/cage/tinmop")
             (commit (string-append "v" version))))
       (file-name (git-file-name name version))
       (sha256
        (base32 "19rr1wcadm4698q5gyq0pxv81220l5g8zfnp61s43a4q7kn4mi1z"))))
    (build-system gnu-build-system)
    (native-inputs
     (list autoconf
           automake
           gnu-gettext
           mandoc
           nano
           openssl
           sbcl
           unzip
           xdg-utils))
    (inputs
     (list ncurses
           sbcl-access
           sbcl-alexandria
           sbcl-babel
           sbcl-bordeaux-threads
           sbcl-cl+ssl
           sbcl-cl-base64
           sbcl-cl-colors2
           sbcl-cl-html5-parser
           sbcl-cl-i18n
           sbcl-cl-ppcre
           sbcl-cl-spark
           sbcl-cl-sqlite
           sbcl-clunit2
           sbcl-croatoan
           sbcl-crypto-shortcuts
           sbcl-drakma
           sbcl-esrap
           sbcl-ieee-floats
           sbcl-local-time
           sbcl-log4cl
           sbcl-marshal
           sbcl-osicat
           sbcl-parse-number
           sbcl-percent-encoding
           sbcl-purgatory
           sbcl-sxql
           sbcl-sxql-composer
           sbcl-tooter
           sbcl-trivial-clipboard
           sbcl-unix-opts
           sbcl-usocket
           sqlite))
    (arguments
     `(#:tests? #f
       #:strip-binaries? #f
       #:phases
       (modify-phases %standard-phases
         (add-after 'unpack 'set-home
           (lambda _
             (setenv "HOME" "/tmp")
             #t))
         (add-after 'unpack 'fix-configure.ac
           (lambda _
              (delete-file "configure")
              (substitute* "configure.ac"
                (("AC_PATH_PROG.+CURL")
                 "dnl")
                (("AC_PATH_PROGS.+GIT")
                 "dnl")
                (("AC_PATH_PROG.+GPG")
                 "dnl"))
               #t))
         (add-after 'configure 'fix-asdf
           (lambda* (#:key inputs #:allow-other-keys)
             (substitute* "Makefile.in"
               (("LISP_COMPILER) ")
                (string-concatenate
                 '("LISP_COMPILER) --eval \"(require 'asdf)\" "
                   "--eval \"(push \\\"$$(pwd)/\\\" asdf:*central-registry*)\"  "))))
             #t)))))
    (synopsis "Gemini, kami and pleroma client with a terminal interface")
    (description
     "This package provides a Gemini, kami and pleroma client with a terminal
interface.")
    (home-page "https://www.autistici.org/interzona/tinmop.html")
    (license license:gpl3+)))

(define-public telescope
  (package
    (name "telescope")
    (version "0.8.1")
    (source
     (origin
       (method url-fetch)
       (uri (string-append "https://github.com/omar-polo/telescope/releases/download/"
                           version "/telescope-" version ".tar.gz"))
       (sha256
        (base32 "1fblm3mjddhjmcj1c065n9440n72ld037bdjdlyk1fpwd240m1pa"))))
    (build-system gnu-build-system)
    (arguments
     `(#:tests? #f))                    ;no tests
    (native-inputs
     (list gettext-minimal pkg-config))
    (inputs
     (list libevent libressl ncurses))
    (home-page "https://telescope.omarpolo.com/")
    (synopsis "Gemini client with a terminal interface")
    (description "Telescope is a w3m-like browser for Gemini.")
    (license license:x11)))

(define-public leo
  ;; PyPi only provides a wheel.
  (let ((commit "88cc10a87afe2ec86be06e6ea2bcd099f5360b74")
        (version "1.0.4")
        (revision "1"))
    (package
      (name "leo")
      (version (git-version version revision commit))
      (source
       (origin
         (method git-fetch)
         (uri (git-reference
               (url "https://github.com/xyzshantaram/leo")
               (commit commit)))
         (file-name (git-file-name name version))
         (sha256
          (base32 "0jp4v4jw82qqynqqs7x35g5yvm1sd48cvbqh7j2r1ixw1z6ldhc4"))))
      (build-system python-build-system)
      (home-page "https://github.com/xyzshantaram/leo")
      (synopsis "Gemini client written in Python")
      (description
       "@command{leo} is a gemini client written in Python with no external
dependencies that fully implements the Gemini spec.  A list of URLs can be
saved to a file for further viewing in another window.")
      (license license:expat))))

(define-public av-98
  (package
    (name "av-98")
    (version "1.0.1")
    (properties
     '((upstream-name . "AV-98")))
    (source
     (origin
       (method url-fetch)
       (uri (pypi-uri "AV-98" version))
       (sha256
        (base32
         "02fjnc2rvm010gb3i07p8r4xlhrmnv1wca1qymfjcymr7vm68h0i"))))
    (build-system python-build-system)
    (home-page "https://tildegit.org/solderpunk/AV-98/")
    (synopsis "Command line Gemini client")
    (description "AV-98 is an experimental client for the Gemini protocol.
Features include
@itemize
@item TOFU or CA server certificate validation;
@item Extensive client certificate support if an openssl binary is available;
@item Ability to specify external handler programs for different MIME types;
@item Gopher proxy support;
@item Advanced navigation tools like tour and mark (as per VF-1);
@item Bookmarks;
@item IPv6 support;
@item Support for any character encoding recognised by Python.
@end itemize")
    (license license:bsd-2)))<|MERGE_RESOLUTION|>--- conflicted
+++ resolved
@@ -487,10 +487,7 @@
            python-markupsafe
            python-pygments
            python-pynacl
-<<<<<<< HEAD
            python-pypeg2
-=======
->>>>>>> 0c529920
            python-pyyaml
            ;; FIXME: python-pyqtwebengine needs to come before python-pyqt so
            ;; that it's __init__.py is used first.
@@ -506,13 +503,11 @@
        #:tests? #f
        #:phases
        (modify-phases %standard-phases
-<<<<<<< HEAD
          (add-after 'unpack 'patch-systemdir
            (lambda* (#:key outputs #:allow-other-keys)
              (let ((out (assoc-ref outputs "out")))
                (substitute* "qutebrowser/utils/standarddir.py"
                  (("/usr/share") (string-append out "/share"))))))
-=======
          (add-after 'unpack 'find-userscripts
            (lambda* (#:key outputs #:allow-other-keys)
              (substitute* "qutebrowser/commands/userscripts.py"
@@ -520,7 +515,6 @@
                (string-append "os.path.join(\""
                               (assoc-ref outputs "out")
                               "\", \"share\", \"qutebrowser\"")))))
->>>>>>> 0c529920
          (add-before 'check 'set-env-offscreen
            (lambda _
              (setenv "QT_QPA_PLATFORM" "offscreen")))
@@ -542,7 +536,6 @@
                                          "/site-packages:"
                                          (getenv "GUIX_PYTHONPATH"))))
                (for-each
-<<<<<<< HEAD
                 (lambda (i)
                   (let ((src  (format #f "icons/qutebrowser-~dx~d.png" i i))
                         (dest (format #f "~a/~dx~d/apps/qutebrowser.png"
@@ -562,16 +555,6 @@
                     (scripts (string-append out "/share/qutebrowser/userscripts")))
                (mkdir-p scripts)
                (copy-recursively "misc/userscripts" scripts))))
-=======
-                 (lambda (file)
-                   (wrap-program file
-                     `("GUIX_PYTHONPATH" ":" prefix (,path))))
-                 (append
-                   (find-files
-                     (string-append out "/share/qutebrowser/scripts") "\\.py$")
-                   (find-files
-                     (string-append out "/share/qutebrowser/userscripts")))))))
->>>>>>> 0c529920
          (add-after 'wrap 'wrap-qt-process-path
            (lambda* (#:key inputs outputs #:allow-other-keys)
              (let* ((out (assoc-ref outputs "out"))
