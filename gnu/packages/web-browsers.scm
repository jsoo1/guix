;;; GNU Guix --- Functional package management for GNU
;;; Copyright © 2014 John Darrington <jmd@gnu.org>
;;; Copyright © 2014, 2019 Mark H Weaver <mhw@netris.org>
;;; Copyright © 2015, 2016, 2019, 2021, 2022 Efraim Flashner <efraim@flashner.co.il>
;;; Copyright © 2016 Kei Kebreau <kkebreau@posteo.net>
;;; Copyright © 2017 Eric Bavier <bavier@member.fsf.org>
;;; Copyright © 2018–2021 Tobias Geerinckx-Rice <me@tobias.gr>
;;; Copyright © 2018 Rutger Helling <rhelling@mykolab.com>
;;; Copyright © 2018 Timo Eisenmann <eisenmann@fn.de>
;;; Copyright © 2018 Pierre Neidhardt <mail@ambrevar.xyz>
;;; Copyright © 2019 Clément Lassieur <clement@lassieur.org>
;;; Copyright © 2019 Brett Gilio <brettg@gnu.org>
;;; Copyright © 2020 Raghav Gururajan <raghavgururajan@disroot.org>
;;; Copyright © 2020 B. Wilson <elaexuotee@wilsonb.com>
;;; Copyright © 2020 Michael Rohleder <mike@rohleder.de>
;;; Copyright © 2020 Nicolò Balzarotti <nicolo@nixo.xyz>
;;; Copyright © 2020 Alexandru-Sergiu Marton <brown121407@posteo.ro>
;;; Copyright © 2020 Hartmut Goebel <h.goebel@crazy-compilers.com>
;;; Copyright © 2021, 2022 Cage <cage-dev@twistfold.it>
;;; Copyright © 2021 Benoit Joly <benoit@benoitj.ca>
;;; Copyright © 2021 Alexander Krotov <krotov@iitp.ru>
;;; Copyright © 2020 Hartmut Goebel <h.goebel@crazy-compilers.com>
;;; Copyright © 2021 Christopher Howard <christopher@librehacker.com>
;;;
;;; This file is part of GNU Guix.
;;;
;;; GNU Guix is free software; you can redistribute it and/or modify it
;;; under the terms of the GNU General Public License as published by
;;; the Free Software Foundation; either version 3 of the License, or (at
;;; your option) any later version.
;;;
;;; GNU Guix is distributed in the hope that it will be useful, but
;;; WITHOUT ANY WARRANTY; without even the implied warranty of
;;; MERCHANTABILITY or FITNESS FOR A PARTICULAR PURPOSE.  See the
;;; GNU General Public License for more details.
;;;
;;; You should have received a copy of the GNU General Public License
;;; along with GNU Guix.  If not, see <http://www.gnu.org/licenses/>.

(define-module (gnu packages web-browsers)
  #:use-module (guix build-system asdf)
  #:use-module (guix build-system cmake)
  #:use-module (guix build-system glib-or-gtk)
  #:use-module (guix build-system gnu)
  #:use-module (guix build-system go)
  #:use-module (guix build-system python)
  #:use-module (guix download)
  #:use-module (guix gexp)
  #:use-module (guix git-download)
  #:use-module ((guix licenses) #:prefix license:)
  #:use-module (guix packages)
  #:use-module (guix utils)
  #:use-module (gnu packages)
  #:use-module (gnu packages autotools)
  #:use-module (gnu packages backup)
  #:use-module (gnu packages base)
  #:use-module (gnu packages bash)
  #:use-module (gnu packages bison)
  #:use-module (gnu packages compression)
  #:use-module (gnu packages curl)
  #:use-module (gnu packages documentation)
  #:use-module (gnu packages fltk)
  #:use-module (gnu packages fontutils)
  #:use-module (gnu packages fonts)
  #:use-module (gnu packages freedesktop)
  #:use-module (gnu packages fribidi)
  #:use-module (gnu packages gcc)
  #:use-module (gnu packages gettext)
  #:use-module (gnu packages glib)
  #:use-module (gnu packages gnome)
  #:use-module (gnu packages gnome-xyz)
  #:use-module (gnu packages gnupg)
  #:use-module (gnu packages gtk)
  #:use-module (gnu packages image)
  #:use-module (gnu packages libevent)
  #:use-module (gnu packages libidn)
  #:use-module (gnu packages libunistring)
  #:use-module (gnu packages linux)
  #:use-module (gnu packages lisp)
  #:use-module (gnu packages lisp-check)
  #:use-module (gnu packages lisp-xyz)
  #:use-module (gnu packages lua)
  #:use-module (gnu packages man)
  #:use-module (gnu packages markup)
  #:use-module (gnu packages mp3)
  #:use-module (gnu packages nano)
  #:use-module (gnu packages ncurses)
  #:use-module (gnu packages pcre)
  #:use-module (gnu packages perl)
  #:use-module (gnu packages pkg-config)
  #:use-module (gnu packages python)
  #:use-module (gnu packages python-crypto)
  #:use-module (gnu packages python-web)
  #:use-module (gnu packages python-xyz)
  #:use-module (gnu packages qt)
  #:use-module (gnu packages sdl)
  #:use-module (gnu packages sqlite)
  #:use-module (gnu packages tls)
  #:use-module (gnu packages webkit)
  #:use-module (gnu packages xorg))

(define-public midori
  (package
    (name "midori")
    (version "9.0")
    (source
     (origin
       (method url-fetch)
       (uri
        (string-append "https://github.com/midori-browser/core/releases/"
                       "download/v" version "/" name "-v" version ".tar.gz"))
       (sha256
        (base32
         "05i04qa83dnarmgkx4xsk6fga5lw1lmslh4rb3vhyyy4ala562jy"))))
    (build-system cmake-build-system)
    (arguments
     `(#:imported-modules
       (,@%cmake-build-system-modules
        (guix build glib-or-gtk-build-system))
       #:modules
       ((guix build cmake-build-system)
        ((guix build glib-or-gtk-build-system) #:prefix glib-or-gtk:)
        (guix build utils))
       #:phases
       (modify-phases %standard-phases
         (add-after 'install 'glib-or-gtk-compile-schemas
           (assoc-ref glib-or-gtk:%standard-phases
                      'glib-or-gtk-compile-schemas))
         (add-after 'install 'glib-or-gtk-wrap
           (assoc-ref glib-or-gtk:%standard-phases
                      'glib-or-gtk-wrap)))))
    (native-inputs
     `(("desktop-file-utils" ,desktop-file-utils) ;for tests
       ("glib:bin" ,glib "bin")
       ("gtk+:bin" ,gtk+ "bin")
       ("intltool" ,intltool)
       ("pkg-config" ,pkg-config)
       ("which" ,which))) ;for tests
    (inputs
     `(("adwaita-icon-theme" ,adwaita-icon-theme)
       ("gcr" ,gcr)
       ("glib" ,glib)
       ("glib-networking" ,glib-networking)
       ("gsettings-desktop-schemas" ,gsettings-desktop-schemas)
       ("gtk+" ,gtk+)
       ("json-glib" ,json-glib)
       ("libarchive" ,libarchive)
       ("libpeas" ,libpeas)
       ("sqlite" ,sqlite)
       ("vala" ,vala)
       ("webkitgtk" ,webkitgtk-with-libsoup2)))
    (synopsis "Lightweight graphical web browser")
    (description "@code{Midori} is a lightweight, Webkit-based web browser.
It features integration with GTK+3, configurable web search engine, bookmark
management, extensions such as advertisement blocker and colorful tabs.")
    (home-page "https://www.midori-browser.org")
    (license license:lgpl2.1+)))

(define-public links
  (package
    (name "links")
    (version "2.27")
    (source (origin
              (method url-fetch)
              (uri (string-append "http://links.twibright.com/download/"
                                  "links-" version ".tar.bz2"))
              (sha256
               (base32
                "1d7bz6bbis94jq82xydwnazaczzmb1ij62pbmf0dxkg7xpycppfq"))))
    (build-system gnu-build-system)
    (arguments
     (list
       #:configure-flags #~(list "--enable-graphics")
       #:phases
       #~(modify-phases %standard-phases
           (replace 'configure
             (lambda* (#:key outputs (configure-flags '()) #:allow-other-keys)
               ;; The tarball uses a very old version of autoconf. It doesn't
               ;; understand extra flags like `--enable-fast-install', so
               ;; we need to invoke it with just what it understands.
               (let ((out (assoc-ref outputs "out")))
                 ;; 'configure' doesn't understand '--host'.
                 #$@(if (%current-target-system)
                       #~((setenv "CHOST" #$(%current-target-system)))
                       #~())
                 (setenv "CONFIG_SHELL" (which "bash"))
                 (apply invoke "./configure"
                        (string-append "--prefix=" out)
                        configure-flags)))))))
    (native-inputs (list pkg-config))
    (inputs
     (list gpm
           libevent
           libjpeg-turbo
           libpng
           libtiff
           libxt
           openssl
           zlib))
    (synopsis "Text and graphics mode web browser")
    (description "Links is a graphics and text mode web browser, with many
features including, tables, builtin image display, bookmarks, SSL and more.")
    (home-page "http://links.twibright.com")
    ;; The distribution contains a copy of GPLv2
    ;; However, the copyright notices simply say:
    ;; "This file is a part of the Links program, released under GPL."
    ;; Therefore, under the provisions of Section 9, we can choose
    ;; any version ever published by the FSF.
    ;; One file (https.c) contains an exception permitting
    ;; linking of the program with openssl.
    (license license:gpl1+)))

(define-public luakit
  (package
    (name "luakit")
    (version "2.3")
    (source (origin
              (method git-fetch)
              (uri (git-reference
                     (url "https://github.com/luakit/luakit")
                     (commit version)))
              (file-name (git-file-name name version))
              (sha256
               (base32
                "1khbn7dpizkznnwkw7rcfhf72dnd1nazk7dwb4rkh9i97b53mf1y"))))
    (inputs
     `(("lua-5.1" ,lua-5.1)
       ("gtk+" ,gtk+)
       ("gsettings-desktop-schemas" ,gsettings-desktop-schemas)
       ("glib-networking" ,glib-networking)
       ("lua5.1-filesystem" ,lua5.1-filesystem)
       ("luajit" ,luajit)
       ("webkitgtk" ,webkitgtk-with-libsoup2)
       ("sqlite" ,sqlite)))
    (native-inputs
     (list pkg-config))
    (build-system glib-or-gtk-build-system)
    (arguments
     `(#:make-flags
       (let ((out (assoc-ref %outputs "out")))
         (list
          "CC=gcc"
          "LUA_BIN_NAME=lua"
          "DEVELOPMENT_PATHS=0"
          (string-append "PREFIX=" out)
          (string-append "XDGPREFIX=" out "/etc/xdg")))
       #:phases
       (modify-phases %standard-phases
         (add-before 'build 'lfs-workaround
           (lambda _
             (setenv "LUA_CPATH"
                     (string-append
                      (assoc-ref %build-inputs "lua5.1-filesystem")
                      "/lib/lua/5.1/?.so;;"))
             #t))
         (add-before 'build 'set-version
           (lambda _
             (setenv "VERSION_FROM_GIT" ,(package-version this-package))
             #t))
         (delete 'configure)
         (delete 'check)
         (add-after 'install 'wrap
           (lambda* (#:key inputs outputs #:allow-other-keys)
             (let* ((luakit (assoc-ref outputs "out"))
                    (lua5.1-filesystem (assoc-ref inputs "lua5.1-filesystem") )
                    (gtk (assoc-ref inputs "gtk+"))
                    (gtk-share (string-append gtk "/share")))
               (wrap-program (string-append luakit "/bin/luakit")
                 `("LUA_CPATH" prefix
                   (,(string-append lua5.1-filesystem
                                    "/lib/lua/5.1/?.so;;")))
                 `("XDG_CONFIG_DIRS" prefix
                   (,(string-append luakit "/etc/xdg/"))))
               #t))))))
    (synopsis "Fast, lightweight, and simple browser based on WebKit")
    (description "Luakit is a fast, lightweight, and simple to use
micro-browser framework extensible by Lua using the WebKit web content engine
and the GTK+ toolkit.")
    (home-page "https://luakit.github.io/")
    (license license:gpl3+)))

(define-public lynx
  (package
    (name "lynx")
    (version "2.9.0dev.9")
    (source (origin
              (method url-fetch)
              (uri (string-append
                    "http://invisible-mirror.net/archives/lynx/tarballs"
                    "/lynx" version ".tar.bz2"))
              (sha256
               (base32
                "06jhv8ibfw1xkf8d8zrnkc2aw4d462s77hlp6f6xa6k8awzxvmkg"))))
    (build-system gnu-build-system)
    (native-inputs (list pkg-config perl))
    (inputs (list ncurses
                  libidn
                  openssl
                  libgcrypt
                  unzip
                  zlib
                  gzip
                  bzip2))
    (arguments
     `(#:configure-flags
       (let ((openssl (assoc-ref %build-inputs "openssl")))
         `("--with-pkg-config"
           "--with-screen=ncurses"
           "--with-zlib"
           "--with-bzlib"
           ,(string-append "--with-ssl=" openssl)
           ;; "--with-socks5"    ; XXX TODO
           "--enable-widec"
           "--enable-ascii-ctypes"
           "--enable-local-docs"
           "--enable-htmlized-cfg"
           "--enable-gzip-help"
           "--enable-nls"
           "--enable-ipv6"))
       #:tests? #f  ; no check target
       #:phases
       (modify-phases %standard-phases
         (add-before 'configure 'set-makefile-shell
           (lambda _ (substitute* "po/makefile.inn"
                       (("/bin/sh") (which "sh")))
                     #t))
         (replace 'install
           (lambda* (#:key (make-flags '()) #:allow-other-keys)
             (apply invoke "make" "install-full" make-flags)
             #t)))))
    (synopsis "Text Web Browser")
    (description
     "Lynx is a fully-featured World Wide Web (WWW) client for users running
cursor-addressable, character-cell display devices.  It will display Hypertext
Markup Language (HTML) documents containing links to files on the local
system, as well as files on remote systems running http, gopher, ftp, wais,
nntp, finger, or cso/ph/qi servers.  Lynx can be used to access information on
the WWW, or to build information systems intended primarily for local
access.")
    (home-page "https://lynx.invisible-island.net/")
    ;; This was fixed in 2.8.9dev.10.
    (properties `((lint-hidden-cve . ("CVE-2016-9179"))))
    (license license:gpl2)))

(define-public kristall
  ;; Fixes to the build system applied after the latest tag
  ;; Use tagged release when updating
  (let ((commit "204b08a9303e75cd8d4c252b0554935062766f86")
        (revision "1"))
    (package
      (name "kristall")
      (version (string-append "0.3-" revision "." (string-take commit 7)))
      (source
       (origin
         (method git-fetch)
         (uri (git-reference
               (url "https://github.com/MasterQ32/kristall")
               (commit commit)))
         (file-name (git-file-name name version))
         (sha256
          (base32
           "1mymq0dh6r0829x74j0jkw8hw46amqwbznlf1b4ra6w77h9yz3lj"))
         (modules '((srfi srfi-1)
                    (ice-9 ftw)
                    (guix build utils)))
         (snippet
          '(let ((preserved-lib-files '("luis-l-gist")))
             (with-directory-excursion "lib"
               (for-each
                (lambda (directory)
                  (simple-format #t "deleting: ~A\n" directory)
                  (delete-file-recursively directory))
                (lset-difference string=?
                                 (scandir ".")
                                 (cons* "." ".." preserved-lib-files))))
             ;; Contains executable of 7z and pscp
             (delete-file-recursively "ci/tools")
             ;; Remove bundled fonts
             (delete-file-recursively "src/fonts")
             #t))))
      (build-system gnu-build-system)
      (arguments
       `(#:modules ((guix build gnu-build-system)
                    (guix build qt-utils)
                    (guix build utils))
         #:imported-modules (,@%gnu-build-system-modules
                             (guix build qt-utils))
         #:make-flags
         (list (string-append "PREFIX=" %output))
         #:phases
         (modify-phases %standard-phases
           (delete 'configure)          ; no ./configure script
           (delete 'check)              ; no check target
           (add-before 'build 'set-program-version
             (lambda _
               ;; configure.ac relies on ‘git --describe’ to get the version.
               ;; Patch it to just return the real version number directly.
               (substitute* "src/kristall.pro"
                 (("(KRISTALL_VERSION=).*" _ match)
                  (string-append match ,version "\n")))
               #t))
           (add-before 'build 'dont-use-bundled-cmark
             (lambda _
               (substitute* "src/kristall.pro"
                 (("(^include\\(.*cmark.*)" _ match)
                  (string-append
                   "LIBS += -I" (assoc-ref %build-inputs "cmark") " -lcmark")))
               #t))
           (add-before 'build 'dont-use-bundled-breeze-stylesheet
             (lambda _
               (substitute* "src/kristall.pro"
                 (("../lib/BreezeStyleSheets/breeze.qrc")
                  (string-append
                   (assoc-ref %build-inputs "breeze-stylesheet") "/breeze.qrc")))
               #t))
           (add-before 'build 'dont-use-bundled-fonts
             (lambda _
               (substitute* "src/kristall.pro"
                 ((".*fonts.qrc.*") ""))
               (substitute* "src/main.cpp"
                 (("/fonts/OpenMoji-Color")
                  (string-append
                   (assoc-ref %build-inputs "font-openmoji")
                   "/share/fonts/truetype/OpenMoji-Color"))
                 (("/fonts/NotoColorEmoji")
                  (string-append
                   (assoc-ref %build-inputs "font-google-noto")
                   "/share/fonts/truetype/NotoColorEmoji")))
               #t))
           (add-after 'install 'wrap-program
             (lambda* (#:key outputs inputs #:allow-other-keys)
               (let ((out (assoc-ref outputs "out")))
                 (wrap-qt-program "kristall" #:output out #:inputs inputs))
               #t)))))
      (native-inputs
       `(("breeze-stylesheet"
          ,(let ((commit "2d595a956f8a5f493aa51139a470b768a6d82cce")
                 (revision "0"))
             (origin
               (method git-fetch)
               (uri
                (git-reference
                 (url "https://github.com/Alexhuszagh/BreezeStyleSheets")
                 (commit "2d595a956f8a5f493aa51139a470b768a6d82cce")))
               (file-name (git-file-name "breeze-stylesheet"
                                         (git-version "0" revision commit)))
               (sha256
                (base32
                 "1kvkxkisi3czldnb43ig60l55pi4a3m2a4ixp7krhpf9fc5wp294")))))))
      (inputs
       (list cmark
             font-google-noto
             font-openmoji
             openssl
             qtbase-5
             qtmultimedia-5
             qtsvg-5))
      (home-page "https://kristall.random-projects.net")
      (synopsis "Small-internet graphical client")
      (description "Graphical small-internet client with with many features
including multi-protocol support (gemini, HTTP, HTTPS, gopher, finger),
bookmarks, TSL certificates management, outline generation and a tabbed
interface.")
      (license (list license:gpl3+
                     ;; for breeze-stylesheet
                     license:expat)))))

(define-public qutebrowser
  (package
    (name "qutebrowser")
    (version "2.5.1")
    (source
     (origin
       (method url-fetch)
       (uri (string-append "https://github.com/qutebrowser/"
                           "qutebrowser/releases/download/v" version "/"
                           "qutebrowser-" version ".tar.gz"))
       (sha256
        (base32 "1g7dfrnjgifvbmz1523iq9qxhrsciajr8dv3pak6dlacm235i276"))))
    (build-system python-build-system)
    (native-inputs
     (list python-attrs))               ; for tests
    (inputs
     (list bash-minimal
           python-colorama
           python-jinja2
           python-markupsafe
           python-pygments
           python-pynacl
           python-pypeg2
           python-pyyaml
           ;; FIXME: python-pyqtwebengine needs to come before python-pyqt so
           ;; that it's __init__.py is used first.
           python-pyqtwebengine
           python-pyqt-without-qtwebkit
           ;; While qtwebengine-5 is provided by python-pyqtwebengine, it's
           ;; included here so we can wrap QTWEBENGINEPROCESS_PATH.
           qtwebengine-5))
    (arguments
     `(;; FIXME: With the existance of qtwebengine-5, tests can now run.  But
       ;; they are still disabled because test phase hangs.  It's not readily
       ;; apparent as to why.
       #:tests? #f
       #:phases
       (modify-phases %standard-phases
         (add-after 'unpack 'patch-systemdir
           (lambda* (#:key outputs #:allow-other-keys)
             (let ((out (assoc-ref outputs "out")))
               (substitute* "qutebrowser/utils/standarddir.py"
                 (("/usr/share") (string-append out "/share"))))))
         (add-after 'unpack 'find-userscripts
           (lambda* (#:key outputs #:allow-other-keys)
             (substitute* "qutebrowser/commands/userscripts.py"
               (("os.path.join.*system=True)")
                (string-append "os.path.join(\""
                               (assoc-ref outputs "out")
                               "\", \"share\", \"qutebrowser\"")))))
         (add-before 'check 'set-env-offscreen
           (lambda _
             (setenv "QT_QPA_PLATFORM" "offscreen")))
         (add-after 'install 'install-more
           (lambda* (#:key outputs #:allow-other-keys)
             (let ((out (assoc-ref outputs "out")))
               (rename-file "misc/Makefile" "Makefile")
               (substitute* "Makefile"
                 ((".*setup\\.py.*") ""))
               (invoke "make" "install" (string-append "PREFIX=" out))
               (delete-file-recursively (string-append out "/share/metainfo")))))
         (add-after 'install-more 'wrap-scripts
           (lambda* (#:key inputs outputs #:allow-other-keys)
             (let* ((out (assoc-ref outputs "out"))
                    (python (assoc-ref inputs "python"))
                    (path (string-append out "/lib/python"
                                         ,(version-major+minor (package-version
                                                                python))
                                         "/site-packages:"
                                         (getenv "GUIX_PYTHONPATH"))))
               (for-each
<<<<<<< HEAD
                (lambda (i)
                  (let ((src  (format #f "icons/qutebrowser-~dx~d.png" i i))
                        (dest (format #f "~a/~dx~d/apps/qutebrowser.png"
                                      hicolor i i)))
                    (mkdir-p (dirname dest))
                    (copy-file src dest)))
                '(16 24 32 48 64 128 256 512))
               (install-file "icons/qutebrowser.svg"
                             (string-append hicolor "/scalable/apps"))
               (substitute* "misc/org.qutebrowser.qutebrowser.desktop"
                 (("Exec=qutebrowser")
                  (string-append "Exec=" out "/bin/qutebrowser")))
               (install-file "misc/org.qutebrowser.qutebrowser.desktop" app))))
         (add-after 'install 'install-userscripts
           (lambda* (#:key outputs #:allow-other-keys)
             (let* ((out     (assoc-ref outputs "out"))
                    (scripts (string-append out "/share/qutebrowser/userscripts")))
               (mkdir-p scripts)
               (copy-recursively "misc/userscripts" scripts))))
=======
                (lambda (file)
                  (wrap-program file
                    `("GUIX_PYTHONPATH" ":" prefix (,path))))
                (append
                 (find-files
                  (string-append out "/share/qutebrowser/scripts") "\\.py$")
                 (find-files
                  (string-append out "/share/qutebrowser/userscripts")))))))
>>>>>>> b50eaa67
         (add-after 'wrap 'wrap-qt-process-path
           (lambda* (#:key inputs outputs #:allow-other-keys)
             (wrap-program (search-input-file outputs "bin/qutebrowser")
               `("QTWEBENGINEPROCESS_PATH" =
                 (,(search-input-file
                    inputs "/lib/qt5/libexec/QtWebEngineProcess")))))))))
    (home-page "https://qutebrowser.org/")
    (synopsis "Minimal, keyboard-focused, vim-like web browser")
    (description "qutebrowser is a keyboard-focused browser with a minimal
GUI.  It is based on PyQt5 and QtWebEngine.")
    (license license:gpl3+)))

(define-public vimb
  (package
    (name "vimb")
    (version "3.6.0")
    (source
     (origin
       (method git-fetch)
       (uri (git-reference
             (url "https://github.com/fanglingsu/vimb/")
             (commit version)))
       (sha256
        (base32 "0228khh3lqbal046k6akqah7s5igq9s0wjfjbdjam75kjj42pbhj"))
       (file-name (git-file-name name version))))
    (build-system glib-or-gtk-build-system)
    (arguments
     '(#:tests? #f                      ; no tests
       #:make-flags (list "CC=gcc"
                          "DESTDIR="
                          (string-append "PREFIX=" %output))
       #:phases
       (modify-phases %standard-phases
         (delete 'configure))))
    (inputs
     `(("glib-networking" ,glib-networking)
       ("gsettings-desktop-schemas" ,gsettings-desktop-schemas)
       ("webkitgtk" ,webkitgtk-with-libsoup2)))
    (native-inputs
     (list pkg-config))
    (home-page "https://fanglingsu.github.io/vimb/")
    (synopsis "Fast and lightweight Vim-like web browser")
    (description "Vimb is a fast and lightweight vim like web browser based on
the webkit web browser engine and the GTK toolkit.  Vimb is modal like the great
vim editor and also easily configurable during runtime.  Vimb is mostly keyboard
driven and does not detract you from your daily work.")
    (license license:gpl3+)))

(define-public nyxt
  (package
    (name "nyxt")
    (version "2.2.4")
    (source
     (origin
       (method git-fetch)
       (uri (git-reference
             (url "https://github.com/atlas-engineer/nyxt")
             (commit version)))
       (sha256
        (base32
         "12l7ir3q29v06jx0zng5cvlbmap7p709ka3ik6x29lw334qshm9b"))
       (file-name (git-file-name "nyxt" version))))
    (build-system gnu-build-system)
    (arguments
     `(#:make-flags (list "nyxt" "NYXT_SUBMODULES=false"
                          (string-append "DESTDIR=" (assoc-ref %outputs "out"))
                          "PREFIX=")
       #:strip-binaries? #f             ; Stripping breaks SBCL binaries.
       #:phases
       (modify-phases %standard-phases
         (delete 'configure)
         (add-before 'build 'fix-common-lisp-cache-folder
           (lambda _
             (setenv "HOME" "/tmp")
             #t))
         (add-before 'check 'configure-tests
           (lambda _
             (setenv "NYXT_TESTS_NO_NETWORK" "1")
             (setenv "NYXT_TESTS_ERROR_ON_FAIL" "1")
             #t))
         (add-after 'install 'wrap-program
           (lambda* (#:key inputs outputs #:allow-other-keys)
             (let* ((bin (string-append (assoc-ref outputs "out") "/bin/nyxt"))
                    (glib-networking (assoc-ref inputs "glib-networking"))
                    (libs '("gsettings-desktop-schemas"))
                    (path (string-join
                           (map (lambda (lib)
                                  (string-append (assoc-ref inputs lib) "/lib"))
                                libs)
                           ":"))
                    (gi-path (getenv "GI_TYPELIB_PATH"))
                    (xdg-path (string-join
                               (map (lambda (lib)
                                      (string-append (assoc-ref inputs lib) "/share"))
                                    libs)
                               ":")))
               (wrap-program bin
                 `("GIO_EXTRA_MODULES" prefix
                   (,(string-append glib-networking "/lib/gio/modules")))
                 `("GI_TYPELIB_PATH" prefix (,gi-path))
                 `("LD_LIBRARY_PATH" ":" prefix (,path))
                 `("XDG_DATA_DIRS" ":" prefix (,xdg-path)))
               #t))))))
    (native-inputs
     `(("prove" ,sbcl-prove)
       ("sbcl" ,sbcl)))
    (inputs
     `(("alexandria" ,sbcl-alexandria)
       ("bordeaux-threads" ,sbcl-bordeaux-threads)
       ("cl-base64" ,sbcl-cl-base64)
       ("cl-calispel" ,sbcl-calispel)
       ("cl-containers" ,sbcl-cl-containers)
       ("cl-css" ,sbcl-cl-css)
       ("cl-custom-hash-table" ,sbcl-custom-hash-table)
       ("cl-html-diff" ,sbcl-cl-html-diff)
       ("cl-json" ,sbcl-cl-json)
       ("cl-ppcre" ,sbcl-cl-ppcre)
       ("cl-prevalence" ,sbcl-cl-prevalence)
       ("cl-qrencode" ,sbcl-cl-qrencode)
       ("closer-mop" ,sbcl-closer-mop)
       ("cluffer" ,sbcl-cluffer)
       ("dexador" ,sbcl-dexador)
       ("enchant" ,sbcl-enchant)
       ("flexi-streams" ,cl-flexi-streams)
       ("fset" ,sbcl-fset)
       ("hu.dwim.defclass-star" ,sbcl-hu.dwim.defclass-star)
       ("iolib" ,sbcl-iolib)
       ("local-time" ,sbcl-local-time)
       ("log4cl" ,sbcl-log4cl)
       ("lparallel" ,sbcl-lparallel)
       ("mk-string-metrics" ,sbcl-mk-string-metrics)
       ("moptilities" ,sbcl-moptilities)
       ("named-readtables" ,sbcl-named-readtables)
       ("parenscript" ,sbcl-parenscript)
       ("plump" ,sbcl-plump)
       ("clss" ,sbcl-clss)
       ("quri" ,sbcl-quri)
       ("serapeum" ,sbcl-serapeum)
       ("spinneret" ,sbcl-spinneret)
       ("str" ,sbcl-cl-str)
       ("swank" ,sbcl-slime-swank)
       ("trivia" ,sbcl-trivia)
       ("trivial-clipboard" ,sbcl-trivial-clipboard)
       ("trivial-features" ,sbcl-trivial-features)
       ("trivial-package-local-nicknames" ,sbcl-trivial-package-local-nicknames)
       ("trivial-types" ,sbcl-trivial-types)
       ("unix-opts" ,sbcl-unix-opts)
       ;; WebKitGTK deps
       ("cl-cffi-gtk" ,sbcl-cl-cffi-gtk)
       ("cl-webkit" ,sbcl-cl-webkit)
       ("glib-networking" ,glib-networking)
       ("gsettings-desktop-schemas" ,gsettings-desktop-schemas)
       ;; GObjectIntrospection
       ("cl-gobject-introspection" ,sbcl-cl-gobject-introspection)
       ("gtk" ,gtk+)                    ; For the main loop.
       ("webkitgtk" ,webkitgtk)         ; Required when we use its typelib.
       ("gobject-introspection" ,gobject-introspection)))
    (synopsis "Extensible web-browser in Common Lisp")
    (home-page "https://nyxt.atlas.engineer")
    (description "Nyxt is a keyboard-oriented, extensible web-browser designed
for power users.  The application has familiar Emacs and VI key-bindings and
is fully configurable and extensible in Common Lisp.")
    (license license:bsd-3)))

(define-public lagrange
  (package
    (name "lagrange")
    (version "1.13.7")
    (source
     (origin
       (method url-fetch)
       (uri
        (string-append "https://git.skyjake.fi/skyjake/lagrange/releases/"
                       "download/v" version "/lagrange-" version ".tar.gz"))
       (sha256
        (base32 "051f7ym1z1hjsxnlvk7gx7b4v12x42i3g9gi49qwy3x8rw30vrvz"))
       (modules '((guix build utils)))
       (snippet
        '(begin
           ;; TODO: unbundle fonts.
           (delete-file-recursively "lib/fribidi")
           (delete-file-recursively "lib/harfbuzz")
           (delete-file-recursively "lib/sealcurses")))))
    (build-system cmake-build-system)
    (arguments
     `(#:tests? #false                  ;no tests
       #:configure-flags (list "-DTFDN_ENABLE_SSE41=OFF")))
    (native-inputs
     (list pkg-config zip))
    (inputs
     (list freetype
           fribidi
           harfbuzz
           libunistring
           libwebp
           mpg123
           openssl
           pcre
           sdl2
           zlib))
    (home-page "https://gmi.skyjake.fi/lagrange/")
    (synopsis "Graphical Gemini client")
    (description
     "Lagrange is a desktop GUI client for browsing Geminispace.  It offers
modern conveniences familiar from web browsers, such as smooth scrolling,
inline image viewing, multiple tabs, visual themes, Unicode fonts, bookmarks,
history, and page outlines.")
    (properties
     '((release-monitoring-url . "https://git.skyjake.fi/gemini/lagrange/releases")))
    (license license:bsd-2)))

(define-public gmni
  (package
    (name "gmni")
    (version "1.0")
    (source (origin
              (method git-fetch)
              (uri (git-reference
                    (url "https://git.sr.ht/~sircmpwn/gmni")
                    (commit version)))
              (sha256
               (base32
                "0bky9fd8iyr13r6gj4aynb7j9nd36xdprbgq6nh5hz6jiw04vhfw"))
              (file-name (git-file-name name version))))
    (build-system gnu-build-system)
    (arguments
     (list
      #:tests? #f                       ;no check target
      #:make-flags #~(list #$(string-append "CC=" (cc-for-target)))))
    (inputs
     (list bearssl))
    (native-inputs
     (list pkg-config scdoc))
    (home-page "https://sr.ht/~sircmpwn/gmni")
    (synopsis "Minimalist command line Gemini client")
    (description "The gmni package includes:

@itemize
@item A CLI utility (like curl): gmni
@item A line-mode browser: gmnlm
@end itemize")
    (license (list license:gpl3+
                   (license:non-copyleft
                    "https://curl.se/docs/copyright.html"
                    "Used only for files taken from curl.")))))

(define-public bombadillo
  (package
    (name "bombadillo")
    (version "2.4.0")
    (source (origin
              (method git-fetch)
              (uri (git-reference
                    (url "https://tildegit.org/sloum/bombadillo")
                    (commit version)))
              (sha256
               (base32
                "03gcd813bmiy7ad179zg4p61nfa9z5l94sdmsmmn2x204h1ksd8n"))
              (file-name (git-file-name name version))))
    (build-system go-build-system)
    (arguments
     (list
      #:import-path "tildegit.org/sloum/bombadillo"
      #:install-source? #f
      #:phases
      #~(modify-phases %standard-phases
          (add-after 'install 'install-data
            (lambda _
              (let* ((builddir "src/tildegit.org/sloum/bombadillo")
                     (pkg (strip-store-file-name #$output))
                     (sharedir (string-append #$output "/share"))
                     (appdir (string-append sharedir "/applications"))
                     (docdir (string-append sharedir "/doc/" pkg))
                     (mandir (string-append sharedir "/man/man1"))
                     (pixdir (string-append sharedir "/pixmaps")))
                (with-directory-excursion builddir
                  (install-file "bombadillo.desktop" appdir)
                  (install-file "bombadillo.1" mandir)
                  (install-file "bombadillo-icon.png" pixdir))))))))
    (home-page "https://bombadillo.colorfield.space")
    (synopsis "Terminal browser for the gopher, gemini, and finger protocols")
    (description "Bombadillo is a non-web browser for the terminal with
vim-like key bindings, a document pager, configurable settings, and robust
command selection.  The following protocols are supported as first-class
citizens: gopher, gemini, finger, and local.  There is also support for telnet,
http, and https via third-party applications.")
    (license license:gpl3+)))

(define-public tinmop
  (package
    (name "tinmop")
    (version "0.9.6")
    (source
     (origin
       (method git-fetch)
       (uri (git-reference
             (url "https://notabug.org/cage/tinmop")
             (commit (string-append "v" version))))
       (file-name (git-file-name name version))
       (sha256
        (base32 "19rr1wcadm4698q5gyq0pxv81220l5g8zfnp61s43a4q7kn4mi1z"))))
    (build-system gnu-build-system)
    (native-inputs
     (list autoconf
           automake
           gnu-gettext
           mandoc
           nano
           openssl
           sbcl
           unzip
           xdg-utils))
    (inputs
     (list ncurses
           sbcl-access
           sbcl-alexandria
           sbcl-babel
           sbcl-bordeaux-threads
           sbcl-cl+ssl
           sbcl-cl-base64
           sbcl-cl-colors2
           sbcl-cl-html5-parser
           sbcl-cl-i18n
           sbcl-cl-ppcre
           sbcl-cl-spark
           sbcl-cl-sqlite
           sbcl-clunit2
           sbcl-croatoan
           sbcl-crypto-shortcuts
           sbcl-drakma
           sbcl-esrap
           sbcl-ieee-floats
           sbcl-local-time
           sbcl-log4cl
           sbcl-marshal
           sbcl-osicat
           sbcl-parse-number
           sbcl-percent-encoding
           sbcl-purgatory
           sbcl-sxql
           sbcl-sxql-composer
           sbcl-tooter
           sbcl-trivial-clipboard
           sbcl-unix-opts
           sbcl-usocket
           sqlite))
    (arguments
     `(#:tests? #f
       #:strip-binaries? #f
       #:phases
       (modify-phases %standard-phases
         (add-after 'unpack 'set-home
           (lambda _
             (setenv "HOME" "/tmp")
             #t))
         (add-after 'unpack 'fix-configure.ac
           (lambda _
              (delete-file "configure")
              (substitute* "configure.ac"
                (("AC_PATH_PROG.+CURL")
                 "dnl")
                (("AC_PATH_PROGS.+GIT")
                 "dnl")
                (("AC_PATH_PROG.+GPG")
                 "dnl"))
               #t))
         (add-after 'configure 'fix-asdf
           (lambda* (#:key inputs #:allow-other-keys)
             (substitute* "Makefile.in"
               (("LISP_COMPILER) ")
                (string-concatenate
                 '("LISP_COMPILER) --eval \"(require 'asdf)\" "
                   "--eval \"(push \\\"$$(pwd)/\\\" asdf:*central-registry*)\"  "))))
             #t)))))
    (synopsis "Gemini, kami and pleroma client with a terminal interface")
    (description
     "This package provides a Gemini, kami and pleroma client with a terminal
interface.")
    (home-page "https://www.autistici.org/interzona/tinmop.html")
    (license license:gpl3+)))

(define-public telescope
  (package
    (name "telescope")
    (version "0.8.1")
    (source
     (origin
       (method url-fetch)
       (uri (string-append "https://github.com/omar-polo/telescope/releases/download/"
                           version "/telescope-" version ".tar.gz"))
       (sha256
        (base32 "1fblm3mjddhjmcj1c065n9440n72ld037bdjdlyk1fpwd240m1pa"))))
    (build-system gnu-build-system)
    (arguments
     `(#:tests? #f))                    ;no tests
    (native-inputs
     (list gettext-minimal pkg-config))
    (inputs
     (list libevent libressl ncurses))
    (home-page "https://telescope.omarpolo.com/")
    (synopsis "Gemini client with a terminal interface")
    (description "Telescope is a w3m-like browser for Gemini.")
    (license license:x11)))

(define-public leo
  ;; PyPi only provides a wheel.
  (let ((commit "88cc10a87afe2ec86be06e6ea2bcd099f5360b74")
        (version "1.0.4")
        (revision "1"))
    (package
      (name "leo")
      (version (git-version version revision commit))
      (source
       (origin
         (method git-fetch)
         (uri (git-reference
               (url "https://github.com/xyzshantaram/leo")
               (commit commit)))
         (file-name (git-file-name name version))
         (sha256
          (base32 "0jp4v4jw82qqynqqs7x35g5yvm1sd48cvbqh7j2r1ixw1z6ldhc4"))))
      (build-system python-build-system)
      (home-page "https://github.com/xyzshantaram/leo")
      (synopsis "Gemini client written in Python")
      (description
       "@command{leo} is a gemini client written in Python with no external
dependencies that fully implements the Gemini spec.  A list of URLs can be
saved to a file for further viewing in another window.")
      (license license:expat))))

(define-public av-98
  (package
    (name "av-98")
    (version "1.0.1")
    (properties
     '((upstream-name . "AV-98")))
    (source
     (origin
       (method url-fetch)
       (uri (pypi-uri "AV-98" version))
       (sha256
        (base32
         "02fjnc2rvm010gb3i07p8r4xlhrmnv1wca1qymfjcymr7vm68h0i"))))
    (build-system python-build-system)
    (home-page "https://tildegit.org/solderpunk/AV-98/")
    (synopsis "Command line Gemini client")
    (description "AV-98 is an experimental client for the Gemini protocol.
Features include
@itemize
@item TOFU or CA server certificate validation;
@item Extensive client certificate support if an openssl binary is available;
@item Ability to specify external handler programs for different MIME types;
@item Gopher proxy support;
@item Advanced navigation tools like tour and mark (as per VF-1);
@item Bookmarks;
@item IPv6 support;
@item Support for any character encoding recognised by Python.
@end itemize")
    (license license:bsd-2)))<|MERGE_RESOLUTION|>--- conflicted
+++ resolved
@@ -536,27 +536,6 @@
                                          "/site-packages:"
                                          (getenv "GUIX_PYTHONPATH"))))
                (for-each
-<<<<<<< HEAD
-                (lambda (i)
-                  (let ((src  (format #f "icons/qutebrowser-~dx~d.png" i i))
-                        (dest (format #f "~a/~dx~d/apps/qutebrowser.png"
-                                      hicolor i i)))
-                    (mkdir-p (dirname dest))
-                    (copy-file src dest)))
-                '(16 24 32 48 64 128 256 512))
-               (install-file "icons/qutebrowser.svg"
-                             (string-append hicolor "/scalable/apps"))
-               (substitute* "misc/org.qutebrowser.qutebrowser.desktop"
-                 (("Exec=qutebrowser")
-                  (string-append "Exec=" out "/bin/qutebrowser")))
-               (install-file "misc/org.qutebrowser.qutebrowser.desktop" app))))
-         (add-after 'install 'install-userscripts
-           (lambda* (#:key outputs #:allow-other-keys)
-             (let* ((out     (assoc-ref outputs "out"))
-                    (scripts (string-append out "/share/qutebrowser/userscripts")))
-               (mkdir-p scripts)
-               (copy-recursively "misc/userscripts" scripts))))
-=======
                 (lambda (file)
                   (wrap-program file
                     `("GUIX_PYTHONPATH" ":" prefix (,path))))
@@ -565,7 +544,6 @@
                   (string-append out "/share/qutebrowser/scripts") "\\.py$")
                  (find-files
                   (string-append out "/share/qutebrowser/userscripts")))))))
->>>>>>> b50eaa67
          (add-after 'wrap 'wrap-qt-process-path
            (lambda* (#:key inputs outputs #:allow-other-keys)
              (wrap-program (search-input-file outputs "bin/qutebrowser")
