;;; GNU Guix --- Functional package management for GNU
;;; Copyright © 2014 Cyril Roelandt <tipecaml@gmail.com>
;;; Copyright © 2014, 2015 Eric Bavier <bavier@member.fsf.org>
;;; Copyright © 2013, 2014, 2015, 2016, 2017, 2018, 2019, 2020, 2021 Ludovic Courtès <ludo@gnu.org>
;;; Copyright © 2015, 2016 Mathieu Lirzin <mthl@gnu.org>
;;; Copyright © 2016 Danny Milosavljevic <dannym+a@scratchpost.org>
;;; Copyright © 2016 Hartmut Goebel <h.goebel@crazy-compilers.com>
;;; Copyright © 2017 Alex Kost <alezost@gmail.com>
;;; Copyright © 2017, 2021 Tobias Geerinckx-Rice <me@tobias.gr>
;;; Copyright © 2017, 2018, 2020 Efraim Flashner <efraim@flashner.co.il>
;;; Copyright © 2018, 2019 Arun Isaac <arunisaac@systemreboot.net>
;;; Copyright © 2020 Chris Marusich <cmmarusich@gmail.com>
;;; Copyright © 2020 Timothy Sample <samplet@ngyro.com>
;;; Copyright © 2021 Xinglu Chen <public@yoctocell.xyz>
;;; Copyright © 2021 Maxime Devos <maximedevos@telenet.be>
;;; Copyright © 2021 Brice Waegeneire <brice@waegenei.re>
;;;
;;; This file is part of GNU Guix.
;;;
;;; GNU Guix is free software; you can redistribute it and/or modify it
;;; under the terms of the GNU General Public License as published by
;;; the Free Software Foundation; either version 3 of the License, or (at
;;; your option) any later version.
;;;
;;; GNU Guix is distributed in the hope that it will be useful, but
;;; WITHOUT ANY WARRANTY; without even the implied warranty of
;;; MERCHANTABILITY or FITNESS FOR A PARTICULAR PURPOSE.  See the
;;; GNU General Public License for more details.
;;;
;;; You should have received a copy of the GNU General Public License
;;; along with GNU Guix.  If not, see <http://www.gnu.org/licenses/>.

(define-module (guix lint)
  #:use-module (guix store)
  #:autoload   (guix base16) (bytevector->base16-string)
  #:use-module (guix base32)
  #:use-module (guix diagnostics)
  #:use-module (guix download)
  #:use-module (guix ftp-client)
  #:use-module (guix http-client)
  #:use-module (guix packages)
  #:use-module (guix i18n)
  #:use-module ((guix gexp)
                #:select (gexp? local-file? local-file-absolute-file-name
                                gexp->approximate-sexp))
  #:use-module (guix licenses)
  #:use-module (guix records)
  #:use-module (guix grafts)
  #:use-module (guix upstream)
  #:use-module (guix utils)
  #:use-module (guix memoization)
  #:use-module (guix profiles)
  #:use-module (guix monads)
  #:use-module (guix scripts)
  #:use-module ((guix ui) #:select (texi->plain-text fill-paragraph))
  #:use-module (guix gnu-maintenance)
  #:use-module (guix cve)
  #:use-module ((guix swh) #:hide (origin?))
  #:autoload   (guix git-download) (git-reference?
                                    git-reference-url git-reference-commit)
  #:use-module (guix import stackage)
  #:use-module (ice-9 match)
  #:use-module (ice-9 regex)
  #:use-module (ice-9 format)
  #:use-module (web client)
  #:use-module (web uri)
  #:use-module ((guix build download)
                #:select (maybe-expand-mirrors
                          (open-connection-for-uri
                           . guix:open-connection-for-uri)))
  #:use-module (web request)
  #:use-module (web response)
  #:autoload   (gnutls) (error->string)
  #:use-module (srfi srfi-1)
  #:use-module (srfi srfi-6)                      ;Unicode string ports
  #:use-module (srfi srfi-9)
  #:use-module (srfi srfi-11)
  #:use-module (srfi srfi-26)
  #:use-module (srfi srfi-34)
  #:use-module (srfi srfi-35)
  #:use-module (ice-9 rdelim)
  #:export (check-description-style
            check-inputs-should-be-native
            check-inputs-should-not-be-an-input-at-all
            check-input-labels
            check-wrapper-inputs
            check-patch-file-names
            check-patch-headers
            check-synopsis-style
            check-derivation
            check-home-page
            check-name
            check-source
            check-source-file-name
            check-source-unstable-tarball
            check-optional-tests
            check-mirror-url
            check-github-url
            check-license
            check-vulnerabilities
            check-for-updates
            check-formatting
            check-archival
            check-profile-collisions
            check-haskell-stackage
            check-tests-true

            lint-warning
            lint-warning?
            lint-warning-package
            lint-warning-message
            lint-warning-message-text
            lint-warning-message-data
            lint-warning-location

            %local-checkers
            %network-dependent-checkers
            %all-checkers

            lint-checker
            lint-checker?
            lint-checker-name
            lint-checker-description
            lint-checker-check
            lint-checker-requires-store?))


;;;
;;; Warnings
;;;

(define-record-type* <lint-warning>
  lint-warning make-lint-warning
  lint-warning?
  (package       lint-warning-package)
  (message-text  lint-warning-message-text)
  (message-data  lint-warning-message-data
                 (default '()))
  (location      lint-warning-location
                 (default #f)))

(define (lint-warning-message warning)
  (apply format #f
         (G_ (lint-warning-message-text warning))
         (lint-warning-message-data warning)))

(define (package-file package)
  (location-file
   (package-location package)))

(define* (%make-warning package message-text
                        #:optional (message-data '())
                        #:key field location)
  (make-lint-warning
   package
   message-text
   message-data
   (or location
       (and field (package-field-location package field))
       (package-location package))))

(define-syntax make-warning
  (syntax-rules (G_)
    ((_ package (G_ message) rest ...)
     (%make-warning package message rest ...))))


;;;
;;; Procedures for analysing Scheme code in package definitions
;;;

(define* (find-procedure-body expression found
                              #:key (not-found (const '())))
  "Try to find the body of the procedure defined inline by EXPRESSION.
If it was found, call FOUND with its body. If it wasn't, call
the thunk NOT-FOUND."
  (match expression
    (`(,(or 'let 'let*) . ,_)
     (find-procedure-body (car (last-pair expression)) found
                          #:not-found not-found))
    (`(,(or 'lambda 'lambda*) ,_ . ,code)
     (found code))
    (_ (not-found))))

(define* (report-bogus-phase-deltas package bogus-deltas)
  "Report a bogus invocation of ‘modify-phases’."
  (list (make-warning package
                      ;; TRANSLATORS: 'modify-phases' is a Scheme syntax
                      ;; and should not be translated.
                      (G_ "incorrect call to ‘modify-phases’")
                      #:field 'arguments)))

(define* (find-phase-deltas package found
                            #:key (not-found (const '()))
                            (bogus
                             (cut report-bogus-phase-deltas package <>)))
  "Try to find the clauses of the ‘modify-phases’ form in the phases
specification of PACKAGE.  If they were found, all FOUND with a list
of the clauses.  If they weren't (e.g. because ‘modify-phases’ wasn't
used at all), call the thunk NOT-FOUND instead.  If ‘modify-phases’
was used, but the clauses don't form a list, call BOGUS with the
not-a-list."
  (apply (lambda* (#:key phases #:allow-other-keys)
           (define phases/sexp
             (if (gexp? phases)
                 (gexp->approximate-sexp phases)
                 phases))
           (match phases/sexp
             (`(modify-phases ,_ . ,changes)
              ((if (list? changes) found bogus) changes))
             (_ (not-found))))
         (package-arguments package)))

(define (report-bogus-phase-procedure package)
  "Report a syntactically-invalid phase clause."
  (list (make-warning package
                      ;; TRANSLATORS: See ‘modify-phases’ in the manual.
                      (G_ "invalid phase clause")
                      #:field 'arguments)))

(define* (find-phase-procedure package expression found
                               #:key (not-found (const '()))
                               (bogus (cut report-bogus-phase-procedure
                                           package)))
  "Try to find the procedure in the phase clause EXPRESSION. If it was
found, call FOUND with the procedure expression. If EXPRESSION isn't
actually a phase clause, call the thunk BOGUS. If the phase form doesn't
have a procedure, call the thunk NOT-FOUND."
  (match expression
    (('add-after before after proc-expr)
     (found proc-expr))
    (('add-before after before proc-expr)
     (found proc-expr))
    (('replace _ proc-expr)
     (found proc-expr))
    (('delete _) (not-found))
    (_ (bogus))))


;;;
;;; Checkers
;;;

(define-record-type* <lint-checker>
  lint-checker make-lint-checker
  lint-checker?
  ;; TODO: add a 'certainty' field that shows how confident we are in the
  ;; checker. Then allow users to only run checkers that have a certain
  ;; 'certainty' level.
  (name        lint-checker-name)
  (description lint-checker-description)
  (check       lint-checker-check)
  (requires-store? lint-checker-requires-store?
                   (default #f)))

(define (check-name package)
  "Check whether PACKAGE's name matches our guidelines."
  (let ((name (package-name package)))
    (cond
     ;; Currently checks only whether the name is too short.
     ((and (<= (string-length name) 1)
           (not (string=? name "r"))) ; common-sense exception
      (list
       (make-warning package
                     (G_ "name should be longer than a single character")
                     #:field 'name)))
     ((string-index name #\_)
      (list
       (make-warning package
                     (G_ "name should use hyphens instead of underscores")
                     #:field 'name)))
     (else '()))))

(define (check-tests-true package)
  "Check whether PACKAGE explicitly requests to run tests, which is
superfluous when building natively and incorrect when cross-compiling."
  (define (tests-explicitly-enabled?)
    (apply (lambda* (#:key tests? #:allow-other-keys)
             (eq? tests? #t))
           (package-arguments package)))
  (if (and (tests-explicitly-enabled?)
           ;; Some packages, e.g. gnutls, set #:tests?
           ;; differently depending on whether it is being
           ;; cross-compiled.
           (parameterize ((%current-target-system "aarch64-linux-gnu"))
             (tests-explicitly-enabled?)))
      (list (make-warning package
                          ;; TRANSLATORS: #:tests? and #t are Scheme constants
                          ;; and must not be translated.
                          (G_ "#:tests? must not be explicitly set to #t")
                          #:field 'arguments))
      '()))

(define (properly-starts-sentence? s)
  (string-match "^[(\"'`[:upper:][:digit:]]" s))

(define (starts-with-abbreviation? s)
  "Return #t if S starts with what looks like an abbreviation or acronym."
  (string-match "^[A-Z][A-Z0-9]+\\>" s))

(define %quoted-identifier-rx
  ;; A quoted identifier, like 'this'.
  (make-regexp "['`][[:graph:]]+'"))

(define (check-description-style package)
  ;; Emit a warning if stylistic issues are found in the description of PACKAGE.
  (define (check-not-empty description)
    (if (string-null? description)
        (list
         (make-warning package
                       (G_ "description should not be empty")
                       #:field 'description))
        '()))

  (define (check-texinfo-markup description)
    "Check that DESCRIPTION can be parsed as a Texinfo fragment.  If the
markup is valid return a plain-text version of DESCRIPTION, otherwise #f."
    (catch #t
      (lambda () (texi->plain-text description))
      (lambda (keys . args)
        (make-warning package
                      (G_ "Texinfo markup in description is invalid")
                      #:field 'description))))

  (define (check-description-typo description typo-corrections)
    "Check that DESCRIPTION does not contain typo, with optional correction"
    (append-map
     (match-lambda
      ((typo . correction)
       (if (string-contains description typo)
           (list
            (make-warning package
                          (G_
                           (format #false
                                   "description contains typo '~a'~@[, should be '~a'~]"
                                   typo correction))))
           '())))
     typo-corrections))

  (define (check-trademarks description)
    "Check that DESCRIPTION does not contain '™' or '®' characters.  See
http://www.gnu.org/prep/standards/html_node/Trademarks.html."
    (match (string-index description (char-set #\™ #\®))
      ((and (? number?) index)
       (list
        (make-warning package
                      (G_ "description should not contain ~
trademark sign '~a' at ~d")
                      (list (string-ref description index) index)
                      #:field 'description)))
      (else '())))

  (define (check-quotes description)
    "Check whether DESCRIPTION contains single quotes and suggest @code."
    (if (regexp-exec %quoted-identifier-rx description)
        (list
         (make-warning package
                       ;; TRANSLATORS: '@code' is Texinfo markup and must be kept
                       ;; as is.
                       (G_ "use @code or similar ornament instead of quotes")
                       #:field 'description))
        '()))

  (define (check-proper-start description)
    (if (or (string-null? description)
            (properly-starts-sentence? description)
            (string-prefix-ci? (package-name package) description))
        '()
        (list
         (make-warning
          package
          (G_ "description should start with an upper-case letter or digit")
          #:field 'description))))

  (define (check-end-of-sentence-space description)
    "Check that an end-of-sentence period is followed by two spaces."
    (let ((infractions
           (reverse (fold-matches
                     "\\. [A-Z]" description '()
                     (lambda (m r)
                       ;; Filter out matches of common abbreviations.
                       (if (find (lambda (s)
                                   (string-suffix-ci? s (match:prefix m)))
                                 '("i.e" "e.g" "a.k.a" "resp"))
                           r (cons (match:start m) r)))))))
      (if (null? infractions)
          '()
          (list
           (make-warning package
                         (G_ "sentences in description should be followed ~
by two spaces; possible infraction~p at ~{~a~^, ~}")
                         (list (length infractions)
                               infractions)
                         #:field 'description)))))

  (define (check-no-leading-whitespace description)
    "Check that DESCRIPTION doesn't have trailing whitespace."
    (if (string-prefix? " " description)
        (list
         (make-warning package
                       (G_ "description contains leading whitespace")
                       #:field 'description))
        '()))

  (define (check-no-trailing-whitespace description)
    "Check that DESCRIPTION doesn't have trailing whitespace."
    (if (string-suffix? " " description)
        (list
         (make-warning package
                       (G_ "description contains trailing whitespace")
                       #:field 'description))
        '()))

  (let ((description (package-description package)))
    (if (string? description)
        (append
         (check-not-empty description)
         (check-quotes description)
         (check-trademarks description)
         (check-description-typo description '(("This packages" . "This package")
                                               ("This modules" . "This module")
                                               ("allows to" . #f)
                                               ("permits to" . #f)))
         ;; Use raw description for this because Texinfo rendering
         ;; automatically fixes end of sentence space.
         (check-end-of-sentence-space description)
         (check-no-leading-whitespace description)
         (check-no-trailing-whitespace description)
         (match (check-texinfo-markup description)
           ((and warning (? lint-warning?)) (list warning))
           (plain-description
            (check-proper-start plain-description))))
        (list
         (make-warning package
                       (G_ "invalid description: ~s")
                       (list description)
                       #:field 'description)))))

(define (package-input-intersection inputs-to-check input-names)
  "Return the intersection between INPUTS-TO-CHECK, the list of input tuples
of a package, and INPUT-NAMES, a list of package specifications such as
\"glib:bin\"."
  (match inputs-to-check
    (((labels packages . outputs) ...)
     (filter-map (lambda (package output)
                   (and (package? package)
                        (let ((input (string-append
                                      (package-name package)
                                      (if (> (length output) 0)
                                          (string-append ":" (car output))
                                          ""))))
                          (and (member input input-names)
                               input))))
                 packages outputs))))

(define (check-inputs-should-be-native package)
  ;; Emit a warning if some inputs of PACKAGE are likely to belong to its
  ;; native inputs.
  (let ((inputs (append (package-inputs package)
                        (package-propagated-inputs package)))
        (input-names
         '("pkg-config"
            "autoconf"
            "automake"
            "bison"
            "cmake"
            "dejagnu"
            "desktop-file-utils"
            "doxygen"
            "extra-cmake-modules"
            "flex"
            "gettext"
            "glib:bin"
            "gobject-introspection"
            "googletest-source"
            "groff"
            "gtk-doc"
            "help2man"
            "intltool"
            "itstool"
            "kdoctools"
            "libtool"
            "m4"
            "qttools"
            "yasm" "nasm" "fasm"
            "python-coverage" "python2-coverage"
            "python-cython" "python2-cython"
            "python-docutils" "python2-docutils"
            "python-mock" "python2-mock"
            "python-nose" "python2-nose"
            "python-pbr" "python2-pbr"
            "python-pytest" "python2-pytest"
            "python-pytest-cov" "python2-pytest-cov"
            "python-setuptools-scm" "python2-setuptools-scm"
            "python-sphinx" "python2-sphinx"
            "scdoc"
            "swig"
            "qmake"
            "qttools"
            "texinfo"
            "xorg-server-for-tests"
            "yelp-tools")))
    (map (lambda (input)
           (make-warning
            package
            (G_ "'~a' should probably be a native input")
            (list input)
            #:field 'inputs))
         (package-input-intersection inputs input-names))))

(define (check-inputs-should-not-be-an-input-at-all package)
  ;; Emit a warning if some inputs of PACKAGE are likely to should not be
  ;; an input at all.
  (let ((input-names '("python-setuptools"
                       "python2-setuptools"
                       "python-pip"
                       "python2-pip")))
    (map (lambda (input)
           (make-warning
            package
            (G_ "'~a' should probably not be an input at all")
            (list input)
            #:field 'inputs))
         (package-input-intersection (package-direct-inputs package)
                                     input-names))))

(define (check-input-labels package)
  "Emit a warning for labels that differ from the corresponding package name."
  (define (check input-kind package-inputs)
    (define (warning label name)
      (make-warning package
                    (G_ "label '~a' does not match package name '~a'")
                    (list label name)
                    #:field input-kind))

    (append-map (match-lambda
                  (((? string? label) (? package? dependency))
                   (if (string=? label (package-name dependency))
                       '()
                       (list (warning label (package-name dependency)))))
                  (((? string? label) (? package? dependency) output)
                   (let ((expected (string-append (package-name dependency)
                                                  ":" output)))
                     (if (string=? label expected)
                         '()
                         (list (warning label expected)))))
                  (_
                   '()))
                (package-inputs package)))

  (append-map (match-lambda
                ((kind proc)
                 (check kind proc)))
              `((native-inputs ,package-native-inputs)
                (inputs ,package-inputs)
                (propagated-inputs ,package-propagated-inputs))))

(define (report-wrap-program-error package wrapper-name)
  "Warn that \"bash-minimal\" is missing from 'inputs', while WRAPPER-NAME
requires it."
  (make-warning package
                (G_ "\"bash-minimal\" should be in 'inputs' when '~a' is used")
                (list wrapper-name)))

(define (check-wrapper-inputs package)
  "Emit a warning if PACKAGE uses 'wrap-program' or similar, but \"bash\"
or \"bash-minimal\" is not in its inputs. 'wrap-script' is not supported."
  (define input-names '("bash" "bash-minimal"))
  (define has-bash-input?
    (pair? (package-input-intersection (package-inputs package)
                                       input-names)))
  (define (check-procedure-body body)
    (match body
<<<<<<< HEAD
      ;; Explicitely setting an interpreter is acceptable,
=======
      ;; Explicitely setting an interpreter is acceptable.
>>>>>>> 1a530243
      (('wrap-program _ '#:sh . _) '())
      (('wrap-program _ . _)
       (list (report-wrap-program-error package 'wrap-program)))
      ;; Wrapper of 'wrap-program' for Qt programs.
      (('wrap-qt-program _ '#:sh . _) '())
      (('wrap-qt-program _ . _)
       (list (report-wrap-program-error package 'wrap-qt-program)))
      ((x . y)
       (append (check-procedure-body x) (check-procedure-body y)))
      (_ '())))
  (define (check-phase-procedure expression)
    (find-procedure-body expression check-procedure-body))
  (define (check-delta expression)
    (find-phase-procedure package expression check-phase-procedure))
  (define (check-deltas deltas)
    (append-map check-delta deltas))
  (if has-bash-input?
      ;; "bash" (or "bash-minimal") is in 'inputs', so everything seems ok.
      '()
      ;; "bash" is not in 'inputs'.  Verify 'wrap-program' and friends
      ;; are unused
      (find-phase-deltas package check-deltas)))

(define (package-name-regexp package)
  "Return a regexp that matches PACKAGE's name as a word at the beginning of a
line."
  (make-regexp (string-append "^" (regexp-quote (package-name package))
                              "\\>")
               regexp/icase))

(define (check-synopsis-style package)
  ;; Emit a warning if stylistic issues are found in the synopsis of PACKAGE.
  (define (check-final-period synopsis)
    ;; Synopsis should not end with a period, except for some special cases.
    (if (and (string-suffix? "." synopsis)
             (not (string-suffix? "etc." synopsis)))
        (list
         (make-warning package
                       (G_ "no period allowed at the end of the synopsis")
                       #:field 'synopsis))
        '()))

  (define check-start-article
    ;; Skip this check for GNU packages, as suggested by Karl Berry's reply to
    ;; <http://lists.gnu.org/archive/html/bug-womb/2014-11/msg00000.html>.
    (if (false-if-exception (gnu-package? package))
        (const '())
        (lambda (synopsis)
          (if (or (string-prefix-ci? "A " synopsis)
                  (string-prefix-ci? "An " synopsis))
              (list
               (make-warning package
                             (G_ "no article allowed at the beginning of \
the synopsis")
                             #:field 'synopsis))
              '()))))

  (define (check-synopsis-length synopsis)
    (if (>= (string-length synopsis) 80)
        (list
         (make-warning package
                       (G_ "synopsis should be less than 80 characters long")
                       #:field 'synopsis))
        '()))

  (define (check-proper-start synopsis)
    (if (properly-starts-sentence? synopsis)
        '()
        (list
         (make-warning package
                       (G_ "synopsis should start with an upper-case letter or digit")
                       #:field 'synopsis))))

  (define (check-start-with-package-name synopsis)
    (if (and (regexp-exec (package-name-regexp package) synopsis)
               (not (starts-with-abbreviation? synopsis)))
        (list
         (make-warning package
                       (G_ "synopsis should not start with the package name")
                       #:field 'synopsis))
        '()))

  (define (check-texinfo-markup synopsis)
    "Check that SYNOPSIS can be parsed as a Texinfo fragment.  If the
markup is valid return a plain-text version of SYNOPSIS, otherwise #f."
    (catch #t
      (lambda ()
        (texi->plain-text synopsis)
        '())
      (lambda (keys . args)
        (list
         (make-warning package
                       (G_ "Texinfo markup in synopsis is invalid")
                       #:field 'synopsis)))))

  (define (check-no-trailing-whitespace synopsis)
    "Check that SYNOPSIS doesn't have trailing whitespace."
    (if (string-suffix? " " synopsis)
        (list
         (make-warning package
                       (G_ "synopsis contains trailing whitespace")
                       #:field 'synopsis))
        '()))

  (define checks
    (list check-proper-start
          check-final-period
          check-start-article
          check-start-with-package-name
          check-synopsis-length
          check-texinfo-markup
          check-no-trailing-whitespace))

  (match (package-synopsis package)
    (""
     (list
      (make-warning package
                    (G_ "synopsis should not be empty")
                    #:field 'synopsis)))
    ((? string? synopsis)
     (append-map
      (lambda (proc)
        (proc synopsis))
      checks))
    (invalid
     (list
      (make-warning package
                    (G_ "invalid synopsis: ~s")
                    (list invalid)
                    #:field 'synopsis)))))

(define* (probe-uri uri #:key timeout)
  "Probe URI, a URI object, and return two values: a symbol denoting the
probing status, such as 'http-response' when we managed to get an HTTP
response from URI, and additional details, such as the actual HTTP response.

TIMEOUT is the maximum number of seconds (possibly an inexact number) to wait
for connections to complete; when TIMEOUT is #f, wait as long as needed."
  (define headers
    '((User-Agent . "GNU Guile")
      (Accept . "*/*")))

  (let loop ((uri     uri)
             (visited '()))
    (match (uri-scheme uri)
      ((or 'http 'https)
       (catch #t
         (lambda ()
           (let ((port    (guix:open-connection-for-uri
                           uri #:timeout timeout))
                 (request (build-request uri #:headers headers)))
             (define response
               (dynamic-wind
                 (const #f)
                 (lambda ()
                   (write-request request port)
                   (force-output port)
                   (read-response port))
                 (lambda ()
                   (close-port port))))

             (case (response-code response)
               ((302                    ; found (redirection)
                 303                    ; see other
                 307                    ; temporary redirection
                 308)                   ; permanent redirection
                (let ((location (response-location response)))
                  (if (or (not location) (member location visited))
                      (values 'http-response response)
                      (loop location (cons location visited))))) ;follow the redirect
               ((301)                   ; moved permanently
                (let ((location (response-location response)))
                  ;; Return RESPONSE, unless the final response as we follow
                  ;; redirects is not 200.
                  (if location
                      (let-values (((status response2)
                                    (loop location (cons location visited))))
                        (case status
                          ((http-response)
                           (values 'http-response
                                   (if (= 200 (response-code response2))
                                       response
                                       response2)))
                          (else
                           (values status response2))))
                      (values 'http-response response)))) ;invalid redirect
               (else
                (values 'http-response response)))))
         (lambda (key . args)
           (case key
             ((bad-header bad-header-component)
              ;; This can happen if the server returns an invalid HTTP header,
              ;; as is the case with the 'Date' header at sqlite.org.
              (values 'invalid-http-response #f))
             ((getaddrinfo-error system-error
               gnutls-error tls-certificate-error)
              (values key args))
             (else
              (apply throw key args))))))
      ('ftp
       (catch #t
         (lambda ()
           (let ((conn (ftp-open (uri-host uri) #:timeout timeout)))
             (define response
               (dynamic-wind
                 (const #f)
                 (lambda ()
                   (ftp-chdir conn (dirname (uri-path uri)))
                   (ftp-size conn (basename (uri-path uri))))
                 (lambda ()
                   (ftp-close conn))))
             (values 'ftp-response '(ok))))
         (lambda (key . args)
           (case key
             ((ftp-error)
              (values 'ftp-response `(error ,@args)))
             ((getaddrinfo-error system-error gnutls-error)
              (values key args))
             (else
              (apply throw key args))))))
      (_
       (values 'unknown-protocol #f)))))

(define (call-with-networking-fail-safe message error-value proc)
  "Call PROC catching any network-related errors.  Upon a networking error,
display a message including MESSAGE and return ERROR-VALUE."
  (guard (c ((http-get-error? c)
             (warning (G_ "~a: HTTP GET error for ~a: ~a (~s)~%")
                      message
                      (uri->string (http-get-error-uri c))
                      (http-get-error-code c)
                      (http-get-error-reason c))
             error-value))
    (catch #t
      proc
      (match-lambda*
        (('getaddrinfo-error errcode)
         (warning (G_ "~a: host lookup failure: ~a~%")
                  message
                  (gai-strerror errcode))
         error-value)
        (('tls-certificate-error args ...)
         (warning (G_ "~a: TLS certificate error: ~a")
                  message
                  (tls-certificate-error-string args))
         error-value)
        (('gnutls-error error function _ ...)
         (warning (G_ "~a: TLS error in '~a': ~a~%")
                  message
                  function (error->string error))
         error-value)
        ((and ('system-error _ ...) args)
         (let ((errno (system-error-errno args)))
           (if (member errno (list ECONNRESET ECONNABORTED ECONNREFUSED))
               (let ((details (call-with-output-string
                                (lambda (port)
                                  (print-exception port #f (car args)
                                                   (cdr args))))))
                 (warning (G_ "~a: ~a~%") message details)
                 error-value)
               (apply throw args))))
        (args
         (apply throw args))))))

(define-syntax-rule (with-networking-fail-safe message error-value exp ...)
  (call-with-networking-fail-safe message error-value
                                  (lambda () exp ...)))

(define (tls-certificate-error-string args)
  "Return a string explaining the 'tls-certificate-error' arguments ARGS."
  (call-with-output-string
    (lambda (port)
      (print-exception port #f
                       'tls-certificate-error args))))

(define (validate-uri uri package field)
  "Return #t if the given URI can be reached, otherwise return a warning for
PACKAGE mentioning the FIELD."
  (let-values (((status argument)
                (probe-uri uri #:timeout 3)))     ;wait at most 3 seconds
    (case status
      ((http-response)
       (cond ((= 200 (response-code argument))
              (match (response-content-length argument)
                ((? number? length)
                 ;; As of July 2016, SourceForge returns 200 (instead of 404)
                 ;; with a small HTML page upon failure.  Attempt to detect
                 ;; such malicious behavior.
                 (or (> length 1000)
                     (make-warning package
                                   (G_ "URI ~a returned \
suspiciously small file (~a bytes)")
                                   (list (uri->string uri)
                                         length)
                                   #:field field)))
                (_ #t)))
             ((= 301 (response-code argument))
              (if (response-location argument)
                  (make-warning package
                                (G_ "permanent redirect from ~a to ~a")
                                (list (uri->string uri)
                                      (uri->string
                                       (response-location argument)))
                                #:field field)
                  (make-warning package
                                (G_ "invalid permanent redirect \
from ~a")
                                (list (uri->string uri))
                                #:field field)))
             (else
              (make-warning package
                            (G_ "URI ~a not reachable: ~a (~s)")
                            (list (uri->string uri)
                                  (response-code argument)
                                  (response-reason-phrase argument))
                            #:field field))))
      ((ftp-response)
       (match argument
         (('ok) #t)
         (('error port command code message)
          (make-warning package
                        (G_ "URI ~a not reachable: ~a (~s)")
                        (list (uri->string uri)
                              code (string-trim-both message))
                        #:field field))))
      ((getaddrinfo-error)
       (make-warning package
                     (G_ "URI ~a domain not found: ~a")
                     (list (uri->string uri)
                           (gai-strerror (car argument)))
                     #:field field))
      ((system-error)
       (make-warning package
                     (G_ "URI ~a unreachable: ~a")
                     (list (uri->string uri)
                           (strerror
                            (system-error-errno
                             (cons status argument))))
                     #:field field))
      ((tls-certificate-error)
       (make-warning package
                     (G_ "TLS certificate error: ~a")
                     (list (tls-certificate-error-string argument))
                     #:field field))
      ((invalid-http-response gnutls-error)
       ;; Probably a misbehaving server; ignore.
       #f)
      ((unknown-protocol)                         ;nothing we can do
       #f)
      (else
       (error "internal linter error" status)))))

(define (check-home-page package)
  "Emit a warning if PACKAGE has an invalid 'home-page' field, or if that
'home-page' is not reachable."
  (let ((uri (and=> (package-home-page package) string->uri)))
    (cond
     ((uri? uri)
      (match (validate-uri uri package 'home-page)
        ((and (? lint-warning? warning) warning)
         (list warning))
        (_ '())))
     ((not (package-home-page package))
      (if (or (string-contains (package-name package) "bootstrap")
              (string=? (package-name package) "ld-wrapper"))
          '()
          (list
           (make-warning package
                         (G_ "invalid value for home page")
                         #:field 'home-page))))
     (else
      (list
       (make-warning package
                     (G_ "invalid home page URL: ~s")
                     (list (package-home-page package))
                     #:field 'home-page))))))

(define %distro-directory
  (mlambda ()
    (dirname (search-path %load-path "gnu.scm"))))

(define (check-patch-file-names package)
  "Emit a warning if the patches requires by PACKAGE are badly named or if the
patch could not be found."
  (guard (c ((formatted-message? c)               ;raised by 'search-patch'
             (list (%make-warning package
                                  (formatted-message-string c)
                                  (formatted-message-arguments c)
                                  #:field 'source))))
    (define patches
      (match (package-source package)
        ((? origin? origin) (origin-patches origin))
        (_ '())))

    (define (starts-with-package-name? file-name)
      (and=> (string-contains file-name (package-name package))
             zero?))

    (append
     (if (every (match-lambda        ;patch starts with package name?
                  ((? string? patch)
                   (starts-with-package-name? (basename patch)))
                  ((? origin? patch)
                   (starts-with-package-name? (origin-actual-file-name patch)))
                  (_  #f))     ;must be some other file-like object
                patches)
         '()
         (list
          (make-warning
           package
           (G_ "file names of patches should start with the package name")
           #:field 'patch-file-names)))

     ;; Check whether we're reaching tar's maximum file name length.
     (let ((prefix (string-length (%distro-directory)))
           ;; Margin approximating the largest path that "make dist" might
           ;; create, with a release candidate version, 123456 commits, and
           ;; git commit hash abcde0.
           (margin (string-length "guix-92.0.0rc3-123456-abcde0/"))
           ;; Tested maximum patch file length for ustar format.
           (max    151))
       (filter-map (match-lambda
                     ((? string? patch)
                      (if (> (+ margin (if (string-prefix? (%distro-directory)
                                                           patch)
                                           (- (string-length patch) prefix)
                                           (string-length patch)))
                             max)
                          (make-warning
                           package
                           (G_ "~a: file name is too long, which may break 'make dist'")
                           (list (basename patch))
                           #:field 'patch-file-names)
                          #f))
                     (_ #f))
                   patches)))))

(define (check-patch-headers package)
  "Check that PACKAGE's patches start with a comment.  Return a list of
warnings."
  (define (blank? str)
    (string-every char-set:blank str))

  (define (patch-header-warnings patch)
    (call-with-input-file patch
      (lambda (port)
        ;; Read from PORT until a non-blank line is found or EOF is reached.
        (let loop ()
          (let ((line (read-line port)))
            (cond ((eof-object? line)
                   (list (make-warning package
                                       (G_ "~a: empty patch")
                                       (list (basename patch))
                                       #:field 'source)))
                  ((blank? line)
                   (loop))
                  ((or (string-prefix? "--- " line)
                       (string-prefix? "+++ " line)
                       (string-prefix? "diff --git " line))
                   (list (make-warning package
                                       (G_ "~a: patch lacks comment and \
upstream status")
                                       (list (basename patch))
                                       #:field 'source)))
                  (else
                   '())))))))

  (guard (c ((formatted-message? c)               ;raised by 'search-patch'
             (list (%make-warning package
                                  (formatted-message-string c)
                                  (formatted-message-arguments c)
                                  #:field 'source))))
   (let ((patches (if (origin? (package-source package))
                      (origin-patches (package-source package))
                      '())))
     (append-map (lambda (patch)
                   ;; Dismiss PATCH if it's an origin or similar.
                   (cond ((string? patch)
                          (patch-header-warnings patch))
                         ((local-file? patch)
                          (patch-header-warnings
                           (local-file-absolute-file-name patch)))
                         (else
                          '())))
                 patches))))

(define (escape-quotes str)
  "Replace any quote character in STR by an escaped quote character."
  (list->string
   (string-fold-right (lambda (chr result)
                        (match chr
                          (#\" (cons* #\\ #\"result))
                          (_   (cons chr result))))
                      '()
                      str)))

(define official-gnu-packages*
  (mlambda ()
    "A memoizing version of 'official-gnu-packages' that returns the empty
list when something goes wrong, such as a networking issue."
    (let ((gnus (false-if-exception (official-gnu-packages))))
      (or gnus '()))))

(define (check-gnu-synopsis+description package)
  "Make sure that, if PACKAGE is a GNU package, it uses the synopsis and
descriptions maintained upstream."
  (match (find (lambda (descriptor)
                 (string=? (gnu-package-name descriptor)
                           (package-name package)))
               (official-gnu-packages*))
    (#f                                   ;not a GNU package, so nothing to do
     '())
    (descriptor                                   ;a genuine GNU package
     (append
      (let ((upstream   (gnu-package-doc-summary descriptor))
            (downstream (package-synopsis package)))
        (if (and upstream
                 (or (not (string? downstream))
                     (not (string=? upstream downstream))))
            (list
             (make-warning package
                           (G_ "proposed synopsis: ~s~%")
                           (list upstream)
                           #:field 'synopsis))
            '()))

      (let ((upstream   (gnu-package-doc-description descriptor))
            (downstream (package-description package)))
        (if (and upstream
                 (or (not (string? downstream))
                     (not (string=? (fill-paragraph upstream 100)
                                    (fill-paragraph downstream 100)))))
            (list
             (make-warning
              package
              (G_ "proposed description:~%     \"~a\"~%")
              (list (fill-paragraph (escape-quotes upstream) 77 7))
              #:field 'description))
            '()))))))

(define (origin-uris origin)
  "Return the list of URIs (strings) for ORIGIN."
  (match (origin-uri origin)
    ((? string? uri)
     (list uri))
    ((uris ...)
     uris)))

(define (check-source package)
  "Emit a warning if PACKAGE has an invalid 'source' field, or if that
'source' is not reachable."
  (define (warnings-for-uris uris)
    (let loop ((uris uris)
               (warnings '()))
      (match uris
        (()
         (reverse warnings))
        ((uri rest ...)
         (match (validate-uri uri package 'source)
           (#t
            ;; We found a working URL, so stop right away.
            '())
           (#f
            ;; Unsupported URL or other error, skip.
            (loop rest warnings))
           ((? lint-warning? warning)
            (loop rest (cons warning warnings))))))))

  (let ((origin (package-source package)))
    (if (origin? origin)
        (cond
         ((eq? (origin-method origin) url-fetch)
          (let* ((uris     (append-map (cut maybe-expand-mirrors <> %mirrors)
                                       (map string->uri (origin-uris origin))))
                 (warnings (warnings-for-uris uris)))

            ;; Just make sure that at least one of the URIs is valid.
            (if (= (length uris) (length warnings))
                ;; When everything fails, report all of WARNINGS, otherwise don't
                ;; report anything.
                ;;
                ;; XXX: Ideally we'd still allow warnings to be raised if *some*
                ;; URIs are unreachable, but distinguish that from the error case
                ;; where *all* the URIs are unreachable.
                (cons*
                 (make-warning package
                               (G_ "all the source URIs are unreachable:")
                               #:field 'source)
                 warnings)
                '())))
         ((git-reference? (origin-uri origin))
          (warnings-for-uris
           (list (string->uri (git-reference-url (origin-uri origin))))))
         (else
          '()))
        '())))

(define (check-source-file-name package)
  "Emit a warning if PACKAGE's origin has no meaningful file name."
  (define (origin-file-name-valid? origin)
    ;; Return #f if the source file name contains only a version or is #f;
    ;; indicates that the origin needs a 'file-name' field.
    (let ((file-name (origin-actual-file-name origin))
          (version (package-version package)))
      (and file-name
           ;; Common in many projects is for the filename to start
           ;; with a "v" followed by the version,
           ;; e.g. "v3.2.0.tar.gz".
           (not (string-match (string-append "^v?" version) file-name)))))

  (let ((origin (package-source package)))
    (if (or (not (origin? origin)) (origin-file-name-valid? origin))
        '()
        (list
         (make-warning package
                       (G_ "the source file name should contain the package name")
                       #:field 'source)))))

(define (check-source-unstable-tarball package)
  "Emit a warning if PACKAGE's source is an autogenerated tarball."
  (define (check-source-uri uri)
    (if (and (string=? (uri-host (string->uri uri)) "github.com")
             (match (split-and-decode-uri-path
                     (uri-path (string->uri uri)))
               ((_ _ "archive" _ ...) #t)
               (_ #f)))
        (make-warning package
                      (G_ "the source URI should not be an autogenerated tarball")
                      #:field 'source)
        #f))

  (let ((origin (package-source package)))
    (if (and (origin? origin)
             (eqv? (origin-method origin) url-fetch))
        (filter-map check-source-uri
                    (origin-uris origin))
        '())))

(define (check-mirror-url package)
  "Check whether PACKAGE uses source URLs that should be 'mirror://'."
  (define (check-mirror-uri uri)                  ;XXX: could be optimized
    (let loop ((mirrors %mirrors))
      (match mirrors
        (()
         #f)
        (((mirror-id mirror-urls ...) rest ...)
         (match (find (cut string-prefix? <> uri) mirror-urls)
           (#f
            (loop rest))
           (prefix
            (make-warning package
                          (G_ "URL should be \
'mirror://~a/~a'")
                          (list mirror-id
                                (string-drop uri (string-length prefix)))
                          #:field 'source)))))))

  (let ((origin (package-source package)))
    (if (and (origin? origin)
             (eqv? (origin-method origin) url-fetch))
        (let ((uris (origin-uris origin)))
          (filter-map check-mirror-uri uris))
        '())))

(define* (check-github-url package #:key (timeout 3))
  "Check whether PACKAGE uses source URLs that redirect to GitHub."
  (define (follow-redirect url)
    (let* ((uri      (string->uri url))
           (port     (guix:open-connection-for-uri uri #:timeout timeout))
           (response (http-head uri #:port port)))
      (close-port port)
      (case (response-code response)
        ((301 302)
         (uri->string (assoc-ref (response-headers response) 'location)))
        (else #f))))

  (define (follow-redirects-to-github uri)
    (cond
     ((string-prefix? "https://github.com/" uri) uri)
     ((string-prefix? "http" uri)
      (and=> (follow-redirect uri) follow-redirects-to-github))
     ;; Do not attempt to follow redirects on URIs other than http and https
     ;; (such as mirror, file)
     (else #f)))

  (let ((origin (package-source package)))
    (if (and (origin? origin)
             (eqv? (origin-method origin) url-fetch))
        (filter-map
         (lambda (uri)
           (and=> (with-networking-fail-safe
                   (format #f (G_ "while accessing '~a'") uri)
                   #f
                   (follow-redirects-to-github uri))
                  (lambda (github-uri)
                    (and (not (string=? github-uri uri))
                         (make-warning
                          package
                          (G_ "URL should be '~a'")
                          (list github-uri)
                          #:field 'source)))))
         (origin-uris origin))
        '())))

;; Guile 3.0.0 does not export this predicate.
(define exception-with-kind-and-args?
  (exception-predicate &exception-with-kind-and-args))

(define (check-optional-tests package)
  "Emit a warning if the test suite is run unconditionally."
  (define (sexp-contains-atom? sexp atom)
    "Test if SEXP contains ATOM."
    (if (pair? sexp)
        (or (sexp-contains-atom? (car sexp) atom)
            (sexp-contains-atom? (cdr sexp) atom))
        (eq? sexp atom)))
  (define (sexp-uses-tests?? sexp)
    "Test if SEXP contains the symbol 'tests?'."
    (sexp-contains-atom? sexp 'tests?))
  (define (check-procedure-body code)
    (if (sexp-uses-tests?? code)
        '()
        (list (make-warning package
                            ;; TRANSLATORS: check and #:tests? are a
                            ;; Scheme symbol and keyword respectively
                            ;; and should not be translated.
                            (G_ "the 'check' phase should respect #:tests?")
                            #:field 'arguments))))
  (define (check-check-procedure expression)
    (find-procedure-body expression check-procedure-body))
  (define (check-phases-delta delta)
    (match delta
      (`(replace 'check ,expression)
       (check-check-procedure expression))
      (_ '())))
  (define (check-phases-deltas deltas)
    (append-map check-phases-delta deltas))
  (find-phase-deltas package check-phases-deltas))

(define* (check-derivation package #:key store)
  "Emit a warning if we fail to compile PACKAGE to a derivation."
  (define (try store system)
    (guard (c ((store-protocol-error? c)
               (make-warning package
                             (G_ "failed to create ~a derivation: ~a")
                             (list system
                                   (store-protocol-error-message c))))
              ((exception-with-kind-and-args? c)
               (make-warning package
                             (G_ "failed to create ~a derivation: ~s")
                             (list system
                                   (cons (exception-kind c)
                                         (exception-args c)))))
              ((message-condition? c)
               (make-warning package
                             (G_ "failed to create ~a derivation: ~a")
                             (list system
                                   (condition-message c))))
              ((formatted-message? c)
               (let ((str (apply format #f
                                 (formatted-message-string c)
                                 (formatted-message-arguments c))))
                 (make-warning package
                               (G_ "failed to create ~a derivation: ~a")
                               (list system str)))))
      (parameterize ((%graft? #f))
        (package-derivation store package system #:graft? #f)

        ;; If there's a replacement, make sure we can compute its
        ;; derivation.
        (match (package-replacement package)
          (#f #t)
          (replacement
           (package-derivation store replacement system
                               #:graft? #f))))))

  (define (check-with-store store)
    (filter lint-warning?
            (map (cut try store <>) (package-supported-systems package))))

  ;; For backwards compatability, don't rely on store being set
  (or (and=> store check-with-store)
      (with-store store
        (check-with-store store))))

(define* (check-profile-collisions package #:key store)
  "Check for collisions that would occur when installing PACKAGE as a result
of the propagated inputs it pulls in."
  (define (do-check store)
    (guard (c ((profile-collision-error? c)
               (let ((first  (profile-collision-error-entry c))
                     (second (profile-collision-error-conflict c)))
                 (define format
                   (if (string=? (manifest-entry-version first)
                                 (manifest-entry-version second))
                       manifest-entry-item
                       (lambda (entry)
                         (string-append (manifest-entry-name entry) "@"
                                        (manifest-entry-version entry)))))

                 (list (make-warning package
                                     (G_ "propagated inputs ~a and ~a collide")
                                     (list (format first)
                                           (format second)))))))
      ;; Disable grafts to avoid building PACKAGE and its dependencies.
      (parameterize ((%graft? #f))
        (run-with-store store
          (mbegin %store-monad
            (check-for-collisions (packages->manifest (list package))
                                  (%current-system))
            (return '()))))))

  (if store
      (do-check store)
      (with-store store
        (do-check store))))

(define (check-license package)
  "Warn about type errors of the 'license' field of PACKAGE."
  (match (package-license package)
    ((or (? license?)
         ((? license?) ...))
     '())
    (x
     (list
      (make-warning package (G_ "invalid license field")
                    #:field 'license)))))

(define (current-vulnerabilities*)
  "Like 'current-vulnerabilities', but return the empty list upon networking
or HTTP errors.  This allows network-less operation and makes problems with
the NIST server non-fatal."
  (with-networking-fail-safe (G_ "while retrieving CVE vulnerabilities")
                             '()
                             (current-vulnerabilities #:timeout 4)))

(define package-vulnerabilities
  (let ((lookup (delay (vulnerabilities->lookup-proc
                        (current-vulnerabilities*)))))
    (lambda (package)
      "Return a list of vulnerabilities affecting PACKAGE."
      ;; First we retrieve the Common Platform Enumeration (CPE) name and
      ;; version for PACKAGE, then we can pass them to LOOKUP.
      (let ((name    (or (assoc-ref (package-properties package)
                                    'cpe-name)
                         (package-name package)))
            (version (or (assoc-ref (package-properties package)
                                    'cpe-version)
                         (package-version package))))
        ((force lookup) name version)))))

(define* (check-vulnerabilities package
                                #:optional (package-vulnerabilities
                                            package-vulnerabilities))
  "Check for known vulnerabilities for PACKAGE.  Obtain the list of
vulnerability records for PACKAGE by calling PACKAGE-VULNERABILITIES."
  (let ((package (or (package-replacement package) package)))
    (match (package-vulnerabilities package)
      (()
       '())
      ((vulnerabilities ...)
       (let* ((patched    (package-patched-vulnerabilities package))
              (known-safe (or (assq-ref (package-properties package)
                                        'lint-hidden-cve)
                              '()))
              (unpatched (remove (lambda (vuln)
                                   (let ((id (vulnerability-id vuln)))
                                     (or (member id patched)
                                         (member id known-safe))))
                                 vulnerabilities)))
         (if (null? unpatched)
             '()
             (list
              (make-warning
               package
               (G_ "probably vulnerable to ~a")
               (list (string-join (map vulnerability-id unpatched)
                                  ", "))))))))))

(define (check-for-updates package)
  "Check if there is an update available for PACKAGE."
  (match (lookup-updater package)
    (#f
     (list (make-warning package (G_ "no updater for ~a")
                         (list (package-name package))
                         #:field 'source)))
    ((? upstream-updater? updater)
     (match (with-networking-fail-safe
             (format #f (G_ "while retrieving upstream info for '~a'")
                     (package-name package))
             #f
             (package-latest-release package))
       ((? upstream-source? source)
        (if (version>? (upstream-source-version source)
                       (package-version package))
            (list
             (make-warning package
                           (G_ "can be upgraded to ~a")
                           (list (upstream-source-version source))
                           #:field 'version))
            '()))
       (#f                                       ;cannot find upstream release
        (list (make-warning package
                            (G_ "updater '~a' failed to find \
upstream releases")
                            (list (upstream-updater-name updater))
                            #:field 'source)))))))


(define (lookup-disarchive-spec hash)
  "If Disarchive mirrors have a spec for HASH, return the list of SWH
directory identifiers the spec refers to.  Otherwise return #f."
  (define (extract-swh-id spec)
    ;; Return the list of SWH directory identifiers SPEC refers to, where SPEC
    ;; is a Disarchive sexp.  Instead of attempting to parse it, traverse it
    ;; in a pretty unintelligent fashion.
    (let loop ((sexp spec)
               (ids '()))
      (match sexp
        ((? string? str)
         (let ((prefix "swh:1:dir:"))
           (if (string-prefix? prefix str)
               (cons (string-drop str (string-length prefix)) ids)
               ids)))
        ((head tail ...)
         (loop tail (loop head ids)))
        (_ ids))))

  (any (lambda (mirror)
         (with-networking-fail-safe
          (format #f (G_ "failed to access Disarchive database at ~a")
                  mirror)
          #f
          (guard (c ((http-get-error? c) #f))
            (let* ((url (string-append mirror
                                       (symbol->string
                                        (content-hash-algorithm hash))
                                       "/"
                                       (bytevector->base16-string
                                        (content-hash-value hash))))
                   (port (http-fetch (string->uri url) #:text? #t))
                   (spec (read port)))
              (close-port port)
              (extract-swh-id spec)))))
       %disarchive-mirrors))

(define (check-archival package)
  "Check whether PACKAGE's source code is archived on Software Heritage.  If
it's not, and if its source code is a VCS snapshot, then send a \"save\"
request to Software Heritage.

Software Heritage imposes limits on the request rate per client IP address.
This checker prints a notice and stops doing anything once that limit has been
reached."
  (define (response->warning url method response)
    (if (request-rate-limit-reached? url method)
        (list (make-warning package
                            (G_ "Software Heritage rate limit reached; \
try again later")
                            #:field 'source))
        (list (make-warning package
                            (G_ "'~a' returned ~a")
                            (list url (response-code response))
                            #:field 'source))))

  (define skip-key (gensym "skip-archival-check"))

  (define (skip-when-limit-reached url method)
    (or (not (request-rate-limit-reached? url method))
        (throw skip-key #t)))

  (parameterize ((%allow-request? skip-when-limit-reached))
    (catch #t
      (lambda ()
        (match (and (origin? (package-source package))
                    (package-source package))
          (#f                                     ;no source
           '())
          ((= origin-uri (? git-reference? reference))
           (define url
             (git-reference-url reference))
           (define commit
             (git-reference-commit reference))

           (match (if (commit-id? commit)
                      (or (lookup-revision commit)
                          (lookup-origin-revision url commit))
                      (lookup-origin-revision url commit))
             ((? revision? revision)
              '())
             (#f
              ;; Revision is missing from the archive, attempt to save it.
              (catch 'swh-error
                (lambda ()
                  (save-origin (git-reference-url reference) "git")
                  (list (make-warning
                         package
                         ;; TRANSLATORS: "Software Heritage" is a proper noun
                         ;; that must remain untranslated.  See
                         ;; <https://www.softwareheritage.org>.
                         (G_ "scheduled Software Heritage archival")
                         #:field 'source)))
                (lambda (key url method response . _)
                  (cond ((= 429 (response-code response))
                         (list (make-warning
                                package
                                (G_ "archival rate limit exceeded; \
try again later")
                                #:field 'source)))
                        (else
                         (response->warning url method response))))))))
          ((? origin? origin)
           ;; Since "save" origins are not supported for non-VCS source, all
           ;; we can do is tell whether a given tarball is available or not.
           (if (and=> (origin-hash origin)          ;XXX: for ungoogled-chromium
                      content-hash-value)           ;& icecat
               (let ((hash (origin-hash origin)))
                 (match (lookup-content (content-hash-value hash)
                                        (symbol->string
                                         (content-hash-algorithm hash)))
                   (#f
                    ;; If SWH doesn't have HASH as is, it may be because it's
                    ;; a hand-crafted tarball.  In that case, check whether
                    ;; the Disarchive database has an entry for that tarball.
                    (match (lookup-disarchive-spec hash)
                      (#f
                       (list (make-warning package
                                           (G_ "source not archived on Software \
Heritage and missing from the Disarchive database")
                                           #:field 'source)))
                      (directory-ids
                       (match (find (lambda (id)
                                      (not (lookup-directory id)))
                                    directory-ids)
                         (#f '())
                         (id
                          (list (make-warning package
                                              (G_ "\
Disarchive entry refers to non-existent SWH directory '~a'")
                                              (list id)
                                              #:field 'source)))))))
                   ((? content?)
                    '())))
               '()))
          (_
           (list (make-warning package
                               (G_ "unsupported source type")
                               #:field 'source)))))
      (match-lambda*
        (('swh-error url method response)
         (response->warning url method response))
        ((key . args)
         (if (eq? key skip-key)
             '()
             (with-networking-fail-safe
              (G_ "while connecting to Software Heritage")
              '()
              (apply throw key args))))))))

(define (check-haskell-stackage package)
  "Check whether PACKAGE is a Haskell package ahead of the current
Stackage LTS version."
  (match (with-networking-fail-safe
          (format #f (G_ "while retrieving upstream info for '~a'")
                  (package-name package))
          #f
          (package-latest-release package (list %stackage-updater)))
    ((? upstream-source? source)
     (if (version>? (package-version package)
                    (upstream-source-version source))
         (list
          (make-warning package
                        (G_ "ahead of Stackage LTS version ~a")
                        (list (upstream-source-version source))
                        #:field 'version))
         '()))
    (#f '())))


;;;
;;; Source code formatting.
;;;

(define (report-tabulations package line line-number)
  "Warn about tabulations found in LINE."
  (match (string-index line #\tab)
    (#f #f)
    (index
     (make-warning package
                   (G_ "tabulation on line ~a, column ~a")
                   (list line-number index)
                   #:location
                   (location (package-file package)
                             line-number
                             index)))))

(define (report-trailing-white-space package line line-number)
  "Warn about trailing white space in LINE."
  (and (not (or (string=? line (string-trim-right line))
                (string=? line (string #\page))))
       (make-warning package
                     (G_ "trailing white space on line ~a")
                     (list line-number)
                     #:location
                     (location (package-file package)
                               line-number
                               0))))

(define (report-long-line package line line-number)
  "Emit a warning if LINE is too long."
  ;; Note: We don't warn at 80 characters because sometimes hashes and URLs
  ;; make it hard to fit within that limit and we want to avoid making too
  ;; much noise.
  (and (> (string-length line) 90)
       (make-warning package
                     (G_ "line ~a is way too long (~a characters)")
                     (list line-number (string-length line))
                     #:location
                     (location (package-file package)
                               line-number
                               0))))

(define %hanging-paren-rx
  (make-regexp "^[[:blank:]]*[()]+[[:blank:]]*$"))

(define (report-lone-parentheses package line line-number)
  "Emit a warning if LINE contains hanging parentheses."
  (and (regexp-exec %hanging-paren-rx line)
       (make-warning package
                     (G_ "parentheses feel lonely, \
move to the previous or next line")
                     (list line-number)
                     #:location
                     (location (package-file package)
                               line-number
                               0))))

(define %formatting-reporters
  ;; List of procedures that report formatting issues.  These are not separate
  ;; checkers because they would need to re-read the file.
  (list report-tabulations
        report-trailing-white-space
        report-long-line
        report-lone-parentheses))

(define* (report-formatting-issues package file starting-line
                                   #:key (reporters %formatting-reporters))
  "Report white-space issues in FILE starting from STARTING-LINE, and report
them for PACKAGE."
  (define (sexp-last-line port)
    ;; Return the last line of the sexp read from PORT or an estimate thereof.
    (define &failure (list 'failure))

    (let ((start      (ftell port))
          (start-line (port-line port))
          (sexp       (catch 'read-error
                        (lambda () (read port))
                        (const &failure))))
      (let ((line (port-line port)))
        (seek port start SEEK_SET)
        (set-port-line! port start-line)
        (if (eq? sexp &failure)
            (+ start-line 60)                     ;conservative estimate
            line))))

  (call-with-input-file file
    (lambda (port)
      (let loop ((line-number 1)
                 (last-line #f)
                 (warnings '()))
        (let ((line (read-line port)))
          (if (or (eof-object? line)
                  (and last-line (> line-number last-line)))
              warnings
              (if (and (= line-number starting-line)
                       (not last-line))
                  (loop (+ 1 line-number)
                        (+ 1 (sexp-last-line port))
                        warnings)
                  (loop (+ 1 line-number)
                        last-line
                        (append
                         warnings
                         (if (< line-number starting-line)
                             '()
                             (filter-map (lambda (report)
                                           (report package line line-number))
                                         reporters)))))))))))

(define (check-formatting package)
  "Check the formatting of the source code of PACKAGE."
  (let ((location (package-location package)))
    (if location
        ;; Report issues starting from the line before the 'package'
        ;; form, which usually contains the 'define' form.
        (let ((line (- (location-line location) 1)))
          (match (search-path %load-path (location-file location))
            ((? string? file)
             (report-formatting-issues package file line))
            (#f
             ;; It could be that LOCATION lists a "true" relative file
             ;; name--i.e., not relative to an element of %LOAD-PATH.
             (let ((file (location-file location)))
               (if (file-exists? file)
                   (report-formatting-issues package file line)
                   (list (make-warning package
                                       (G_ "source file not found"))))))))
        '())))


;;;
;;; List of checkers.
;;;

(define %local-checkers
  (list
   (lint-checker
     (name        'name)
     (description "Validate package names")
     (check       check-name))
   (lint-checker
     (name        'tests-true)
     (description "Check if tests are explicitly enabled")
     (check       check-tests-true))
   (lint-checker
     (name        'description)
     (description "Validate package descriptions")
     (check       check-description-style))
   (lint-checker
     (name        'inputs-should-be-native)
     (description "Identify inputs that should be native inputs")
     (check       check-inputs-should-be-native))
   (lint-checker
     (name        'inputs-should-not-be-input)
     (description "Identify inputs that shouldn't be inputs at all")
     (check       check-inputs-should-not-be-an-input-at-all))
   (lint-checker
     (name        'input-labels)
     (description "Identify input labels that do not match package names")
     (check       check-input-labels))
   (lint-checker
     (name        'wrapper-inputs)
     (description "Make sure 'wrap-program' can finds its interpreter.")
     (check       check-wrapper-inputs))
   (lint-checker
     (name        'license)
     ;; TRANSLATORS: <license> is the name of a data type and must not be
     ;; translated.
     (description "Make sure the 'license' field is a <license> \
or a list thereof")
     (check       check-license))
   (lint-checker
     (name        'optional-tests)
     (description "Make sure tests are only run when requested")
     (check       check-optional-tests))
   (lint-checker
     (name        'mirror-url)
     (description "Suggest 'mirror://' URLs")
     (check       check-mirror-url))
   (lint-checker
     (name        'source-file-name)
     (description "Validate file names of sources")
     (check       check-source-file-name))
   (lint-checker
     (name        'source-unstable-tarball)
     (description "Check for autogenerated tarballs")
     (check       check-source-unstable-tarball))
   (lint-checker
     (name            'derivation)
     (description     "Report failure to compile a package to a derivation")
     (check           check-derivation)
     (requires-store? #t))
   (lint-checker
     (name            'profile-collisions)
     (description     "Report collisions that would occur due to propagated inputs")
     (check           check-profile-collisions)
     (requires-store? #t))
   (lint-checker
    (name        'patch-file-names)
    (description "Validate file names and availability of patches")
    (check       check-patch-file-names))
   (lint-checker
    (name        'patch-headers)
    (description "Validate patch headers")
    (check       check-patch-headers))
   (lint-checker
     (name        'formatting)
     (description "Look for formatting issues in the source")
     (check       check-formatting))))

(define %network-dependent-checkers
  (list
   (lint-checker
     (name        'synopsis)
     (description "Validate package synopses")
     (check       check-synopsis-style))
   (lint-checker
     (name        'gnu-description)
     (description "Validate synopsis & description of GNU packages")
     (check       check-gnu-synopsis+description))
   (lint-checker
     (name        'home-page)
     (description "Validate home-page URLs")
     (check       check-home-page))
   (lint-checker
     (name        'source)
     (description "Validate source URLs")
     (check       check-source))
   (lint-checker
     (name        'github-url)
     (description "Suggest GitHub URLs")
     (check       check-github-url))
   (lint-checker
     (name        'cve)
     (description "Check the Common Vulnerabilities and Exposures\
 (CVE) database")
     (check       check-vulnerabilities))
   (lint-checker
     (name        'refresh)
     (description "Check the package for new upstream releases")
     (check       check-for-updates))
   (lint-checker
     (name        'archival)
     (description "Ensure source code archival on Software Heritage")
     (check       check-archival))
   (lint-checker
     (name        'haskell-stackage)
     (description "Ensure Haskell packages use Stackage LTS versions")
     (check       check-haskell-stackage))))

(define %all-checkers
  (append %local-checkers
          %network-dependent-checkers))<|MERGE_RESOLUTION|>--- conflicted
+++ resolved
@@ -574,11 +574,7 @@
                                        input-names)))
   (define (check-procedure-body body)
     (match body
-<<<<<<< HEAD
-      ;; Explicitely setting an interpreter is acceptable,
-=======
       ;; Explicitely setting an interpreter is acceptable.
->>>>>>> 1a530243
       (('wrap-program _ '#:sh . _) '())
       (('wrap-program _ . _)
        (list (report-wrap-program-error package 'wrap-program)))
